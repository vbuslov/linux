--- conflicted
+++ resolved
@@ -1376,13 +1376,10 @@
 			Formats: { "ima" | "ima-ng" }
 			Default: "ima-ng"
 
-<<<<<<< HEAD
-=======
 	ima_template_fmt=
 	                [IMA] Define a custom template format.
 			Format: { "field1|...|fieldN" }
 
->>>>>>> b2d1965d
 	ima.ahash_minsize= [IMA] Minimum file size for asynchronous hash usage
 			Format: <min_file_size>
 			Set the minimal file size for using asynchronous hash.
@@ -2966,7 +2963,6 @@
 			quiescent states.  Units are jiffies, minimum
 			value is one, and maximum value is HZ.
 
-<<<<<<< HEAD
 	rcutree.kthread_prio= 	 [KNL,BOOT]
 			Set the SCHED_FIFO priority of the RCU
 			per-CPU kthreads (rcuc/N). This value is also
@@ -2974,8 +2970,6 @@
 			(rcub/N). Valid values are 1-99 and the default
 			is 1 (the least-favored priority).
 
-=======
->>>>>>> b2d1965d
 	rcutree.rcu_nocb_leader_stride= [KNL]
 			Set the number of NOCB kthread groups, which
 			defaults to the square root of the number of
@@ -3714,11 +3708,8 @@
 					bogus residue values);
 				s = SINGLE_LUN (the device has only one
 					Logical Unit);
-<<<<<<< HEAD
 				t = NO_ATA_1X (don't allow ATA(12) and ATA(16)
 					commands, uas only);
-=======
->>>>>>> b2d1965d
 				u = IGNORE_UAS (don't bind to the uas driver);
 				w = NO_WP_DETECT (don't test whether the
 					medium is write-protected).

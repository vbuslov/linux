// SPDX-License-Identifier: GPL-2.0-only
/*
 * FP/SIMD context switching and fault handling
 *
 * Copyright (C) 2012 ARM Ltd.
 * Author: Catalin Marinas <catalin.marinas@arm.com>
 */

#include <linux/bitmap.h>
#include <linux/bitops.h>
#include <linux/bottom_half.h>
#include <linux/bug.h>
#include <linux/cache.h>
#include <linux/compat.h>
#include <linux/compiler.h>
#include <linux/cpu.h>
#include <linux/cpu_pm.h>
#include <linux/ctype.h>
#include <linux/kernel.h>
#include <linux/linkage.h>
#include <linux/irqflags.h>
#include <linux/init.h>
#include <linux/percpu.h>
#include <linux/prctl.h>
#include <linux/preempt.h>
#include <linux/ptrace.h>
#include <linux/sched/signal.h>
#include <linux/sched/task_stack.h>
#include <linux/signal.h>
#include <linux/slab.h>
#include <linux/stddef.h>
#include <linux/sysctl.h>
#include <linux/swab.h>

#include <asm/esr.h>
#include <asm/exception.h>
#include <asm/fpsimd.h>
#include <asm/cpufeature.h>
#include <asm/cputype.h>
#include <asm/neon.h>
#include <asm/processor.h>
#include <asm/simd.h>
#include <asm/sigcontext.h>
#include <asm/sysreg.h>
#include <asm/traps.h>
#include <asm/virt.h>

#define FPEXC_IOF	(1 << 0)
#define FPEXC_DZF	(1 << 1)
#define FPEXC_OFF	(1 << 2)
#define FPEXC_UFF	(1 << 3)
#define FPEXC_IXF	(1 << 4)
#define FPEXC_IDF	(1 << 7)

/*
 * (Note: in this discussion, statements about FPSIMD apply equally to SVE.)
 *
 * In order to reduce the number of times the FPSIMD state is needlessly saved
 * and restored, we need to keep track of two things:
 * (a) for each task, we need to remember which CPU was the last one to have
 *     the task's FPSIMD state loaded into its FPSIMD registers;
 * (b) for each CPU, we need to remember which task's userland FPSIMD state has
 *     been loaded into its FPSIMD registers most recently, or whether it has
 *     been used to perform kernel mode NEON in the meantime.
 *
 * For (a), we add a fpsimd_cpu field to thread_struct, which gets updated to
 * the id of the current CPU every time the state is loaded onto a CPU. For (b),
 * we add the per-cpu variable 'fpsimd_last_state' (below), which contains the
 * address of the userland FPSIMD state of the task that was loaded onto the CPU
 * the most recently, or NULL if kernel mode NEON has been performed after that.
 *
 * With this in place, we no longer have to restore the next FPSIMD state right
 * when switching between tasks. Instead, we can defer this check to userland
 * resume, at which time we verify whether the CPU's fpsimd_last_state and the
 * task's fpsimd_cpu are still mutually in sync. If this is the case, we
 * can omit the FPSIMD restore.
 *
 * As an optimization, we use the thread_info flag TIF_FOREIGN_FPSTATE to
 * indicate whether or not the userland FPSIMD state of the current task is
 * present in the registers. The flag is set unless the FPSIMD registers of this
 * CPU currently contain the most recent userland FPSIMD state of the current
 * task. If the task is behaving as a VMM, then this is will be managed by
 * KVM which will clear it to indicate that the vcpu FPSIMD state is currently
 * loaded on the CPU, allowing the state to be saved if a FPSIMD-aware
 * softirq kicks in. Upon vcpu_put(), KVM will save the vcpu FP state and
 * flag the register state as invalid.
 *
 * In order to allow softirq handlers to use FPSIMD, kernel_neon_begin() may
 * save the task's FPSIMD context back to task_struct from softirq context.
 * To prevent this from racing with the manipulation of the task's FPSIMD state
 * from task context and thereby corrupting the state, it is necessary to
 * protect any manipulation of a task's fpsimd_state or TIF_FOREIGN_FPSTATE
 * flag with {, __}get_cpu_fpsimd_context(). This will still allow softirqs to
 * run but prevent them to use FPSIMD.
 *
 * For a certain task, the sequence may look something like this:
 * - the task gets scheduled in; if both the task's fpsimd_cpu field
 *   contains the id of the current CPU, and the CPU's fpsimd_last_state per-cpu
 *   variable points to the task's fpsimd_state, the TIF_FOREIGN_FPSTATE flag is
 *   cleared, otherwise it is set;
 *
 * - the task returns to userland; if TIF_FOREIGN_FPSTATE is set, the task's
 *   userland FPSIMD state is copied from memory to the registers, the task's
 *   fpsimd_cpu field is set to the id of the current CPU, the current
 *   CPU's fpsimd_last_state pointer is set to this task's fpsimd_state and the
 *   TIF_FOREIGN_FPSTATE flag is cleared;
 *
 * - the task executes an ordinary syscall; upon return to userland, the
 *   TIF_FOREIGN_FPSTATE flag will still be cleared, so no FPSIMD state is
 *   restored;
 *
 * - the task executes a syscall which executes some NEON instructions; this is
 *   preceded by a call to kernel_neon_begin(), which copies the task's FPSIMD
 *   register contents to memory, clears the fpsimd_last_state per-cpu variable
 *   and sets the TIF_FOREIGN_FPSTATE flag;
 *
 * - the task gets preempted after kernel_neon_end() is called; as we have not
 *   returned from the 2nd syscall yet, TIF_FOREIGN_FPSTATE is still set so
 *   whatever is in the FPSIMD registers is not saved to memory, but discarded.
 */

static DEFINE_PER_CPU(struct cpu_fp_state, fpsimd_last_state);

__ro_after_init struct vl_info vl_info[ARM64_VEC_MAX] = {
#ifdef CONFIG_ARM64_SVE
	[ARM64_VEC_SVE] = {
		.type			= ARM64_VEC_SVE,
		.name			= "SVE",
		.min_vl			= SVE_VL_MIN,
		.max_vl			= SVE_VL_MIN,
		.max_virtualisable_vl	= SVE_VL_MIN,
	},
#endif
#ifdef CONFIG_ARM64_SME
	[ARM64_VEC_SME] = {
		.type			= ARM64_VEC_SME,
		.name			= "SME",
	},
#endif
};

static unsigned int vec_vl_inherit_flag(enum vec_type type)
{
	switch (type) {
	case ARM64_VEC_SVE:
		return TIF_SVE_VL_INHERIT;
	case ARM64_VEC_SME:
		return TIF_SME_VL_INHERIT;
	default:
		WARN_ON_ONCE(1);
		return 0;
	}
}

struct vl_config {
	int __default_vl;		/* Default VL for tasks */
};

static struct vl_config vl_config[ARM64_VEC_MAX];

static inline int get_default_vl(enum vec_type type)
{
	return READ_ONCE(vl_config[type].__default_vl);
}

#ifdef CONFIG_ARM64_SVE

static inline int get_sve_default_vl(void)
{
	return get_default_vl(ARM64_VEC_SVE);
}

static inline void set_default_vl(enum vec_type type, int val)
{
	WRITE_ONCE(vl_config[type].__default_vl, val);
}

static inline void set_sve_default_vl(int val)
{
	set_default_vl(ARM64_VEC_SVE, val);
}

static void __percpu *efi_sve_state;

#else /* ! CONFIG_ARM64_SVE */

/* Dummy declaration for code that will be optimised out: */
extern void __percpu *efi_sve_state;

#endif /* ! CONFIG_ARM64_SVE */

#ifdef CONFIG_ARM64_SME

static int get_sme_default_vl(void)
{
	return get_default_vl(ARM64_VEC_SME);
}

static void set_sme_default_vl(int val)
{
	set_default_vl(ARM64_VEC_SME, val);
}

static void sme_free(struct task_struct *);

#else

static inline void sme_free(struct task_struct *t) { }

#endif

DEFINE_PER_CPU(bool, fpsimd_context_busy);
EXPORT_PER_CPU_SYMBOL(fpsimd_context_busy);

static void fpsimd_bind_task_to_cpu(void);

static void __get_cpu_fpsimd_context(void)
{
	bool busy = __this_cpu_xchg(fpsimd_context_busy, true);

	WARN_ON(busy);
}

/*
 * Claim ownership of the CPU FPSIMD context for use by the calling context.
 *
 * The caller may freely manipulate the FPSIMD context metadata until
 * put_cpu_fpsimd_context() is called.
 *
 * The double-underscore version must only be called if you know the task
 * can't be preempted.
 *
 * On RT kernels local_bh_disable() is not sufficient because it only
 * serializes soft interrupt related sections via a local lock, but stays
 * preemptible. Disabling preemption is the right choice here as bottom
 * half processing is always in thread context on RT kernels so it
 * implicitly prevents bottom half processing as well.
 */
static void get_cpu_fpsimd_context(void)
{
	if (!IS_ENABLED(CONFIG_PREEMPT_RT))
		local_bh_disable();
	else
		preempt_disable();
	__get_cpu_fpsimd_context();
}

static void __put_cpu_fpsimd_context(void)
{
	bool busy = __this_cpu_xchg(fpsimd_context_busy, false);

	WARN_ON(!busy); /* No matching get_cpu_fpsimd_context()? */
}

/*
 * Release the CPU FPSIMD context.
 *
 * Must be called from a context in which get_cpu_fpsimd_context() was
 * previously called, with no call to put_cpu_fpsimd_context() in the
 * meantime.
 */
static void put_cpu_fpsimd_context(void)
{
	__put_cpu_fpsimd_context();
	if (!IS_ENABLED(CONFIG_PREEMPT_RT))
		local_bh_enable();
	else
		preempt_enable();
}

static bool have_cpu_fpsimd_context(void)
{
	return !preemptible() && __this_cpu_read(fpsimd_context_busy);
}

unsigned int task_get_vl(const struct task_struct *task, enum vec_type type)
{
	return task->thread.vl[type];
}

void task_set_vl(struct task_struct *task, enum vec_type type,
		 unsigned long vl)
{
	task->thread.vl[type] = vl;
}

unsigned int task_get_vl_onexec(const struct task_struct *task,
				enum vec_type type)
{
	return task->thread.vl_onexec[type];
}

void task_set_vl_onexec(struct task_struct *task, enum vec_type type,
			unsigned long vl)
{
	task->thread.vl_onexec[type] = vl;
}

/*
 * TIF_SME controls whether a task can use SME without trapping while
 * in userspace, when TIF_SME is set then we must have storage
 * allocated in sve_state and sme_state to store the contents of both ZA
 * and the SVE registers for both streaming and non-streaming modes.
 *
 * If both SVCR.ZA and SVCR.SM are disabled then at any point we
 * may disable TIF_SME and reenable traps.
 */


/*
 * TIF_SVE controls whether a task can use SVE without trapping while
 * in userspace, and also (together with TIF_SME) the way a task's
 * FPSIMD/SVE state is stored in thread_struct.
 *
 * The kernel uses this flag to track whether a user task is actively
 * using SVE, and therefore whether full SVE register state needs to
 * be tracked.  If not, the cheaper FPSIMD context handling code can
 * be used instead of the more costly SVE equivalents.
 *
 *  * TIF_SVE or SVCR.SM set:
 *
 *    The task can execute SVE instructions while in userspace without
 *    trapping to the kernel.
 *
 *    During any syscall, the kernel may optionally clear TIF_SVE and
 *    discard the vector state except for the FPSIMD subset.
 *
 *  * TIF_SVE clear:
 *
 *    An attempt by the user task to execute an SVE instruction causes
 *    do_sve_acc() to be called, which does some preparation and then
 *    sets TIF_SVE.
 *
 * During any syscall, the kernel may optionally clear TIF_SVE and
 * discard the vector state except for the FPSIMD subset.
 *
 * The data will be stored in one of two formats:
 *
 *  * FPSIMD only - FP_STATE_FPSIMD:
 *
 *    When the FPSIMD only state stored task->thread.fp_type is set to
 *    FP_STATE_FPSIMD, the FPSIMD registers V0-V31 are encoded in
 *    task->thread.uw.fpsimd_state; bits [max : 128] for each of Z0-Z31 are
 *    logically zero but not stored anywhere; P0-P15 and FFR are not
 *    stored and have unspecified values from userspace's point of
 *    view.  For hygiene purposes, the kernel zeroes them on next use,
 *    but userspace is discouraged from relying on this.
 *
 *    task->thread.sve_state does not need to be non-NULL, valid or any
 *    particular size: it must not be dereferenced and any data stored
 *    there should be considered stale and not referenced.
 *
 *  * SVE state - FP_STATE_SVE:
 *
 *    When the full SVE state is stored task->thread.fp_type is set to
 *    FP_STATE_SVE and Z0-Z31 (incorporating Vn in bits[127:0] or the
 *    corresponding Zn), P0-P15 and FFR are encoded in in
 *    task->thread.sve_state, formatted appropriately for vector
 *    length task->thread.sve_vl or, if SVCR.SM is set,
 *    task->thread.sme_vl. The storage for the vector registers in
 *    task->thread.uw.fpsimd_state should be ignored.
 *
 *    task->thread.sve_state must point to a valid buffer at least
 *    sve_state_size(task) bytes in size. The data stored in
 *    task->thread.uw.fpsimd_state.vregs should be considered stale
 *    and not referenced.
 *
 *  * FPSR and FPCR are always stored in task->thread.uw.fpsimd_state
 *    irrespective of whether TIF_SVE is clear or set, since these are
 *    not vector length dependent.
 */

/*
 * Update current's FPSIMD/SVE registers from thread_struct.
 *
 * This function should be called only when the FPSIMD/SVE state in
 * thread_struct is known to be up to date, when preparing to enter
 * userspace.
 */
static void task_fpsimd_load(void)
{
	bool restore_sve_regs = false;
	bool restore_ffr;

	WARN_ON(!system_supports_fpsimd());
	WARN_ON(!have_cpu_fpsimd_context());

	if (system_supports_sve() || system_supports_sme()) {
		switch (current->thread.fp_type) {
		case FP_STATE_FPSIMD:
			/* Stop tracking SVE for this task until next use. */
			if (test_and_clear_thread_flag(TIF_SVE))
				sve_user_disable();
			break;
		case FP_STATE_SVE:
			if (!thread_sm_enabled(&current->thread) &&
			    !WARN_ON_ONCE(!test_and_set_thread_flag(TIF_SVE)))
				sve_user_enable();

			if (test_thread_flag(TIF_SVE))
				sve_set_vq(sve_vq_from_vl(task_get_sve_vl(current)) - 1);

			restore_sve_regs = true;
			restore_ffr = true;
			break;
		default:
			/*
			 * This indicates either a bug in
			 * fpsimd_save() or memory corruption, we
			 * should always record an explicit format
			 * when we save. We always at least have the
			 * memory allocated for FPSMID registers so
			 * try that and hope for the best.
			 */
			WARN_ON_ONCE(1);
			clear_thread_flag(TIF_SVE);
			break;
		}
	}

	/* Restore SME, override SVE register configuration if needed */
	if (system_supports_sme()) {
		unsigned long sme_vl = task_get_sme_vl(current);

		/* Ensure VL is set up for restoring data */
		if (test_thread_flag(TIF_SME))
			sme_set_vq(sve_vq_from_vl(sme_vl) - 1);

		write_sysreg_s(current->thread.svcr, SYS_SVCR);

		if (thread_za_enabled(&current->thread))
			sme_load_state(current->thread.sme_state,
				       system_supports_sme2());

		if (thread_sm_enabled(&current->thread))
			restore_ffr = system_supports_fa64();
	}

	if (restore_sve_regs) {
		WARN_ON_ONCE(current->thread.fp_type != FP_STATE_SVE);
		sve_load_state(sve_pffr(&current->thread),
			       &current->thread.uw.fpsimd_state.fpsr,
			       restore_ffr);
	} else {
		WARN_ON_ONCE(current->thread.fp_type != FP_STATE_FPSIMD);
		fpsimd_load_state(&current->thread.uw.fpsimd_state);
	}
}

/*
 * Ensure FPSIMD/SVE storage in memory for the loaded context is up to
 * date with respect to the CPU registers. Note carefully that the
 * current context is the context last bound to the CPU stored in
 * last, if KVM is involved this may be the guest VM context rather
 * than the host thread for the VM pointed to by current. This means
 * that we must always reference the state storage via last rather
 * than via current, if we are saving KVM state then it will have
 * ensured that the type of registers to save is set in last->to_save.
 */
static void fpsimd_save(void)
{
	struct cpu_fp_state const *last =
		this_cpu_ptr(&fpsimd_last_state);
	/* set by fpsimd_bind_task_to_cpu() or fpsimd_bind_state_to_cpu() */
	bool save_sve_regs = false;
	bool save_ffr;
	unsigned int vl;

	WARN_ON(!system_supports_fpsimd());
	WARN_ON(!have_cpu_fpsimd_context());

	if (test_thread_flag(TIF_FOREIGN_FPSTATE))
		return;

	/*
	 * If a task is in a syscall the ABI allows us to only
	 * preserve the state shared with FPSIMD so don't bother
	 * saving the full SVE state in that case.
	 */
	if ((last->to_save == FP_STATE_CURRENT && test_thread_flag(TIF_SVE) &&
	     !in_syscall(current_pt_regs())) ||
	    last->to_save == FP_STATE_SVE) {
		save_sve_regs = true;
		save_ffr = true;
		vl = last->sve_vl;
	}

	if (system_supports_sme()) {
		u64 *svcr = last->svcr;

		*svcr = read_sysreg_s(SYS_SVCR);

		if (*svcr & SVCR_ZA_MASK)
			sme_save_state(last->sme_state,
				       system_supports_sme2());

		/* If we are in streaming mode override regular SVE. */
		if (*svcr & SVCR_SM_MASK) {
			save_sve_regs = true;
			save_ffr = system_supports_fa64();
			vl = last->sme_vl;
		}
	}

	if (IS_ENABLED(CONFIG_ARM64_SVE) && save_sve_regs) {
		/* Get the configured VL from RDVL, will account for SM */
		if (WARN_ON(sve_get_vl() != vl)) {
			/*
			 * Can't save the user regs, so current would
			 * re-enter user with corrupt state.
			 * There's no way to recover, so kill it:
			 */
			force_signal_inject(SIGKILL, SI_KERNEL, 0, 0);
			return;
		}

		sve_save_state((char *)last->sve_state +
					sve_ffr_offset(vl),
			       &last->st->fpsr, save_ffr);
		*last->fp_type = FP_STATE_SVE;
	} else {
		fpsimd_save_state(last->st);
		*last->fp_type = FP_STATE_FPSIMD;
	}
}

/*
 * All vector length selection from userspace comes through here.
 * We're on a slow path, so some sanity-checks are included.
 * If things go wrong there's a bug somewhere, but try to fall back to a
 * safe choice.
 */
static unsigned int find_supported_vector_length(enum vec_type type,
						 unsigned int vl)
{
	struct vl_info *info = &vl_info[type];
	int bit;
	int max_vl = info->max_vl;

	if (WARN_ON(!sve_vl_valid(vl)))
		vl = info->min_vl;

	if (WARN_ON(!sve_vl_valid(max_vl)))
		max_vl = info->min_vl;

	if (vl > max_vl)
		vl = max_vl;
	if (vl < info->min_vl)
		vl = info->min_vl;

	bit = find_next_bit(info->vq_map, SVE_VQ_MAX,
			    __vq_to_bit(sve_vq_from_vl(vl)));
	return sve_vl_from_vq(__bit_to_vq(bit));
}

#if defined(CONFIG_ARM64_SVE) && defined(CONFIG_SYSCTL)

static int vec_proc_do_default_vl(struct ctl_table *table, int write,
				  void *buffer, size_t *lenp, loff_t *ppos)
{
	struct vl_info *info = table->extra1;
	enum vec_type type = info->type;
	int ret;
	int vl = get_default_vl(type);
	struct ctl_table tmp_table = {
		.data = &vl,
		.maxlen = sizeof(vl),
	};

	ret = proc_dointvec(&tmp_table, write, buffer, lenp, ppos);
	if (ret || !write)
		return ret;

	/* Writing -1 has the special meaning "set to max": */
	if (vl == -1)
		vl = info->max_vl;

	if (!sve_vl_valid(vl))
		return -EINVAL;

	set_default_vl(type, find_supported_vector_length(type, vl));
	return 0;
}

static struct ctl_table sve_default_vl_table[] = {
	{
		.procname	= "sve_default_vector_length",
		.mode		= 0644,
		.proc_handler	= vec_proc_do_default_vl,
		.extra1		= &vl_info[ARM64_VEC_SVE],
	},
	{ }
};

static int __init sve_sysctl_init(void)
{
	if (system_supports_sve())
		if (!register_sysctl("abi", sve_default_vl_table))
			return -EINVAL;

	return 0;
}

#else /* ! (CONFIG_ARM64_SVE && CONFIG_SYSCTL) */
static int __init sve_sysctl_init(void) { return 0; }
#endif /* ! (CONFIG_ARM64_SVE && CONFIG_SYSCTL) */

#if defined(CONFIG_ARM64_SME) && defined(CONFIG_SYSCTL)
static struct ctl_table sme_default_vl_table[] = {
	{
		.procname	= "sme_default_vector_length",
		.mode		= 0644,
		.proc_handler	= vec_proc_do_default_vl,
		.extra1		= &vl_info[ARM64_VEC_SME],
	},
	{ }
};

static int __init sme_sysctl_init(void)
{
	if (system_supports_sme())
		if (!register_sysctl("abi", sme_default_vl_table))
			return -EINVAL;

	return 0;
}

#else /* ! (CONFIG_ARM64_SME && CONFIG_SYSCTL) */
static int __init sme_sysctl_init(void) { return 0; }
#endif /* ! (CONFIG_ARM64_SME && CONFIG_SYSCTL) */

#define ZREG(sve_state, vq, n) ((char *)(sve_state) +		\
	(SVE_SIG_ZREG_OFFSET(vq, n) - SVE_SIG_REGS_OFFSET))

#ifdef CONFIG_CPU_BIG_ENDIAN
static __uint128_t arm64_cpu_to_le128(__uint128_t x)
{
	u64 a = swab64(x);
	u64 b = swab64(x >> 64);

	return ((__uint128_t)a << 64) | b;
}
#else
static __uint128_t arm64_cpu_to_le128(__uint128_t x)
{
	return x;
}
#endif

#define arm64_le128_to_cpu(x) arm64_cpu_to_le128(x)

static void __fpsimd_to_sve(void *sst, struct user_fpsimd_state const *fst,
			    unsigned int vq)
{
	unsigned int i;
	__uint128_t *p;

	for (i = 0; i < SVE_NUM_ZREGS; ++i) {
		p = (__uint128_t *)ZREG(sst, vq, i);
		*p = arm64_cpu_to_le128(fst->vregs[i]);
	}
}

/*
 * Transfer the FPSIMD state in task->thread.uw.fpsimd_state to
 * task->thread.sve_state.
 *
 * Task can be a non-runnable task, or current.  In the latter case,
 * the caller must have ownership of the cpu FPSIMD context before calling
 * this function.
 * task->thread.sve_state must point to at least sve_state_size(task)
 * bytes of allocated kernel memory.
 * task->thread.uw.fpsimd_state must be up to date before calling this
 * function.
 */
static void fpsimd_to_sve(struct task_struct *task)
{
	unsigned int vq;
	void *sst = task->thread.sve_state;
	struct user_fpsimd_state const *fst = &task->thread.uw.fpsimd_state;

	if (!system_supports_sve() && !system_supports_sme())
		return;

	vq = sve_vq_from_vl(thread_get_cur_vl(&task->thread));
	__fpsimd_to_sve(sst, fst, vq);
}

/*
 * Transfer the SVE state in task->thread.sve_state to
 * task->thread.uw.fpsimd_state.
 *
 * Task can be a non-runnable task, or current.  In the latter case,
 * the caller must have ownership of the cpu FPSIMD context before calling
 * this function.
 * task->thread.sve_state must point to at least sve_state_size(task)
 * bytes of allocated kernel memory.
 * task->thread.sve_state must be up to date before calling this function.
 */
static void sve_to_fpsimd(struct task_struct *task)
{
	unsigned int vq, vl;
	void const *sst = task->thread.sve_state;
	struct user_fpsimd_state *fst = &task->thread.uw.fpsimd_state;
	unsigned int i;
	__uint128_t const *p;

	if (!system_supports_sve() && !system_supports_sme())
		return;

	vl = thread_get_cur_vl(&task->thread);
	vq = sve_vq_from_vl(vl);
	for (i = 0; i < SVE_NUM_ZREGS; ++i) {
		p = (__uint128_t const *)ZREG(sst, vq, i);
		fst->vregs[i] = arm64_le128_to_cpu(*p);
	}
}

#ifdef CONFIG_ARM64_SVE
/*
 * Call __sve_free() directly only if you know task can't be scheduled
 * or preempted.
 */
static void __sve_free(struct task_struct *task)
{
	kfree(task->thread.sve_state);
	task->thread.sve_state = NULL;
}

static void sve_free(struct task_struct *task)
{
	WARN_ON(test_tsk_thread_flag(task, TIF_SVE));

	__sve_free(task);
}

/*
 * Return how many bytes of memory are required to store the full SVE
 * state for task, given task's currently configured vector length.
 */
size_t sve_state_size(struct task_struct const *task)
{
	unsigned int vl = 0;

	if (system_supports_sve())
		vl = task_get_sve_vl(task);
	if (system_supports_sme())
		vl = max(vl, task_get_sme_vl(task));

	return SVE_SIG_REGS_SIZE(sve_vq_from_vl(vl));
}

/*
 * Ensure that task->thread.sve_state is allocated and sufficiently large.
 *
 * This function should be used only in preparation for replacing
 * task->thread.sve_state with new data.  The memory is always zeroed
 * here to prevent stale data from showing through: this is done in
 * the interest of testability and predictability: except in the
 * do_sve_acc() case, there is no ABI requirement to hide stale data
 * written previously be task.
 */
void sve_alloc(struct task_struct *task, bool flush)
{
	if (task->thread.sve_state) {
		if (flush)
			memset(task->thread.sve_state, 0,
			       sve_state_size(task));
		return;
	}

	/* This is a small allocation (maximum ~8KB) and Should Not Fail. */
	task->thread.sve_state =
		kzalloc(sve_state_size(task), GFP_KERNEL);
}


/*
 * Force the FPSIMD state shared with SVE to be updated in the SVE state
 * even if the SVE state is the current active state.
 *
 * This should only be called by ptrace.  task must be non-runnable.
 * task->thread.sve_state must point to at least sve_state_size(task)
 * bytes of allocated kernel memory.
 */
void fpsimd_force_sync_to_sve(struct task_struct *task)
{
	fpsimd_to_sve(task);
}

/*
 * Ensure that task->thread.sve_state is up to date with respect to
 * the user task, irrespective of when SVE is in use or not.
 *
 * This should only be called by ptrace.  task must be non-runnable.
 * task->thread.sve_state must point to at least sve_state_size(task)
 * bytes of allocated kernel memory.
 */
void fpsimd_sync_to_sve(struct task_struct *task)
{
	if (!test_tsk_thread_flag(task, TIF_SVE) &&
	    !thread_sm_enabled(&task->thread))
		fpsimd_to_sve(task);
}

/*
 * Ensure that task->thread.uw.fpsimd_state is up to date with respect to
 * the user task, irrespective of whether SVE is in use or not.
 *
 * This should only be called by ptrace.  task must be non-runnable.
 * task->thread.sve_state must point to at least sve_state_size(task)
 * bytes of allocated kernel memory.
 */
void sve_sync_to_fpsimd(struct task_struct *task)
{
	if (task->thread.fp_type == FP_STATE_SVE)
		sve_to_fpsimd(task);
}

/*
 * Ensure that task->thread.sve_state is up to date with respect to
 * the task->thread.uw.fpsimd_state.
 *
 * This should only be called by ptrace to merge new FPSIMD register
 * values into a task for which SVE is currently active.
 * task must be non-runnable.
 * task->thread.sve_state must point to at least sve_state_size(task)
 * bytes of allocated kernel memory.
 * task->thread.uw.fpsimd_state must already have been initialised with
 * the new FPSIMD register values to be merged in.
 */
void sve_sync_from_fpsimd_zeropad(struct task_struct *task)
{
	unsigned int vq;
	void *sst = task->thread.sve_state;
	struct user_fpsimd_state const *fst = &task->thread.uw.fpsimd_state;

	if (!test_tsk_thread_flag(task, TIF_SVE) &&
	    !thread_sm_enabled(&task->thread))
		return;

	vq = sve_vq_from_vl(thread_get_cur_vl(&task->thread));

	memset(sst, 0, SVE_SIG_REGS_SIZE(vq));
	__fpsimd_to_sve(sst, fst, vq);
}

int vec_set_vector_length(struct task_struct *task, enum vec_type type,
			  unsigned long vl, unsigned long flags)
{
	bool free_sme = false;

	if (flags & ~(unsigned long)(PR_SVE_VL_INHERIT |
				     PR_SVE_SET_VL_ONEXEC))
		return -EINVAL;

	if (!sve_vl_valid(vl))
		return -EINVAL;

	/*
	 * Clamp to the maximum vector length that VL-agnostic code
	 * can work with.  A flag may be assigned in the future to
	 * allow setting of larger vector lengths without confusing
	 * older software.
	 */
	if (vl > VL_ARCH_MAX)
		vl = VL_ARCH_MAX;

	vl = find_supported_vector_length(type, vl);

	if (flags & (PR_SVE_VL_INHERIT |
		     PR_SVE_SET_VL_ONEXEC))
		task_set_vl_onexec(task, type, vl);
	else
		/* Reset VL to system default on next exec: */
		task_set_vl_onexec(task, type, 0);

	/* Only actually set the VL if not deferred: */
	if (flags & PR_SVE_SET_VL_ONEXEC)
		goto out;

	if (vl == task_get_vl(task, type))
		goto out;

	/*
	 * To ensure the FPSIMD bits of the SVE vector registers are preserved,
	 * write any live register state back to task_struct, and convert to a
	 * regular FPSIMD thread.
	 */
	if (task == current) {
		get_cpu_fpsimd_context();

		fpsimd_save();
	}

	fpsimd_flush_task_state(task);
	if (test_and_clear_tsk_thread_flag(task, TIF_SVE) ||
	    thread_sm_enabled(&task->thread)) {
		sve_to_fpsimd(task);
		task->thread.fp_type = FP_STATE_FPSIMD;
	}

	if (system_supports_sme()) {
		if (type == ARM64_VEC_SME ||
		    !(task->thread.svcr & (SVCR_SM_MASK | SVCR_ZA_MASK))) {
			/*
			 * We are changing the SME VL or weren't using
			 * SME anyway, discard the state and force a
			 * reallocation.
			 */
			task->thread.svcr &= ~(SVCR_SM_MASK |
					       SVCR_ZA_MASK);
<<<<<<< HEAD
			clear_thread_flag(TIF_SME);
=======
			clear_tsk_thread_flag(task, TIF_SME);
>>>>>>> 75aa50e2
			free_sme = true;
		}
	}

	if (task == current)
		put_cpu_fpsimd_context();

	task_set_vl(task, type, vl);

	/*
	 * Free the changed states if they are not in use, SME will be
	 * reallocated to the correct size on next use and we just
	 * allocate SVE now in case it is needed for use in streaming
	 * mode.
	 */
	if (system_supports_sve()) {
		sve_free(task);
		sve_alloc(task, true);
	}
<<<<<<< HEAD

	if (free_sme)
		sme_free(task);
=======
>>>>>>> 75aa50e2

	if (free_sme)
		sme_free(task);

out:
	update_tsk_thread_flag(task, vec_vl_inherit_flag(type),
			       flags & PR_SVE_VL_INHERIT);

	return 0;
}

/*
 * Encode the current vector length and flags for return.
 * This is only required for prctl(): ptrace has separate fields.
 * SVE and SME use the same bits for _ONEXEC and _INHERIT.
 *
 * flags are as for vec_set_vector_length().
 */
static int vec_prctl_status(enum vec_type type, unsigned long flags)
{
	int ret;

	if (flags & PR_SVE_SET_VL_ONEXEC)
		ret = task_get_vl_onexec(current, type);
	else
		ret = task_get_vl(current, type);

	if (test_thread_flag(vec_vl_inherit_flag(type)))
		ret |= PR_SVE_VL_INHERIT;

	return ret;
}

/* PR_SVE_SET_VL */
int sve_set_current_vl(unsigned long arg)
{
	unsigned long vl, flags;
	int ret;

	vl = arg & PR_SVE_VL_LEN_MASK;
	flags = arg & ~vl;

	if (!system_supports_sve() || is_compat_task())
		return -EINVAL;

	ret = vec_set_vector_length(current, ARM64_VEC_SVE, vl, flags);
	if (ret)
		return ret;

	return vec_prctl_status(ARM64_VEC_SVE, flags);
}

/* PR_SVE_GET_VL */
int sve_get_current_vl(void)
{
	if (!system_supports_sve() || is_compat_task())
		return -EINVAL;

	return vec_prctl_status(ARM64_VEC_SVE, 0);
}

#ifdef CONFIG_ARM64_SME
/* PR_SME_SET_VL */
int sme_set_current_vl(unsigned long arg)
{
	unsigned long vl, flags;
	int ret;

	vl = arg & PR_SME_VL_LEN_MASK;
	flags = arg & ~vl;

	if (!system_supports_sme() || is_compat_task())
		return -EINVAL;

	ret = vec_set_vector_length(current, ARM64_VEC_SME, vl, flags);
	if (ret)
		return ret;

	return vec_prctl_status(ARM64_VEC_SME, flags);
}

/* PR_SME_GET_VL */
int sme_get_current_vl(void)
{
	if (!system_supports_sme() || is_compat_task())
		return -EINVAL;

	return vec_prctl_status(ARM64_VEC_SME, 0);
}
#endif /* CONFIG_ARM64_SME */

static void vec_probe_vqs(struct vl_info *info,
			  DECLARE_BITMAP(map, SVE_VQ_MAX))
{
	unsigned int vq, vl;

	bitmap_zero(map, SVE_VQ_MAX);

	for (vq = SVE_VQ_MAX; vq >= SVE_VQ_MIN; --vq) {
		write_vl(info->type, vq - 1); /* self-syncing */

		switch (info->type) {
		case ARM64_VEC_SVE:
			vl = sve_get_vl();
			break;
		case ARM64_VEC_SME:
			vl = sme_get_vl();
			break;
		default:
			vl = 0;
			break;
		}

		/* Minimum VL identified? */
		if (sve_vq_from_vl(vl) > vq)
			break;

		vq = sve_vq_from_vl(vl); /* skip intervening lengths */
		set_bit(__vq_to_bit(vq), map);
	}
}

/*
 * Initialise the set of known supported VQs for the boot CPU.
 * This is called during kernel boot, before secondary CPUs are brought up.
 */
void __init vec_init_vq_map(enum vec_type type)
{
	struct vl_info *info = &vl_info[type];
	vec_probe_vqs(info, info->vq_map);
	bitmap_copy(info->vq_partial_map, info->vq_map, SVE_VQ_MAX);
}

/*
 * If we haven't committed to the set of supported VQs yet, filter out
 * those not supported by the current CPU.
 * This function is called during the bring-up of early secondary CPUs only.
 */
void vec_update_vq_map(enum vec_type type)
{
	struct vl_info *info = &vl_info[type];
	DECLARE_BITMAP(tmp_map, SVE_VQ_MAX);

	vec_probe_vqs(info, tmp_map);
	bitmap_and(info->vq_map, info->vq_map, tmp_map, SVE_VQ_MAX);
	bitmap_or(info->vq_partial_map, info->vq_partial_map, tmp_map,
		  SVE_VQ_MAX);
}

/*
 * Check whether the current CPU supports all VQs in the committed set.
 * This function is called during the bring-up of late secondary CPUs only.
 */
int vec_verify_vq_map(enum vec_type type)
{
	struct vl_info *info = &vl_info[type];
	DECLARE_BITMAP(tmp_map, SVE_VQ_MAX);
	unsigned long b;

	vec_probe_vqs(info, tmp_map);

	bitmap_complement(tmp_map, tmp_map, SVE_VQ_MAX);
	if (bitmap_intersects(tmp_map, info->vq_map, SVE_VQ_MAX)) {
		pr_warn("%s: cpu%d: Required vector length(s) missing\n",
			info->name, smp_processor_id());
		return -EINVAL;
	}

	if (!IS_ENABLED(CONFIG_KVM) || !is_hyp_mode_available())
		return 0;

	/*
	 * For KVM, it is necessary to ensure that this CPU doesn't
	 * support any vector length that guests may have probed as
	 * unsupported.
	 */

	/* Recover the set of supported VQs: */
	bitmap_complement(tmp_map, tmp_map, SVE_VQ_MAX);
	/* Find VQs supported that are not globally supported: */
	bitmap_andnot(tmp_map, tmp_map, info->vq_map, SVE_VQ_MAX);

	/* Find the lowest such VQ, if any: */
	b = find_last_bit(tmp_map, SVE_VQ_MAX);
	if (b >= SVE_VQ_MAX)
		return 0; /* no mismatches */

	/*
	 * Mismatches above sve_max_virtualisable_vl are fine, since
	 * no guest is allowed to configure ZCR_EL2.LEN to exceed this:
	 */
	if (sve_vl_from_vq(__bit_to_vq(b)) <= info->max_virtualisable_vl) {
		pr_warn("%s: cpu%d: Unsupported vector length(s) present\n",
			info->name, smp_processor_id());
		return -EINVAL;
	}

	return 0;
}

static void __init sve_efi_setup(void)
{
	int max_vl = 0;
	int i;

	if (!IS_ENABLED(CONFIG_EFI))
		return;

	for (i = 0; i < ARRAY_SIZE(vl_info); i++)
		max_vl = max(vl_info[i].max_vl, max_vl);

	/*
	 * alloc_percpu() warns and prints a backtrace if this goes wrong.
	 * This is evidence of a crippled system and we are returning void,
	 * so no attempt is made to handle this situation here.
	 */
	if (!sve_vl_valid(max_vl))
		goto fail;

	efi_sve_state = __alloc_percpu(
		SVE_SIG_REGS_SIZE(sve_vq_from_vl(max_vl)), SVE_VQ_BYTES);
	if (!efi_sve_state)
		goto fail;

	return;

fail:
	panic("Cannot allocate percpu memory for EFI SVE save/restore");
}

/*
 * Enable SVE for EL1.
 * Intended for use by the cpufeatures code during CPU boot.
 */
void sve_kernel_enable(const struct arm64_cpu_capabilities *__always_unused p)
{
	write_sysreg(read_sysreg(CPACR_EL1) | CPACR_EL1_ZEN_EL1EN, CPACR_EL1);
	isb();
}

/*
 * Read the pseudo-ZCR used by cpufeatures to identify the supported SVE
 * vector length.
 *
 * Use only if SVE is present.
 * This function clobbers the SVE vector length.
 */
u64 read_zcr_features(void)
{
	u64 zcr;
	unsigned int vq_max;

	/*
	 * Set the maximum possible VL, and write zeroes to all other
	 * bits to see if they stick.
	 */
	sve_kernel_enable(NULL);
	write_sysreg_s(ZCR_ELx_LEN_MASK, SYS_ZCR_EL1);

	zcr = read_sysreg_s(SYS_ZCR_EL1);
	zcr &= ~(u64)ZCR_ELx_LEN_MASK; /* find sticky 1s outside LEN field */
	vq_max = sve_vq_from_vl(sve_get_vl());
	zcr |= vq_max - 1; /* set LEN field to maximum effective value */

	return zcr;
}

void __init sve_setup(void)
{
	struct vl_info *info = &vl_info[ARM64_VEC_SVE];
	u64 zcr;
	DECLARE_BITMAP(tmp_map, SVE_VQ_MAX);
	unsigned long b;

	if (!system_supports_sve())
		return;

	/*
	 * The SVE architecture mandates support for 128-bit vectors,
	 * so sve_vq_map must have at least SVE_VQ_MIN set.
	 * If something went wrong, at least try to patch it up:
	 */
	if (WARN_ON(!test_bit(__vq_to_bit(SVE_VQ_MIN), info->vq_map)))
		set_bit(__vq_to_bit(SVE_VQ_MIN), info->vq_map);

	zcr = read_sanitised_ftr_reg(SYS_ZCR_EL1);
	info->max_vl = sve_vl_from_vq((zcr & ZCR_ELx_LEN_MASK) + 1);

	/*
	 * Sanity-check that the max VL we determined through CPU features
	 * corresponds properly to sve_vq_map.  If not, do our best:
	 */
	if (WARN_ON(info->max_vl != find_supported_vector_length(ARM64_VEC_SVE,
								 info->max_vl)))
		info->max_vl = find_supported_vector_length(ARM64_VEC_SVE,
							    info->max_vl);

	/*
	 * For the default VL, pick the maximum supported value <= 64.
	 * VL == 64 is guaranteed not to grow the signal frame.
	 */
	set_sve_default_vl(find_supported_vector_length(ARM64_VEC_SVE, 64));

	bitmap_andnot(tmp_map, info->vq_partial_map, info->vq_map,
		      SVE_VQ_MAX);

	b = find_last_bit(tmp_map, SVE_VQ_MAX);
	if (b >= SVE_VQ_MAX)
		/* No non-virtualisable VLs found */
		info->max_virtualisable_vl = SVE_VQ_MAX;
	else if (WARN_ON(b == SVE_VQ_MAX - 1))
		/* No virtualisable VLs?  This is architecturally forbidden. */
		info->max_virtualisable_vl = SVE_VQ_MIN;
	else /* b + 1 < SVE_VQ_MAX */
		info->max_virtualisable_vl = sve_vl_from_vq(__bit_to_vq(b + 1));

	if (info->max_virtualisable_vl > info->max_vl)
		info->max_virtualisable_vl = info->max_vl;

	pr_info("%s: maximum available vector length %u bytes per vector\n",
		info->name, info->max_vl);
	pr_info("%s: default vector length %u bytes per vector\n",
		info->name, get_sve_default_vl());

	/* KVM decides whether to support mismatched systems. Just warn here: */
	if (sve_max_virtualisable_vl() < sve_max_vl())
		pr_warn("%s: unvirtualisable vector lengths present\n",
			info->name);

	sve_efi_setup();
}

/*
 * Called from the put_task_struct() path, which cannot get here
 * unless dead_task is really dead and not schedulable.
 */
void fpsimd_release_task(struct task_struct *dead_task)
{
	__sve_free(dead_task);
	sme_free(dead_task);
}

#endif /* CONFIG_ARM64_SVE */

#ifdef CONFIG_ARM64_SME

/*
 * Ensure that task->thread.sme_state is allocated and sufficiently large.
 *
 * This function should be used only in preparation for replacing
 * task->thread.sme_state with new data.  The memory is always zeroed
 * here to prevent stale data from showing through: this is done in
 * the interest of testability and predictability, the architecture
 * guarantees that when ZA is enabled it will be zeroed.
 */
void sme_alloc(struct task_struct *task)
{
	if (task->thread.sme_state) {
		memset(task->thread.sme_state, 0, sme_state_size(task));
		return;
	}

	/* This could potentially be up to 64K. */
	task->thread.sme_state =
		kzalloc(sme_state_size(task), GFP_KERNEL);
}

static void sme_free(struct task_struct *task)
{
	kfree(task->thread.sme_state);
	task->thread.sme_state = NULL;
}

void sme_kernel_enable(const struct arm64_cpu_capabilities *__always_unused p)
{
	/* Set priority for all PEs to architecturally defined minimum */
	write_sysreg_s(read_sysreg_s(SYS_SMPRI_EL1) & ~SMPRI_EL1_PRIORITY_MASK,
		       SYS_SMPRI_EL1);

	/* Allow SME in kernel */
	write_sysreg(read_sysreg(CPACR_EL1) | CPACR_EL1_SMEN_EL1EN, CPACR_EL1);
	isb();

	/* Allow EL0 to access TPIDR2 */
	write_sysreg(read_sysreg(SCTLR_EL1) | SCTLR_ELx_ENTP2, SCTLR_EL1);
	isb();
}

/*
 * This must be called after sme_kernel_enable(), we rely on the
 * feature table being sorted to ensure this.
 */
void sme2_kernel_enable(const struct arm64_cpu_capabilities *__always_unused p)
{
	/* Allow use of ZT0 */
	write_sysreg_s(read_sysreg_s(SYS_SMCR_EL1) | SMCR_ELx_EZT0_MASK,
		       SYS_SMCR_EL1);
}

/*
 * This must be called after sme_kernel_enable(), we rely on the
 * feature table being sorted to ensure this.
 */
void fa64_kernel_enable(const struct arm64_cpu_capabilities *__always_unused p)
{
	/* Allow use of FA64 */
	write_sysreg_s(read_sysreg_s(SYS_SMCR_EL1) | SMCR_ELx_FA64_MASK,
		       SYS_SMCR_EL1);
}

/*
 * Read the pseudo-SMCR used by cpufeatures to identify the supported
 * vector length.
 *
 * Use only if SME is present.
 * This function clobbers the SME vector length.
 */
u64 read_smcr_features(void)
{
	u64 smcr;
	unsigned int vq_max;

	sme_kernel_enable(NULL);

	/*
	 * Set the maximum possible VL.
	 */
	write_sysreg_s(read_sysreg_s(SYS_SMCR_EL1) | SMCR_ELx_LEN_MASK,
		       SYS_SMCR_EL1);

	smcr = read_sysreg_s(SYS_SMCR_EL1);
	smcr &= ~(u64)SMCR_ELx_LEN_MASK; /* Only the LEN field */
	vq_max = sve_vq_from_vl(sme_get_vl());
	smcr |= vq_max - 1; /* set LEN field to maximum effective value */

	return smcr;
}

void __init sme_setup(void)
{
	struct vl_info *info = &vl_info[ARM64_VEC_SME];
	u64 smcr;
	int min_bit;

	if (!system_supports_sme())
		return;

	/*
	 * SME doesn't require any particular vector length be
	 * supported but it does require at least one.  We should have
	 * disabled the feature entirely while bringing up CPUs but
	 * let's double check here.
	 */
	WARN_ON(bitmap_empty(info->vq_map, SVE_VQ_MAX));

	min_bit = find_last_bit(info->vq_map, SVE_VQ_MAX);
	info->min_vl = sve_vl_from_vq(__bit_to_vq(min_bit));

	smcr = read_sanitised_ftr_reg(SYS_SMCR_EL1);
	info->max_vl = sve_vl_from_vq((smcr & SMCR_ELx_LEN_MASK) + 1);

	/*
	 * Sanity-check that the max VL we determined through CPU features
	 * corresponds properly to sme_vq_map.  If not, do our best:
	 */
	if (WARN_ON(info->max_vl != find_supported_vector_length(ARM64_VEC_SME,
								 info->max_vl)))
		info->max_vl = find_supported_vector_length(ARM64_VEC_SME,
							    info->max_vl);

	WARN_ON(info->min_vl > info->max_vl);

	/*
	 * For the default VL, pick the maximum supported value <= 32
	 * (256 bits) if there is one since this is guaranteed not to
	 * grow the signal frame when in streaming mode, otherwise the
	 * minimum available VL will be used.
	 */
	set_sme_default_vl(find_supported_vector_length(ARM64_VEC_SME, 32));

	pr_info("SME: minimum available vector length %u bytes per vector\n",
		info->min_vl);
	pr_info("SME: maximum available vector length %u bytes per vector\n",
		info->max_vl);
	pr_info("SME: default vector length %u bytes per vector\n",
		get_sme_default_vl());
}

#endif /* CONFIG_ARM64_SME */

static void sve_init_regs(void)
{
	/*
	 * Convert the FPSIMD state to SVE, zeroing all the state that
	 * is not shared with FPSIMD. If (as is likely) the current
	 * state is live in the registers then do this there and
	 * update our metadata for the current task including
	 * disabling the trap, otherwise update our in-memory copy.
	 * We are guaranteed to not be in streaming mode, we can only
	 * take a SVE trap when not in streaming mode and we can't be
	 * in streaming mode when taking a SME trap.
	 */
	if (!test_thread_flag(TIF_FOREIGN_FPSTATE)) {
		unsigned long vq_minus_one =
			sve_vq_from_vl(task_get_sve_vl(current)) - 1;
		sve_set_vq(vq_minus_one);
		sve_flush_live(true, vq_minus_one);
		fpsimd_bind_task_to_cpu();
	} else {
		fpsimd_to_sve(current);
		current->thread.fp_type = FP_STATE_SVE;
	}
}

/*
 * Trapped SVE access
 *
 * Storage is allocated for the full SVE state, the current FPSIMD
 * register contents are migrated across, and the access trap is
 * disabled.
 *
 * TIF_SVE should be clear on entry: otherwise, fpsimd_restore_current_state()
 * would have disabled the SVE access trap for userspace during
 * ret_to_user, making an SVE access trap impossible in that case.
 */
void do_sve_acc(unsigned long esr, struct pt_regs *regs)
{
	/* Even if we chose not to use SVE, the hardware could still trap: */
	if (unlikely(!system_supports_sve()) || WARN_ON(is_compat_task())) {
		force_signal_inject(SIGILL, ILL_ILLOPC, regs->pc, 0);
		return;
	}

	sve_alloc(current, true);
	if (!current->thread.sve_state) {
		force_sig(SIGKILL);
		return;
	}

	get_cpu_fpsimd_context();

	if (test_and_set_thread_flag(TIF_SVE))
		WARN_ON(1); /* SVE access shouldn't have trapped */

	/*
	 * Even if the task can have used streaming mode we can only
	 * generate SVE access traps in normal SVE mode and
	 * transitioning out of streaming mode may discard any
	 * streaming mode state.  Always clear the high bits to avoid
	 * any potential errors tracking what is properly initialised.
	 */
	sve_init_regs();

	put_cpu_fpsimd_context();
}

/*
 * Trapped SME access
 *
 * Storage is allocated for the full SVE and SME state, the current
 * FPSIMD register contents are migrated to SVE if SVE is not already
 * active, and the access trap is disabled.
 *
 * TIF_SME should be clear on entry: otherwise, fpsimd_restore_current_state()
 * would have disabled the SME access trap for userspace during
 * ret_to_user, making an SME access trap impossible in that case.
 */
void do_sme_acc(unsigned long esr, struct pt_regs *regs)
{
	/* Even if we chose not to use SME, the hardware could still trap: */
	if (unlikely(!system_supports_sme()) || WARN_ON(is_compat_task())) {
		force_signal_inject(SIGILL, ILL_ILLOPC, regs->pc, 0);
		return;
	}

	/*
	 * If this not a trap due to SME being disabled then something
	 * is being used in the wrong mode, report as SIGILL.
	 */
	if (ESR_ELx_ISS(esr) != ESR_ELx_SME_ISS_SME_DISABLED) {
		force_signal_inject(SIGILL, ILL_ILLOPC, regs->pc, 0);
		return;
	}

	sve_alloc(current, false);
	sme_alloc(current);
	if (!current->thread.sve_state || !current->thread.sme_state) {
		force_sig(SIGKILL);
		return;
	}

	get_cpu_fpsimd_context();

	/* With TIF_SME userspace shouldn't generate any traps */
	if (test_and_set_thread_flag(TIF_SME))
		WARN_ON(1);

	if (!test_thread_flag(TIF_FOREIGN_FPSTATE)) {
		unsigned long vq_minus_one =
			sve_vq_from_vl(task_get_sme_vl(current)) - 1;
		sme_set_vq(vq_minus_one);

		fpsimd_bind_task_to_cpu();
	}

	put_cpu_fpsimd_context();
}

/*
 * Trapped FP/ASIMD access.
 */
void do_fpsimd_acc(unsigned long esr, struct pt_regs *regs)
{
	/* TODO: implement lazy context saving/restoring */
	WARN_ON(1);
}

/*
 * Raise a SIGFPE for the current process.
 */
void do_fpsimd_exc(unsigned long esr, struct pt_regs *regs)
{
	unsigned int si_code = FPE_FLTUNK;

	if (esr & ESR_ELx_FP_EXC_TFV) {
		if (esr & FPEXC_IOF)
			si_code = FPE_FLTINV;
		else if (esr & FPEXC_DZF)
			si_code = FPE_FLTDIV;
		else if (esr & FPEXC_OFF)
			si_code = FPE_FLTOVF;
		else if (esr & FPEXC_UFF)
			si_code = FPE_FLTUND;
		else if (esr & FPEXC_IXF)
			si_code = FPE_FLTRES;
	}

	send_sig_fault(SIGFPE, si_code,
		       (void __user *)instruction_pointer(regs),
		       current);
}

void fpsimd_thread_switch(struct task_struct *next)
{
	bool wrong_task, wrong_cpu;

	if (!system_supports_fpsimd())
		return;

	__get_cpu_fpsimd_context();

	/* Save unsaved fpsimd state, if any: */
	fpsimd_save();

	/*
	 * Fix up TIF_FOREIGN_FPSTATE to correctly describe next's
	 * state.  For kernel threads, FPSIMD registers are never loaded
	 * and wrong_task and wrong_cpu will always be true.
	 */
	wrong_task = __this_cpu_read(fpsimd_last_state.st) !=
					&next->thread.uw.fpsimd_state;
	wrong_cpu = next->thread.fpsimd_cpu != smp_processor_id();

	update_tsk_thread_flag(next, TIF_FOREIGN_FPSTATE,
			       wrong_task || wrong_cpu);

	__put_cpu_fpsimd_context();
}

static void fpsimd_flush_thread_vl(enum vec_type type)
{
	int vl, supported_vl;

	/*
	 * Reset the task vector length as required.  This is where we
	 * ensure that all user tasks have a valid vector length
	 * configured: no kernel task can become a user task without
	 * an exec and hence a call to this function.  By the time the
	 * first call to this function is made, all early hardware
	 * probing is complete, so __sve_default_vl should be valid.
	 * If a bug causes this to go wrong, we make some noise and
	 * try to fudge thread.sve_vl to a safe value here.
	 */
	vl = task_get_vl_onexec(current, type);
	if (!vl)
		vl = get_default_vl(type);

	if (WARN_ON(!sve_vl_valid(vl)))
		vl = vl_info[type].min_vl;

	supported_vl = find_supported_vector_length(type, vl);
	if (WARN_ON(supported_vl != vl))
		vl = supported_vl;

	task_set_vl(current, type, vl);

	/*
	 * If the task is not set to inherit, ensure that the vector
	 * length will be reset by a subsequent exec:
	 */
	if (!test_thread_flag(vec_vl_inherit_flag(type)))
		task_set_vl_onexec(current, type, 0);
}

void fpsimd_flush_thread(void)
{
	void *sve_state = NULL;
	void *sme_state = NULL;

	if (!system_supports_fpsimd())
		return;

	get_cpu_fpsimd_context();

	fpsimd_flush_task_state(current);
	memset(&current->thread.uw.fpsimd_state, 0,
	       sizeof(current->thread.uw.fpsimd_state));

	if (system_supports_sve()) {
		clear_thread_flag(TIF_SVE);

		/* Defer kfree() while in atomic context */
		sve_state = current->thread.sve_state;
		current->thread.sve_state = NULL;

		fpsimd_flush_thread_vl(ARM64_VEC_SVE);
	}

	if (system_supports_sme()) {
		clear_thread_flag(TIF_SME);

		/* Defer kfree() while in atomic context */
		sme_state = current->thread.sme_state;
		current->thread.sme_state = NULL;

		fpsimd_flush_thread_vl(ARM64_VEC_SME);
		current->thread.svcr = 0;
	}

	current->thread.fp_type = FP_STATE_FPSIMD;

	put_cpu_fpsimd_context();
	kfree(sve_state);
	kfree(sme_state);
}

/*
 * Save the userland FPSIMD state of 'current' to memory, but only if the state
 * currently held in the registers does in fact belong to 'current'
 */
void fpsimd_preserve_current_state(void)
{
	if (!system_supports_fpsimd())
		return;

	get_cpu_fpsimd_context();
	fpsimd_save();
	put_cpu_fpsimd_context();
}

/*
 * Like fpsimd_preserve_current_state(), but ensure that
 * current->thread.uw.fpsimd_state is updated so that it can be copied to
 * the signal frame.
 */
void fpsimd_signal_preserve_current_state(void)
{
	fpsimd_preserve_current_state();
	if (test_thread_flag(TIF_SVE))
		sve_to_fpsimd(current);
}

/*
 * Called by KVM when entering the guest.
 */
void fpsimd_kvm_prepare(void)
{
	if (!system_supports_sve())
		return;

	/*
	 * KVM does not save host SVE state since we can only enter
	 * the guest from a syscall so the ABI means that only the
	 * non-saved SVE state needs to be saved.  If we have left
	 * SVE enabled for performance reasons then update the task
	 * state to be FPSIMD only.
	 */
	get_cpu_fpsimd_context();

	if (test_and_clear_thread_flag(TIF_SVE)) {
		sve_to_fpsimd(current);
		current->thread.fp_type = FP_STATE_FPSIMD;
	}

	put_cpu_fpsimd_context();
}

/*
 * Associate current's FPSIMD context with this cpu
 * The caller must have ownership of the cpu FPSIMD context before calling
 * this function.
 */
static void fpsimd_bind_task_to_cpu(void)
{
	struct cpu_fp_state *last = this_cpu_ptr(&fpsimd_last_state);

	WARN_ON(!system_supports_fpsimd());
	last->st = &current->thread.uw.fpsimd_state;
	last->sve_state = current->thread.sve_state;
	last->sme_state = current->thread.sme_state;
	last->sve_vl = task_get_sve_vl(current);
	last->sme_vl = task_get_sme_vl(current);
	last->svcr = &current->thread.svcr;
	last->fp_type = &current->thread.fp_type;
	last->to_save = FP_STATE_CURRENT;
	current->thread.fpsimd_cpu = smp_processor_id();

	/*
	 * Toggle SVE and SME trapping for userspace if needed, these
	 * are serialsied by ret_to_user().
	 */
	if (system_supports_sme()) {
		if (test_thread_flag(TIF_SME))
			sme_user_enable();
		else
			sme_user_disable();
	}

	if (system_supports_sve()) {
		if (test_thread_flag(TIF_SVE))
			sve_user_enable();
		else
			sve_user_disable();
	}
}

void fpsimd_bind_state_to_cpu(struct cpu_fp_state *state)
{
	struct cpu_fp_state *last = this_cpu_ptr(&fpsimd_last_state);

	WARN_ON(!system_supports_fpsimd());
	WARN_ON(!in_softirq() && !irqs_disabled());

	*last = *state;
}

/*
 * Load the userland FPSIMD state of 'current' from memory, but only if the
 * FPSIMD state already held in the registers is /not/ the most recent FPSIMD
 * state of 'current'.  This is called when we are preparing to return to
 * userspace to ensure that userspace sees a good register state.
 */
void fpsimd_restore_current_state(void)
{
	/*
	 * For the tasks that were created before we detected the absence of
	 * FP/SIMD, the TIF_FOREIGN_FPSTATE could be set via fpsimd_thread_switch(),
	 * e.g, init. This could be then inherited by the children processes.
	 * If we later detect that the system doesn't support FP/SIMD,
	 * we must clear the flag for  all the tasks to indicate that the
	 * FPSTATE is clean (as we can't have one) to avoid looping for ever in
	 * do_notify_resume().
	 */
	if (!system_supports_fpsimd()) {
		clear_thread_flag(TIF_FOREIGN_FPSTATE);
		return;
	}

	get_cpu_fpsimd_context();

	if (test_and_clear_thread_flag(TIF_FOREIGN_FPSTATE)) {
		task_fpsimd_load();
		fpsimd_bind_task_to_cpu();
	}

	put_cpu_fpsimd_context();
}

/*
 * Load an updated userland FPSIMD state for 'current' from memory and set the
 * flag that indicates that the FPSIMD register contents are the most recent
 * FPSIMD state of 'current'. This is used by the signal code to restore the
 * register state when returning from a signal handler in FPSIMD only cases,
 * any SVE context will be discarded.
 */
void fpsimd_update_current_state(struct user_fpsimd_state const *state)
{
	if (WARN_ON(!system_supports_fpsimd()))
		return;

	get_cpu_fpsimd_context();

	current->thread.uw.fpsimd_state = *state;
	if (test_thread_flag(TIF_SVE))
		fpsimd_to_sve(current);

	task_fpsimd_load();
	fpsimd_bind_task_to_cpu();

	clear_thread_flag(TIF_FOREIGN_FPSTATE);

	put_cpu_fpsimd_context();
}

/*
 * Invalidate live CPU copies of task t's FPSIMD state
 *
 * This function may be called with preemption enabled.  The barrier()
 * ensures that the assignment to fpsimd_cpu is visible to any
 * preemption/softirq that could race with set_tsk_thread_flag(), so
 * that TIF_FOREIGN_FPSTATE cannot be spuriously re-cleared.
 *
 * The final barrier ensures that TIF_FOREIGN_FPSTATE is seen set by any
 * subsequent code.
 */
void fpsimd_flush_task_state(struct task_struct *t)
{
	t->thread.fpsimd_cpu = NR_CPUS;
	/*
	 * If we don't support fpsimd, bail out after we have
	 * reset the fpsimd_cpu for this task and clear the
	 * FPSTATE.
	 */
	if (!system_supports_fpsimd())
		return;
	barrier();
	set_tsk_thread_flag(t, TIF_FOREIGN_FPSTATE);

	barrier();
}

/*
 * Invalidate any task's FPSIMD state that is present on this cpu.
 * The FPSIMD context should be acquired with get_cpu_fpsimd_context()
 * before calling this function.
 */
static void fpsimd_flush_cpu_state(void)
{
	WARN_ON(!system_supports_fpsimd());
	__this_cpu_write(fpsimd_last_state.st, NULL);

	/*
	 * Leaving streaming mode enabled will cause issues for any kernel
	 * NEON and leaving streaming mode or ZA enabled may increase power
	 * consumption.
	 */
	if (system_supports_sme())
		sme_smstop();

	set_thread_flag(TIF_FOREIGN_FPSTATE);
}

/*
 * Save the FPSIMD state to memory and invalidate cpu view.
 * This function must be called with preemption disabled.
 */
void fpsimd_save_and_flush_cpu_state(void)
{
	if (!system_supports_fpsimd())
		return;
	WARN_ON(preemptible());
	__get_cpu_fpsimd_context();
	fpsimd_save();
	fpsimd_flush_cpu_state();
	__put_cpu_fpsimd_context();
}

#ifdef CONFIG_KERNEL_MODE_NEON

/*
 * Kernel-side NEON support functions
 */

/*
 * kernel_neon_begin(): obtain the CPU FPSIMD registers for use by the calling
 * context
 *
 * Must not be called unless may_use_simd() returns true.
 * Task context in the FPSIMD registers is saved back to memory as necessary.
 *
 * A matching call to kernel_neon_end() must be made before returning from the
 * calling context.
 *
 * The caller may freely use the FPSIMD registers until kernel_neon_end() is
 * called.
 */
void kernel_neon_begin(void)
{
	if (WARN_ON(!system_supports_fpsimd()))
		return;

	BUG_ON(!may_use_simd());

	get_cpu_fpsimd_context();

	/* Save unsaved fpsimd state, if any: */
	fpsimd_save();

	/* Invalidate any task state remaining in the fpsimd regs: */
	fpsimd_flush_cpu_state();
}
EXPORT_SYMBOL_GPL(kernel_neon_begin);

/*
 * kernel_neon_end(): give the CPU FPSIMD registers back to the current task
 *
 * Must be called from a context in which kernel_neon_begin() was previously
 * called, with no call to kernel_neon_end() in the meantime.
 *
 * The caller must not use the FPSIMD registers after this function is called,
 * unless kernel_neon_begin() is called again in the meantime.
 */
void kernel_neon_end(void)
{
	if (!system_supports_fpsimd())
		return;

	put_cpu_fpsimd_context();
}
EXPORT_SYMBOL_GPL(kernel_neon_end);

#ifdef CONFIG_EFI

static DEFINE_PER_CPU(struct user_fpsimd_state, efi_fpsimd_state);
static DEFINE_PER_CPU(bool, efi_fpsimd_state_used);
static DEFINE_PER_CPU(bool, efi_sve_state_used);
static DEFINE_PER_CPU(bool, efi_sm_state);

/*
 * EFI runtime services support functions
 *
 * The ABI for EFI runtime services allows EFI to use FPSIMD during the call.
 * This means that for EFI (and only for EFI), we have to assume that FPSIMD
 * is always used rather than being an optional accelerator.
 *
 * These functions provide the necessary support for ensuring FPSIMD
 * save/restore in the contexts from which EFI is used.
 *
 * Do not use them for any other purpose -- if tempted to do so, you are
 * either doing something wrong or you need to propose some refactoring.
 */

/*
 * __efi_fpsimd_begin(): prepare FPSIMD for making an EFI runtime services call
 */
void __efi_fpsimd_begin(void)
{
	if (!system_supports_fpsimd())
		return;

	WARN_ON(preemptible());

	if (may_use_simd()) {
		kernel_neon_begin();
	} else {
		/*
		 * If !efi_sve_state, SVE can't be in use yet and doesn't need
		 * preserving:
		 */
		if (system_supports_sve() && likely(efi_sve_state)) {
			char *sve_state = this_cpu_ptr(efi_sve_state);
			bool ffr = true;
			u64 svcr;

			__this_cpu_write(efi_sve_state_used, true);

			if (system_supports_sme()) {
				svcr = read_sysreg_s(SYS_SVCR);

				__this_cpu_write(efi_sm_state,
						 svcr & SVCR_SM_MASK);

				/*
				 * Unless we have FA64 FFR does not
				 * exist in streaming mode.
				 */
				if (!system_supports_fa64())
					ffr = !(svcr & SVCR_SM_MASK);
			}

			sve_save_state(sve_state + sve_ffr_offset(sve_max_vl()),
				       &this_cpu_ptr(&efi_fpsimd_state)->fpsr,
				       ffr);

			if (system_supports_sme())
				sysreg_clear_set_s(SYS_SVCR,
						   SVCR_SM_MASK, 0);

		} else {
			fpsimd_save_state(this_cpu_ptr(&efi_fpsimd_state));
		}

		__this_cpu_write(efi_fpsimd_state_used, true);
	}
}

/*
 * __efi_fpsimd_end(): clean up FPSIMD after an EFI runtime services call
 */
void __efi_fpsimd_end(void)
{
	if (!system_supports_fpsimd())
		return;

	if (!__this_cpu_xchg(efi_fpsimd_state_used, false)) {
		kernel_neon_end();
	} else {
		if (system_supports_sve() &&
		    likely(__this_cpu_read(efi_sve_state_used))) {
			char const *sve_state = this_cpu_ptr(efi_sve_state);
			bool ffr = true;

			/*
			 * Restore streaming mode; EFI calls are
			 * normal function calls so should not return in
			 * streaming mode.
			 */
			if (system_supports_sme()) {
				if (__this_cpu_read(efi_sm_state)) {
					sysreg_clear_set_s(SYS_SVCR,
							   0,
							   SVCR_SM_MASK);

					/*
					 * Unless we have FA64 FFR does not
					 * exist in streaming mode.
					 */
					if (!system_supports_fa64())
						ffr = false;
				}
			}

			sve_load_state(sve_state + sve_ffr_offset(sve_max_vl()),
				       &this_cpu_ptr(&efi_fpsimd_state)->fpsr,
				       ffr);

			__this_cpu_write(efi_sve_state_used, false);
		} else {
			fpsimd_load_state(this_cpu_ptr(&efi_fpsimd_state));
		}
	}
}

#endif /* CONFIG_EFI */

#endif /* CONFIG_KERNEL_MODE_NEON */

#ifdef CONFIG_CPU_PM
static int fpsimd_cpu_pm_notifier(struct notifier_block *self,
				  unsigned long cmd, void *v)
{
	switch (cmd) {
	case CPU_PM_ENTER:
		fpsimd_save_and_flush_cpu_state();
		break;
	case CPU_PM_EXIT:
		break;
	case CPU_PM_ENTER_FAILED:
	default:
		return NOTIFY_DONE;
	}
	return NOTIFY_OK;
}

static struct notifier_block fpsimd_cpu_pm_notifier_block = {
	.notifier_call = fpsimd_cpu_pm_notifier,
};

static void __init fpsimd_pm_init(void)
{
	cpu_pm_register_notifier(&fpsimd_cpu_pm_notifier_block);
}

#else
static inline void fpsimd_pm_init(void) { }
#endif /* CONFIG_CPU_PM */

#ifdef CONFIG_HOTPLUG_CPU
static int fpsimd_cpu_dead(unsigned int cpu)
{
	per_cpu(fpsimd_last_state.st, cpu) = NULL;
	return 0;
}

static inline void fpsimd_hotplug_init(void)
{
	cpuhp_setup_state_nocalls(CPUHP_ARM64_FPSIMD_DEAD, "arm64/fpsimd:dead",
				  NULL, fpsimd_cpu_dead);
}

#else
static inline void fpsimd_hotplug_init(void) { }
#endif

/*
 * FP/SIMD support code initialisation.
 */
static int __init fpsimd_init(void)
{
	if (cpu_have_named_feature(FP)) {
		fpsimd_pm_init();
		fpsimd_hotplug_init();
	} else {
		pr_notice("Floating-point is not implemented\n");
	}

	if (!cpu_have_named_feature(ASIMD))
		pr_notice("Advanced SIMD is not implemented\n");


	sve_sysctl_init();
	sme_sysctl_init();

	return 0;
}
core_initcall(fpsimd_init);<|MERGE_RESOLUTION|>--- conflicted
+++ resolved
@@ -910,11 +910,7 @@
 			 */
 			task->thread.svcr &= ~(SVCR_SM_MASK |
 					       SVCR_ZA_MASK);
-<<<<<<< HEAD
-			clear_thread_flag(TIF_SME);
-=======
 			clear_tsk_thread_flag(task, TIF_SME);
->>>>>>> 75aa50e2
 			free_sme = true;
 		}
 	}
@@ -934,12 +930,6 @@
 		sve_free(task);
 		sve_alloc(task, true);
 	}
-<<<<<<< HEAD
-
-	if (free_sme)
-		sme_free(task);
-=======
->>>>>>> 75aa50e2
 
 	if (free_sme)
 		sme_free(task);

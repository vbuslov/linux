--- conflicted
+++ resolved
@@ -1882,11 +1882,6 @@
 
 int kvm_arch_hardware_enable(void)
 {
-<<<<<<< HEAD
-	int was_enabled;
-
-=======
->>>>>>> 75aa50e2
 	/*
 	 * Most calls to this function are made with migration
 	 * disabled, but not with preemption disabled. The former is
@@ -1895,23 +1890,12 @@
 	 */
 	preempt_disable();
 
-<<<<<<< HEAD
-	was_enabled = __this_cpu_read(kvm_arm_hardware_enabled);
-	_kvm_arch_hardware_enable(NULL);
-=======
 	cpu_hyp_init(NULL);
->>>>>>> 75aa50e2
 
 	kvm_vgic_cpu_up();
 	kvm_timer_cpu_up();
 
 	preempt_enable();
-<<<<<<< HEAD
-
-	return 0;
-}
-=======
->>>>>>> 75aa50e2
 
 	return 0;
 }

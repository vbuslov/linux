config MMU
	def_bool y

config ZONE_DMA
	def_bool y

config LOCKDEP_SUPPORT
	def_bool y

config STACKTRACE_SUPPORT
	def_bool y

config HAVE_LATENCYTOP_SUPPORT
	def_bool y

config RWSEM_GENERIC_SPINLOCK
	bool

config RWSEM_XCHGADD_ALGORITHM
	def_bool y

config ARCH_HAS_ILOG2_U32
	def_bool n

config ARCH_HAS_ILOG2_U64
	def_bool n

config GENERIC_HWEIGHT
	def_bool y

config GENERIC_BUG
	def_bool y if BUG

config GENERIC_BUG_RELATIVE_POINTERS
	def_bool y

config NO_IOMEM
	def_bool y

config NO_DMA
	def_bool y

config ARCH_DMA_ADDR_T_64BIT
	def_bool 64BIT

config GENERIC_LOCKBREAK
	def_bool y if SMP && PREEMPT

config PGSTE
	def_bool y if KVM

config VIRT_CPU_ACCOUNTING
	def_bool y

config ARCH_SUPPORTS_DEBUG_PAGEALLOC
	def_bool y

config S390
	def_bool y
	select USE_GENERIC_SMP_HELPERS if SMP
	select GENERIC_CPU_DEVICES if !SMP
	select HAVE_SYSCALL_WRAPPERS
	select HAVE_FUNCTION_TRACER
	select HAVE_FUNCTION_TRACE_MCOUNT_TEST
	select HAVE_FTRACE_MCOUNT_RECORD
	select HAVE_C_RECORDMCOUNT
	select HAVE_SYSCALL_TRACEPOINTS
	select HAVE_DYNAMIC_FTRACE
	select HAVE_FUNCTION_GRAPH_TRACER
	select HAVE_REGS_AND_STACK_ACCESS_API
	select HAVE_OPROFILE
	select HAVE_KPROBES
	select HAVE_KRETPROBES
	select HAVE_KVM if 64BIT
	select HAVE_ARCH_TRACEHOOK
	select INIT_ALL_POSSIBLE
	select HAVE_IRQ_WORK
	select HAVE_PERF_EVENTS
	select ARCH_HAVE_NMI_SAFE_CMPXCHG
	select HAVE_KERNEL_GZIP
	select HAVE_KERNEL_BZIP2
	select HAVE_KERNEL_LZMA
	select HAVE_KERNEL_LZO
	select HAVE_KERNEL_XZ
	select HAVE_ARCH_MUTEX_CPU_RELAX
	select HAVE_ARCH_JUMP_LABEL if !MARCH_G5
	select ARCH_SAVE_PAGE_KEYS if HIBERNATION
	select HAVE_MEMBLOCK
	select HAVE_MEMBLOCK_NODE_MAP
	select ARCH_DISCARD_MEMBLOCK
	select ARCH_INLINE_SPIN_TRYLOCK
	select ARCH_INLINE_SPIN_TRYLOCK_BH
	select ARCH_INLINE_SPIN_LOCK
	select ARCH_INLINE_SPIN_LOCK_BH
	select ARCH_INLINE_SPIN_LOCK_IRQ
	select ARCH_INLINE_SPIN_LOCK_IRQSAVE
	select ARCH_INLINE_SPIN_UNLOCK
	select ARCH_INLINE_SPIN_UNLOCK_BH
	select ARCH_INLINE_SPIN_UNLOCK_IRQ
	select ARCH_INLINE_SPIN_UNLOCK_IRQRESTORE
	select ARCH_INLINE_READ_TRYLOCK
	select ARCH_INLINE_READ_LOCK
	select ARCH_INLINE_READ_LOCK_BH
	select ARCH_INLINE_READ_LOCK_IRQ
	select ARCH_INLINE_READ_LOCK_IRQSAVE
	select ARCH_INLINE_READ_UNLOCK
	select ARCH_INLINE_READ_UNLOCK_BH
	select ARCH_INLINE_READ_UNLOCK_IRQ
	select ARCH_INLINE_READ_UNLOCK_IRQRESTORE
	select ARCH_INLINE_WRITE_TRYLOCK
	select ARCH_INLINE_WRITE_LOCK
	select ARCH_INLINE_WRITE_LOCK_BH
	select ARCH_INLINE_WRITE_LOCK_IRQ
	select ARCH_INLINE_WRITE_LOCK_IRQSAVE
	select ARCH_INLINE_WRITE_UNLOCK
	select ARCH_INLINE_WRITE_UNLOCK_BH
	select ARCH_INLINE_WRITE_UNLOCK_IRQ
	select ARCH_INLINE_WRITE_UNLOCK_IRQRESTORE
<<<<<<< HEAD
	select GENERIC_SMP_IDLE_THREAD
=======
	select GENERIC_TIME_VSYSCALL
	select GENERIC_CLOCKEVENTS
	select KTIME_SCALAR if 32BIT
>>>>>>> b80fe101

config SCHED_OMIT_FRAME_POINTER
	def_bool y

source "init/Kconfig"

source "kernel/Kconfig.freezer"

menu "Base setup"

comment "Processor type and features"

config 64BIT
	def_bool y
	prompt "64 bit kernel"
	help
	  Select this option if you have an IBM z/Architecture machine
	  and want to use the 64 bit addressing mode.

config 32BIT
	def_bool y if !64BIT

config SMP
	def_bool y
	prompt "Symmetric multi-processing support"
	---help---
	  This enables support for systems with more than one CPU. If you have
	  a system with only one CPU, like most personal computers, say N. If
	  you have a system with more than one CPU, say Y.

	  If you say N here, the kernel will run on single and multiprocessor
	  machines, but will use only one CPU of a multiprocessor machine. If
	  you say Y here, the kernel will run on many, but not all,
	  singleprocessor machines. On a singleprocessor machine, the kernel
	  will run faster if you say N here.

	  See also the SMP-HOWTO available at
	  <http://www.tldp.org/docs.html#howto>.

	  Even if you don't know what to do here, say Y.

config NR_CPUS
	int "Maximum number of CPUs (2-64)"
	range 2 64
	depends on SMP
	default "32" if !64BIT
	default "64" if 64BIT
	help
	  This allows you to specify the maximum number of CPUs which this
	  kernel will support.  The maximum supported value is 64 and the
	  minimum value which makes sense is 2.

	  This is purely to save memory - each supported CPU adds
	  approximately sixteen kilobytes to the kernel image.

config HOTPLUG_CPU
	def_bool y
	prompt "Support for hot-pluggable CPUs"
	depends on SMP
	select HOTPLUG
	help
	  Say Y here to be able to turn CPUs off and on. CPUs
	  can be controlled through /sys/devices/system/cpu/cpu#.
	  Say N if you want to disable CPU hotplug.

config SCHED_MC
	def_bool n

config SCHED_BOOK
	def_bool y
	prompt "Book scheduler support"
	depends on SMP
	select SCHED_MC
	help
	  Book scheduler support improves the CPU scheduler's decision making
	  when dealing with machines that have several books.

config MATHEMU
	def_bool y
	prompt "IEEE FPU emulation"
	depends on MARCH_G5
	help
	  This option is required for IEEE compliant floating point arithmetic
	  on older ESA/390 machines. Say Y unless you know your machine doesn't
	  need this.

config COMPAT
	def_bool y
	prompt "Kernel support for 31 bit emulation"
	depends on 64BIT
	select COMPAT_BINFMT_ELF if BINFMT_ELF
	select ARCH_WANT_OLD_COMPAT_IPC
	help
	  Select this option if you want to enable your system kernel to
	  handle system-calls from ELF binaries for 31 bit ESA.  This option
	  (and some other stuff like libraries and such) is needed for
	  executing 31 bit applications.  It is safe to say "Y".

config SYSVIPC_COMPAT
	def_bool y if COMPAT && SYSVIPC

config KEYS_COMPAT
	def_bool y if COMPAT && KEYS

config AUDIT_ARCH
	def_bool y

config HAVE_MARCH_Z900_FEATURES
	def_bool n

config HAVE_MARCH_Z990_FEATURES
	def_bool n
	select HAVE_MARCH_Z900_FEATURES

config HAVE_MARCH_Z9_109_FEATURES
	def_bool n
	select HAVE_MARCH_Z990_FEATURES

config HAVE_MARCH_Z10_FEATURES
	def_bool n
	select HAVE_MARCH_Z9_109_FEATURES

config HAVE_MARCH_Z196_FEATURES
	def_bool n
	select HAVE_MARCH_Z10_FEATURES

comment "Code generation options"

choice
	prompt "Processor type"
	default MARCH_G5

config MARCH_G5
	bool "System/390 model G5 and G6"
	depends on !64BIT
	help
	  Select this to build a 31 bit kernel that works
	  on all ESA/390 and z/Architecture machines.

config MARCH_Z900
	bool "IBM zSeries model z800 and z900"
	select HAVE_MARCH_Z900_FEATURES if 64BIT
	help
	  Select this to enable optimizations for model z800/z900 (2064 and
	  2066 series). This will enable some optimizations that are not
	  available on older ESA/390 (31 Bit) only CPUs.

config MARCH_Z990
	bool "IBM zSeries model z890 and z990"
	select HAVE_MARCH_Z990_FEATURES if 64BIT
	help
	  Select this to enable optimizations for model z890/z990 (2084 and
	  2086 series). The kernel will be slightly faster but will not work
	  on older machines.

config MARCH_Z9_109
	bool "IBM System z9"
	select HAVE_MARCH_Z9_109_FEATURES if 64BIT
	help
	  Select this to enable optimizations for IBM System z9 (2094 and
	  2096 series). The kernel will be slightly faster but will not work
	  on older machines.

config MARCH_Z10
	bool "IBM System z10"
	select HAVE_MARCH_Z10_FEATURES if 64BIT
	help
	  Select this to enable optimizations for IBM System z10 (2097 and
	  2098 series). The kernel will be slightly faster but will not work
	  on older machines.

config MARCH_Z196
	bool "IBM zEnterprise 114 and 196"
	select HAVE_MARCH_Z196_FEATURES if 64BIT
	help
	  Select this to enable optimizations for IBM zEnterprise 114 and 196
	  (2818 and 2817 series). The kernel will be slightly faster but will
	  not work on older machines.

endchoice

config PACK_STACK
	def_bool y
	prompt "Pack kernel stack"
	help
	  This option enables the compiler option -mkernel-backchain if it
	  is available. If the option is available the compiler supports
	  the new stack layout which dramatically reduces the minimum stack
	  frame size. With an old compiler a non-leaf function needs a
	  minimum of 96 bytes on 31 bit and 160 bytes on 64 bit. With
	  -mkernel-backchain the minimum size drops to 16 byte on 31 bit
	  and 24 byte on 64 bit.

	  Say Y if you are unsure.

config SMALL_STACK
	def_bool n
	prompt "Use 8kb for kernel stack instead of 16kb"
	depends on PACK_STACK && 64BIT && !LOCKDEP
	help
	  If you say Y here and the compiler supports the -mkernel-backchain
	  option the kernel will use a smaller kernel stack size. The reduced
	  size is 8kb instead of 16kb. This allows to run more threads on a
	  system and reduces the pressure on the memory management for higher
	  order page allocations.

	  Say N if you are unsure.

config CHECK_STACK
	def_bool y
	prompt "Detect kernel stack overflow"
	help
	  This option enables the compiler option -mstack-guard and
	  -mstack-size if they are available. If the compiler supports them
	  it will emit additional code to each function prolog to trigger
	  an illegal operation if the kernel stack is about to overflow.

	  Say N if you are unsure.

config STACK_GUARD
	int "Size of the guard area (128-1024)"
	range 128 1024
	depends on CHECK_STACK
	default "256"
	help
	  This allows you to specify the size of the guard area at the lower
	  end of the kernel stack. If the kernel stack points into the guard
	  area on function entry an illegal operation is triggered. The size
	  needs to be a power of 2. Please keep in mind that the size of an
	  interrupt frame is 184 bytes for 31 bit and 328 bytes on 64 bit.
	  The minimum size for the stack guard should be 256 for 31 bit and
	  512 for 64 bit.

config WARN_DYNAMIC_STACK
	def_bool n
	prompt "Emit compiler warnings for function with dynamic stack usage"
	help
	  This option enables the compiler option -mwarn-dynamicstack. If the
	  compiler supports this options generates warnings for functions
	  that dynamically allocate stack space using alloca.

	  Say N if you are unsure.

comment "Kernel preemption"

source "kernel/Kconfig.preempt"

config ARCH_SPARSEMEM_ENABLE
	def_bool y
	select SPARSEMEM_VMEMMAP_ENABLE
	select SPARSEMEM_VMEMMAP
	select SPARSEMEM_STATIC if !64BIT

config ARCH_SPARSEMEM_DEFAULT
	def_bool y

config ARCH_SELECT_MEMORY_MODEL
	def_bool y

config ARCH_ENABLE_MEMORY_HOTPLUG
	def_bool y if SPARSEMEM

config ARCH_ENABLE_MEMORY_HOTREMOVE
	def_bool y

config ARCH_HIBERNATION_POSSIBLE
	def_bool y if 64BIT

source "mm/Kconfig"

comment "I/O subsystem configuration"

config QDIO
	def_tristate y
	prompt "QDIO support"
	---help---
	  This driver provides the Queued Direct I/O base support for
	  IBM System z.

	  To compile this driver as a module, choose M here: the
	  module will be called qdio.

	  If unsure, say Y.

config CHSC_SCH
	def_tristate m
	prompt "Support for CHSC subchannels"
	help
	  This driver allows usage of CHSC subchannels. A CHSC subchannel
	  is usually present on LPAR only.
	  The driver creates a device /dev/chsc, which may be used to
	  obtain I/O configuration information about the machine and
	  to issue asynchronous chsc commands (DANGEROUS).
	  You will usually only want to use this interface on a special
	  LPAR designated for system management.

	  To compile this driver as a module, choose M here: the
	  module will be called chsc_sch.

	  If unsure, say N.

comment "Misc"

source "fs/Kconfig.binfmt"

config FORCE_MAX_ZONEORDER
	int
	default "9"

config PFAULT
	def_bool y
	prompt "Pseudo page fault support"
	help
	  Select this option, if you want to use PFAULT pseudo page fault
	  handling under VM. If running native or in LPAR, this option
	  has no effect. If your VM does not support PFAULT, PAGEEX
	  pseudo page fault handling will be used.
	  Note that VM 4.2 supports PFAULT but has a bug in its
	  implementation that causes some problems.
	  Everybody who wants to run Linux under VM != VM4.2 should select
	  this option.

config SHARED_KERNEL
	def_bool y
	prompt "VM shared kernel support"
	help
	  Select this option, if you want to share the text segment of the
	  Linux kernel between different VM guests. This reduces memory
	  usage with lots of guests but greatly increases kernel size.
	  Also if a kernel was IPL'ed from a shared segment the kexec system
	  call will not work.
	  You should only select this option if you know what you are
	  doing and want to exploit this feature.

config CMM
	def_tristate n
	prompt "Cooperative memory management"
	help
	  Select this option, if you want to enable the kernel interface
	  to reduce the memory size of the system. This is accomplished
	  by allocating pages of memory and put them "on hold". This only
	  makes sense for a system running under VM where the unused pages
	  will be reused by VM for other guest systems. The interface
	  allows an external monitor to balance memory of many systems.
	  Everybody who wants to run Linux under VM should select this
	  option.

config CMM_IUCV
	def_bool y
	prompt "IUCV special message interface to cooperative memory management"
	depends on CMM && (SMSGIUCV=y || CMM=SMSGIUCV)
	help
	  Select this option to enable the special message interface to
	  the cooperative memory management.

config APPLDATA_BASE
	def_bool n
	prompt "Linux - VM Monitor Stream, base infrastructure"
	depends on PROC_FS
	help
	  This provides a kernel interface for creating and updating z/VM APPLDATA
	  monitor records. The monitor records are updated at certain time
	  intervals, once the timer is started.
	  Writing 1 or 0 to /proc/appldata/timer starts(1) or stops(0) the timer,
	  i.e. enables or disables monitoring on the Linux side.
	  A custom interval value (in seconds) can be written to
	  /proc/appldata/interval.

	  Defaults are 60 seconds interval and timer off.
	  The /proc entries can also be read from, showing the current settings.

config APPLDATA_MEM
	def_tristate m
	prompt "Monitor memory management statistics"
	depends on APPLDATA_BASE && VM_EVENT_COUNTERS
	help
	  This provides memory management related data to the Linux - VM Monitor
	  Stream, like paging/swapping rate, memory utilisation, etc.
	  Writing 1 or 0 to /proc/appldata/memory creates(1) or removes(0) a z/VM
	  APPLDATA monitor record, i.e. enables or disables monitoring this record
	  on the z/VM side.

	  Default is disabled.
	  The /proc entry can also be read from, showing the current settings.

	  This can also be compiled as a module, which will be called
	  appldata_mem.o.

config APPLDATA_OS
	def_tristate m
	prompt "Monitor OS statistics"
	depends on APPLDATA_BASE
	help
	  This provides OS related data to the Linux - VM Monitor Stream, like
	  CPU utilisation, etc.
	  Writing 1 or 0 to /proc/appldata/os creates(1) or removes(0) a z/VM
	  APPLDATA monitor record, i.e. enables or disables monitoring this record
	  on the z/VM side.

	  Default is disabled.
	  This can also be compiled as a module, which will be called
	  appldata_os.o.

config APPLDATA_NET_SUM
	def_tristate m
	prompt "Monitor overall network statistics"
	depends on APPLDATA_BASE && NET
	help
	  This provides network related data to the Linux - VM Monitor Stream,
	  currently there is only a total sum of network I/O statistics, no
	  per-interface data.
	  Writing 1 or 0 to /proc/appldata/net_sum creates(1) or removes(0) a z/VM
	  APPLDATA monitor record, i.e. enables or disables monitoring this record
	  on the z/VM side.

	  Default is disabled.
	  This can also be compiled as a module, which will be called
	  appldata_net_sum.o.

source kernel/Kconfig.hz

config S390_HYPFS_FS
	def_bool y
	prompt "s390 hypervisor file system support"
	select SYS_HYPERVISOR
	help
	  This is a virtual file system intended to provide accounting
	  information in an s390 hypervisor environment.

config KEXEC
	def_bool n
	prompt "kexec system call"
	help
	  kexec is a system call that implements the ability to shutdown your
	  current kernel, and to start another kernel.  It is like a reboot
	  but is independent of hardware/microcode support.

config CRASH_DUMP
	bool "kernel crash dumps"
	depends on 64BIT && SMP
	select KEXEC
	help
	  Generate crash dump after being started by kexec.
	  Crash dump kernels are loaded in the main kernel with kexec-tools
	  into a specially reserved region and then later executed after
	  a crash by kdump/kexec.
	  For more details see Documentation/kdump/kdump.txt

config ZFCPDUMP
	def_bool n
	prompt "zfcpdump support"
	select SMP
	help
	  Select this option if you want to build an zfcpdump enabled kernel.
	  Refer to <file:Documentation/s390/zfcpdump.txt> for more details on this.

config S390_GUEST
	def_bool y
	prompt "s390 guest support for KVM (EXPERIMENTAL)"
	depends on 64BIT && EXPERIMENTAL
	select VIRTUALIZATION
	select VIRTIO
	select VIRTIO_RING
	select VIRTIO_CONSOLE
	help
	  Select this option if you want to run the kernel as a guest under
	  the KVM hypervisor. This will add detection for KVM as well  as a
	  virtio transport. If KVM is detected, the virtio console will be
	  the default console.

config SECCOMP
	def_bool y
	prompt "Enable seccomp to safely compute untrusted bytecode"
	depends on PROC_FS
	help
	  This kernel feature is useful for number crunching applications
	  that may need to compute untrusted bytecode during their
	  execution. By using pipes or other transports made available to
	  the process as file descriptors supporting the read/write
	  syscalls, it's possible to isolate those applications in
	  their own address space using seccomp. Once seccomp is
	  enabled via /proc/<pid>/seccomp, it cannot be disabled
	  and the task is only allowed to execute a few safe syscalls
	  defined by each seccomp mode.

	  If unsure, say Y.

endmenu

menu "Power Management"

source "kernel/power/Kconfig"

endmenu

source "net/Kconfig"

config PCMCIA
	def_bool n

config CCW
	def_bool y

source "drivers/Kconfig"

source "fs/Kconfig"

source "arch/s390/Kconfig.debug"

source "security/Kconfig"

source "crypto/Kconfig"

source "lib/Kconfig"

source "arch/s390/kvm/Kconfig"<|MERGE_RESOLUTION|>--- conflicted
+++ resolved
@@ -116,13 +116,10 @@
 	select ARCH_INLINE_WRITE_UNLOCK_BH
 	select ARCH_INLINE_WRITE_UNLOCK_IRQ
 	select ARCH_INLINE_WRITE_UNLOCK_IRQRESTORE
-<<<<<<< HEAD
 	select GENERIC_SMP_IDLE_THREAD
-=======
 	select GENERIC_TIME_VSYSCALL
 	select GENERIC_CLOCKEVENTS
 	select KTIME_SCALAR if 32BIT
->>>>>>> b80fe101
 
 config SCHED_OMIT_FRAME_POINTER
 	def_bool y

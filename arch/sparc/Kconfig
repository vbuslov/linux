--- conflicted
+++ resolved
@@ -96,12 +96,9 @@
 config CPU_BIG_ENDIAN
 	def_bool y
 
-<<<<<<< HEAD
-=======
 config CPU_BIG_ENDIAN
 	def_bool y
 
->>>>>>> bb176f67
 config ARCH_ATU
 	bool
 	default y if SPARC64

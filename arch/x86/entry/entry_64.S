--- conflicted
+++ resolved
@@ -285,9 +285,6 @@
  */
 .pushsection .text, "ax"
 SYM_CODE_START(ret_from_fork_asm)
-<<<<<<< HEAD
-	UNWIND_HINT_REGS
-=======
 	/*
 	 * This is the start of the kernel stack; even through there's a
 	 * register set at the top, the regset isn't necessarily coherent
@@ -297,7 +294,6 @@
 	 * good state.
 	 */
 	UNWIND_HINT_END_OF_STACK
->>>>>>> 75aa50e2
 	ANNOTATE_NOENDBR // copy_thread
 	CALL_DEPTH_ACCOUNT
 
@@ -307,15 +303,12 @@
 	movq	%r12, %rcx		/* fn_arg */
 	call	ret_from_fork
 
-<<<<<<< HEAD
-=======
 	/*
 	 * Set the stack state to what is expected for the target function
 	 * -- at this point the register set should be a valid user set
 	 * and unwind should work normally.
 	 */
 	UNWIND_HINT_REGS
->>>>>>> 75aa50e2
 	jmp	swapgs_restore_regs_and_return_to_usermode
 SYM_CODE_END(ret_from_fork_asm)
 .popsection

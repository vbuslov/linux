/*
 * Copyright 2012-15 Advanced Micro Devices, Inc.
 *
 * Permission is hereby granted, free of charge, to any person obtaining a
 * copy of this software and associated documentation files (the "Software"),
 * to deal in the Software without restriction, including without limitation
 * the rights to use, copy, modify, merge, publish, distribute, sublicense,
 * and/or sell copies of the Software, and to permit persons to whom the
 * Software is furnished to do so, subject to the following conditions:
 *
 * The above copyright notice and this permission notice shall be included in
 * all copies or substantial portions of the Software.
 *
 * THE SOFTWARE IS PROVIDED "AS IS", WITHOUT WARRANTY OF ANY KIND, EXPRESS OR
 * IMPLIED, INCLUDING BUT NOT LIMITED TO THE WARRANTIES OF MERCHANTABILITY,
 * FITNESS FOR A PARTICULAR PURPOSE AND NONINFRINGEMENT.  IN NO EVENT SHALL
 * THE COPYRIGHT HOLDER(S) OR AUTHOR(S) BE LIABLE FOR ANY CLAIM, DAMAGES OR
 * OTHER LIABILITY, WHETHER IN AN ACTION OF CONTRACT, TORT OR OTHERWISE,
 * ARISING FROM, OUT OF OR IN CONNECTION WITH THE SOFTWARE OR THE USE OR
 * OTHER DEALINGS IN THE SOFTWARE.
 *
 * Authors: AMD
 *
 */

#include <drm/display/drm_dp_helper.h>
#include <drm/display/drm_dp_mst_helper.h>
#include <drm/drm_atomic.h>
#include <drm/drm_atomic_helper.h>
#include "dm_services.h"
#include "amdgpu.h"
#include "amdgpu_dm.h"
#include "amdgpu_dm_mst_types.h"
#include "amdgpu_dm_hdcp.h"

#include "dc.h"
#include "dm_helpers.h"

#include "ddc_service_types.h"
#include "dpcd_defs.h"

#include "dmub_cmd.h"
#if defined(CONFIG_DEBUG_FS)
#include "amdgpu_dm_debugfs.h"
#endif

#include "dc/dcn20/dcn20_resource.h"

#define PEAK_FACTOR_X1000 1006

static ssize_t dm_dp_aux_transfer(struct drm_dp_aux *aux,
				  struct drm_dp_aux_msg *msg)
{
	ssize_t result = 0;
	struct aux_payload payload;
	enum aux_return_code_type operation_result;
	struct amdgpu_device *adev;
	struct ddc_service *ddc;

	if (WARN_ON(msg->size > 16))
		return -E2BIG;

	payload.address = msg->address;
	payload.data = msg->buffer;
	payload.length = msg->size;
	payload.reply = &msg->reply;
	payload.i2c_over_aux = (msg->request & DP_AUX_NATIVE_WRITE) == 0;
	payload.write = (msg->request & DP_AUX_I2C_READ) == 0;
	payload.mot = (msg->request & DP_AUX_I2C_MOT) != 0;
	payload.write_status_update =
			(msg->request & DP_AUX_I2C_WRITE_STATUS_UPDATE) != 0;
	payload.defer_delay = 0;

	result = dc_link_aux_transfer_raw(TO_DM_AUX(aux)->ddc_service, &payload,
				      &operation_result);

	/*
	 * w/a on certain intel platform where hpd is unexpected to pull low during
	 * 1st sideband message transaction by return AUX_RET_ERROR_HPD_DISCON
	 * aux transaction is succuess in such case, therefore bypass the error
	 */
	ddc = TO_DM_AUX(aux)->ddc_service;
	adev = ddc->ctx->driver_context;
	if (adev->dm.aux_hpd_discon_quirk) {
		if (msg->address == DP_SIDEBAND_MSG_DOWN_REQ_BASE &&
			operation_result == AUX_RET_ERROR_HPD_DISCON) {
			result = 0;
			operation_result = AUX_RET_SUCCESS;
		}
	}

	if (payload.write && result >= 0)
		result = msg->size;

	if (result < 0)
		switch (operation_result) {
		case AUX_RET_SUCCESS:
			break;
		case AUX_RET_ERROR_HPD_DISCON:
		case AUX_RET_ERROR_UNKNOWN:
		case AUX_RET_ERROR_INVALID_OPERATION:
		case AUX_RET_ERROR_PROTOCOL_ERROR:
			result = -EIO;
			break;
		case AUX_RET_ERROR_INVALID_REPLY:
		case AUX_RET_ERROR_ENGINE_ACQUIRE:
			result = -EBUSY;
			break;
		case AUX_RET_ERROR_TIMEOUT:
			result = -ETIMEDOUT;
			break;
		}

	return result;
}

static void
dm_dp_mst_connector_destroy(struct drm_connector *connector)
{
	struct amdgpu_dm_connector *aconnector =
		to_amdgpu_dm_connector(connector);

	if (aconnector->dc_sink) {
		dc_link_remove_remote_sink(aconnector->dc_link,
					   aconnector->dc_sink);
		dc_sink_release(aconnector->dc_sink);
	}

	kfree(aconnector->edid);

	drm_connector_cleanup(connector);
	drm_dp_mst_put_port_malloc(aconnector->mst_output_port);
	kfree(aconnector);
}

static int
amdgpu_dm_mst_connector_late_register(struct drm_connector *connector)
{
	struct amdgpu_dm_connector *amdgpu_dm_connector =
		to_amdgpu_dm_connector(connector);
	int r;

	r = drm_dp_mst_connector_late_register(connector,
					       amdgpu_dm_connector->mst_output_port);
	if (r < 0)
		return r;

#if defined(CONFIG_DEBUG_FS)
	connector_debugfs_init(amdgpu_dm_connector);
#endif

	return 0;
}

static void
amdgpu_dm_mst_connector_early_unregister(struct drm_connector *connector)
{
	struct amdgpu_dm_connector *aconnector =
		to_amdgpu_dm_connector(connector);
	struct drm_dp_mst_port *port = aconnector->mst_output_port;
	struct amdgpu_dm_connector *root = aconnector->mst_root;
	struct dc_link *dc_link = aconnector->dc_link;
	struct dc_sink *dc_sink = aconnector->dc_sink;

	drm_dp_mst_connector_early_unregister(connector, port);

	/*
	 * Release dc_sink for connector which its attached port is
	 * no longer in the mst topology
	 */
	drm_modeset_lock(&root->mst_mgr.base.lock, NULL);
	if (dc_sink) {
		if (dc_link->sink_count)
			dc_link_remove_remote_sink(dc_link, dc_sink);

		DC_LOG_MST("DM_MST: remove remote sink 0x%p, %d remaining\n",
			dc_sink, dc_link->sink_count);

		dc_sink_release(dc_sink);
		aconnector->dc_sink = NULL;
		aconnector->edid = NULL;
	}

	aconnector->mst_status = MST_STATUS_DEFAULT;
	drm_modeset_unlock(&root->mst_mgr.base.lock);
}

static const struct drm_connector_funcs dm_dp_mst_connector_funcs = {
	.fill_modes = drm_helper_probe_single_connector_modes,
	.destroy = dm_dp_mst_connector_destroy,
	.reset = amdgpu_dm_connector_funcs_reset,
	.atomic_duplicate_state = amdgpu_dm_connector_atomic_duplicate_state,
	.atomic_destroy_state = drm_atomic_helper_connector_destroy_state,
	.atomic_set_property = amdgpu_dm_connector_atomic_set_property,
	.atomic_get_property = amdgpu_dm_connector_atomic_get_property,
	.late_register = amdgpu_dm_mst_connector_late_register,
	.early_unregister = amdgpu_dm_mst_connector_early_unregister,
};

bool needs_dsc_aux_workaround(struct dc_link *link)
{
	if (link->dpcd_caps.branch_dev_id == DP_BRANCH_DEVICE_ID_90CC24 &&
	    (link->dpcd_caps.dpcd_rev.raw == DPCD_REV_14 || link->dpcd_caps.dpcd_rev.raw == DPCD_REV_12) &&
	    link->dpcd_caps.sink_count.bits.SINK_COUNT >= 2)
		return true;

	return false;
}

static bool is_synaptics_cascaded_panamera(struct dc_link *link, struct drm_dp_mst_port *port)
{
	u8 branch_vendor_data[4] = { 0 }; // Vendor data 0x50C ~ 0x50F

	if (drm_dp_dpcd_read(port->mgr->aux, DP_BRANCH_VENDOR_SPECIFIC_START, &branch_vendor_data, 4) == 4) {
		if (link->dpcd_caps.branch_dev_id == DP_BRANCH_DEVICE_ID_90CC24 &&
				IS_SYNAPTICS_CASCADED_PANAMERA(link->dpcd_caps.branch_dev_name, branch_vendor_data)) {
			DRM_INFO("Synaptics Cascaded MST hub\n");
			return true;
		}
	}

	return false;
}

static bool validate_dsc_caps_on_connector(struct amdgpu_dm_connector *aconnector)
{
	struct dc_sink *dc_sink = aconnector->dc_sink;
	struct drm_dp_mst_port *port = aconnector->mst_output_port;
	u8 dsc_caps[16] = { 0 };
	u8 dsc_branch_dec_caps_raw[3] = { 0 };	// DSC branch decoder caps 0xA0 ~ 0xA2
	u8 *dsc_branch_dec_caps = NULL;

	aconnector->dsc_aux = drm_dp_mst_dsc_aux_for_port(port);

	/*
	 * drm_dp_mst_dsc_aux_for_port() will return NULL for certain configs
	 * because it only check the dsc/fec caps of the "port variable" and not the dock
	 *
	 * This case will return NULL: DSC capabe MST dock connected to a non fec/dsc capable display
	 *
	 * Workaround: explicitly check the use case above and use the mst dock's aux as dsc_aux
	 *
	 */
	if (!aconnector->dsc_aux && !port->parent->port_parent &&
	    needs_dsc_aux_workaround(aconnector->dc_link))
		aconnector->dsc_aux = &aconnector->mst_root->dm_dp_aux.aux;

	/* synaptics cascaded MST hub case */
	if (!aconnector->dsc_aux && is_synaptics_cascaded_panamera(aconnector->dc_link, port))
		aconnector->dsc_aux = port->mgr->aux;

	if (!aconnector->dsc_aux)
		return false;

	if (drm_dp_dpcd_read(aconnector->dsc_aux, DP_DSC_SUPPORT, dsc_caps, 16) < 0)
		return false;

	if (drm_dp_dpcd_read(aconnector->dsc_aux,
			DP_DSC_BRANCH_OVERALL_THROUGHPUT_0, dsc_branch_dec_caps_raw, 3) == 3)
		dsc_branch_dec_caps = dsc_branch_dec_caps_raw;

	if (!dc_dsc_parse_dsc_dpcd(aconnector->dc_link->ctx->dc,
				  dsc_caps, dsc_branch_dec_caps,
				  &dc_sink->dsc_caps.dsc_dec_caps))
		return false;

	return true;
}

static bool retrieve_downstream_port_device(struct amdgpu_dm_connector *aconnector)
{
	union dp_downstream_port_present ds_port_present;

	if (!aconnector->dsc_aux)
		return false;

	if (drm_dp_dpcd_read(aconnector->dsc_aux, DP_DOWNSTREAMPORT_PRESENT, &ds_port_present, 1) < 0) {
		DRM_INFO("Failed to read downstream_port_present 0x05 from DFP of branch device\n");
		return false;
	}

	aconnector->mst_downstream_port_present = ds_port_present;
	DRM_INFO("Downstream port present %d, type %d\n",
			ds_port_present.fields.PORT_PRESENT, ds_port_present.fields.PORT_TYPE);

	return true;
}

static int dm_dp_mst_get_modes(struct drm_connector *connector)
{
	struct amdgpu_dm_connector *aconnector = to_amdgpu_dm_connector(connector);
	int ret = 0;

	if (!aconnector)
		return drm_add_edid_modes(connector, NULL);

	if (!aconnector->edid) {
		struct edid *edid;
		edid = drm_dp_mst_get_edid(connector, &aconnector->mst_root->mst_mgr, aconnector->mst_output_port);

		if (!edid) {
			amdgpu_dm_set_mst_status(&aconnector->mst_status,
			MST_REMOTE_EDID, false);

			drm_connector_update_edid_property(
				&aconnector->base,
				NULL);

			DRM_DEBUG_KMS("Can't get EDID of %s. Add default remote sink.", connector->name);
			if (!aconnector->dc_sink) {
				struct dc_sink *dc_sink;
				struct dc_sink_init_data init_params = {
					.link = aconnector->dc_link,
					.sink_signal = SIGNAL_TYPE_DISPLAY_PORT_MST };

				dc_sink = dc_link_add_remote_sink(
					aconnector->dc_link,
					NULL,
					0,
					&init_params);

				if (!dc_sink) {
					DRM_ERROR("Unable to add a remote sink\n");
					return 0;
				}

				DC_LOG_MST("DM_MST: add remote sink 0x%p, %d remaining\n",
					dc_sink, aconnector->dc_link->sink_count);

				dc_sink->priv = aconnector;
				aconnector->dc_sink = dc_sink;
			}

			return ret;
		}

		aconnector->edid = edid;
		amdgpu_dm_set_mst_status(&aconnector->mst_status,
			MST_REMOTE_EDID, true);
	}

	if (aconnector->dc_sink && aconnector->dc_sink->sink_signal == SIGNAL_TYPE_VIRTUAL) {
		dc_sink_release(aconnector->dc_sink);
		aconnector->dc_sink = NULL;
	}

	if (!aconnector->dc_sink) {
		struct dc_sink *dc_sink;
		struct dc_sink_init_data init_params = {
				.link = aconnector->dc_link,
				.sink_signal = SIGNAL_TYPE_DISPLAY_PORT_MST };
		dc_sink = dc_link_add_remote_sink(
			aconnector->dc_link,
			(uint8_t *)aconnector->edid,
			(aconnector->edid->extensions + 1) * EDID_LENGTH,
			&init_params);

		if (!dc_sink) {
			DRM_ERROR("Unable to add a remote sink\n");
			return 0;
		}

		DC_LOG_MST("DM_MST: add remote sink 0x%p, %d remaining\n",
			dc_sink, aconnector->dc_link->sink_count);

		dc_sink->priv = aconnector;
		/* dc_link_add_remote_sink returns a new reference */
		aconnector->dc_sink = dc_sink;

		/* when display is unplugged from mst hub, connctor will be
		 * destroyed within dm_dp_mst_connector_destroy. connector
		 * hdcp perperties, like type, undesired, desired, enabled,
		 * will be lost. So, save hdcp properties into hdcp_work within
		 * amdgpu_dm_atomic_commit_tail. if the same display is
		 * plugged back with same display index, its hdcp properties
		 * will be retrieved from hdcp_work within dm_dp_mst_get_modes
		 */
		if (aconnector->dc_sink && connector->state) {
			struct drm_device *dev = connector->dev;
			struct amdgpu_device *adev = drm_to_adev(dev);

			if (adev->dm.hdcp_workqueue) {
				struct hdcp_workqueue *hdcp_work = adev->dm.hdcp_workqueue;
				struct hdcp_workqueue *hdcp_w =
					&hdcp_work[aconnector->dc_link->link_index];

				connector->state->hdcp_content_type =
				hdcp_w->hdcp_content_type[connector->index];
				connector->state->content_protection =
				hdcp_w->content_protection[connector->index];
			}
		}

		if (aconnector->dc_sink) {
			amdgpu_dm_update_freesync_caps(
					connector, aconnector->edid);

			if (!validate_dsc_caps_on_connector(aconnector))
				memset(&aconnector->dc_sink->dsc_caps,
				       0, sizeof(aconnector->dc_sink->dsc_caps));

			if (!retrieve_downstream_port_device(aconnector))
				memset(&aconnector->mst_downstream_port_present,
					0, sizeof(aconnector->mst_downstream_port_present));
		}
	}

	drm_connector_update_edid_property(
					&aconnector->base, aconnector->edid);

	ret = drm_add_edid_modes(connector, aconnector->edid);

	return ret;
}

static struct drm_encoder *
dm_mst_atomic_best_encoder(struct drm_connector *connector,
			   struct drm_atomic_state *state)
{
	struct drm_connector_state *connector_state = drm_atomic_get_new_connector_state(state,
											 connector);
	struct drm_device *dev = connector->dev;
	struct amdgpu_device *adev = drm_to_adev(dev);
	struct amdgpu_crtc *acrtc = to_amdgpu_crtc(connector_state->crtc);

	return &adev->dm.mst_encoders[acrtc->crtc_id].base;
}

static int
dm_dp_mst_detect(struct drm_connector *connector,
		 struct drm_modeset_acquire_ctx *ctx, bool force)
{
	struct amdgpu_dm_connector *aconnector = to_amdgpu_dm_connector(connector);
	struct amdgpu_dm_connector *master = aconnector->mst_root;
	struct drm_dp_mst_port *port = aconnector->mst_output_port;
	int connection_status;

	if (drm_connector_is_unregistered(connector))
		return connector_status_disconnected;

	connection_status = drm_dp_mst_detect_port(connector, ctx, &master->mst_mgr,
							aconnector->mst_output_port);

	if (port->pdt != DP_PEER_DEVICE_NONE && !port->dpcd_rev) {
		uint8_t dpcd_rev;
		int ret;

		ret = drm_dp_dpcd_readb(&port->aux, DP_DP13_DPCD_REV, &dpcd_rev);

		if (ret == 1) {
			port->dpcd_rev = dpcd_rev;

			/* Could be DP1.2 DP Rx case*/
			if (!dpcd_rev) {
				ret = drm_dp_dpcd_readb(&port->aux, DP_DPCD_REV, &dpcd_rev);

				if (ret == 1)
					port->dpcd_rev = dpcd_rev;
			}

			if (!dpcd_rev)
				DRM_DEBUG_KMS("Can't decide DPCD revision number!");
		}

		/*
		 * Could be legacy sink, logical port etc on DP1.2.
		 * Will get Nack under these cases when issue remote
		 * DPCD read.
		 */
		if (ret != 1)
			DRM_DEBUG_KMS("Can't access DPCD");
	} else if (port->pdt == DP_PEER_DEVICE_NONE) {
		port->dpcd_rev = 0;
	}

	/*
	 * Release dc_sink for connector which unplug event is notified by CSN msg
	 */
	if (connection_status == connector_status_disconnected && aconnector->dc_sink) {
		if (aconnector->dc_link->sink_count)
			dc_link_remove_remote_sink(aconnector->dc_link, aconnector->dc_sink);

		DC_LOG_MST("DM_MST: remove remote sink 0x%p, %d remaining\n",
			aconnector->dc_link, aconnector->dc_link->sink_count);

		dc_sink_release(aconnector->dc_sink);
		aconnector->dc_sink = NULL;
		aconnector->edid = NULL;

		amdgpu_dm_set_mst_status(&aconnector->mst_status,
			MST_REMOTE_EDID | MST_ALLOCATE_NEW_PAYLOAD | MST_CLEAR_ALLOCATED_PAYLOAD,
			false);
	}

	return connection_status;
}

static int dm_dp_mst_atomic_check(struct drm_connector *connector,
				  struct drm_atomic_state *state)
{
	struct amdgpu_dm_connector *aconnector = to_amdgpu_dm_connector(connector);
	struct drm_dp_mst_topology_mgr *mst_mgr = &aconnector->mst_root->mst_mgr;
	struct drm_dp_mst_port *mst_port = aconnector->mst_output_port;

	return drm_dp_atomic_release_time_slots(state, mst_mgr, mst_port);
}

static const struct drm_connector_helper_funcs dm_dp_mst_connector_helper_funcs = {
	.get_modes = dm_dp_mst_get_modes,
	.mode_valid = amdgpu_dm_connector_mode_valid,
	.atomic_best_encoder = dm_mst_atomic_best_encoder,
	.detect_ctx = dm_dp_mst_detect,
	.atomic_check = dm_dp_mst_atomic_check,
};

static void amdgpu_dm_encoder_destroy(struct drm_encoder *encoder)
{
	drm_encoder_cleanup(encoder);
}

static const struct drm_encoder_funcs amdgpu_dm_encoder_funcs = {
	.destroy = amdgpu_dm_encoder_destroy,
};

void
dm_dp_create_fake_mst_encoders(struct amdgpu_device *adev)
{
	struct drm_device *dev = adev_to_drm(adev);
	int i;

	for (i = 0; i < adev->dm.display_indexes_num; i++) {
		struct amdgpu_encoder *amdgpu_encoder = &adev->dm.mst_encoders[i];
		struct drm_encoder *encoder = &amdgpu_encoder->base;

		encoder->possible_crtcs = amdgpu_dm_get_encoder_crtc_mask(adev);

		drm_encoder_init(
			dev,
			&amdgpu_encoder->base,
			&amdgpu_dm_encoder_funcs,
			DRM_MODE_ENCODER_DPMST,
			NULL);

		drm_encoder_helper_add(encoder, &amdgpu_dm_encoder_helper_funcs);
	}
}

static struct drm_connector *
dm_dp_add_mst_connector(struct drm_dp_mst_topology_mgr *mgr,
			struct drm_dp_mst_port *port,
			const char *pathprop)
{
	struct amdgpu_dm_connector *master = container_of(mgr, struct amdgpu_dm_connector, mst_mgr);
	struct drm_device *dev = master->base.dev;
	struct amdgpu_device *adev = drm_to_adev(dev);
	struct amdgpu_dm_connector *aconnector;
	struct drm_connector *connector;
	int i;

	aconnector = kzalloc(sizeof(*aconnector), GFP_KERNEL);
	if (!aconnector)
		return NULL;

	connector = &aconnector->base;
	aconnector->mst_output_port = port;
	aconnector->mst_root = master;
	amdgpu_dm_set_mst_status(&aconnector->mst_status,
			MST_PROBE, true);

	if (drm_connector_init(
		dev,
		connector,
		&dm_dp_mst_connector_funcs,
		DRM_MODE_CONNECTOR_DisplayPort)) {
		kfree(aconnector);
		return NULL;
	}
	drm_connector_helper_add(connector, &dm_dp_mst_connector_helper_funcs);

	amdgpu_dm_connector_init_helper(
		&adev->dm,
		aconnector,
		DRM_MODE_CONNECTOR_DisplayPort,
		master->dc_link,
		master->connector_id);

	for (i = 0; i < adev->dm.display_indexes_num; i++) {
		drm_connector_attach_encoder(&aconnector->base,
					     &adev->dm.mst_encoders[i].base);
	}

	connector->max_bpc_property = master->base.max_bpc_property;
	if (connector->max_bpc_property)
		drm_connector_attach_max_bpc_property(connector, 8, 16);

	connector->vrr_capable_property = master->base.vrr_capable_property;
	if (connector->vrr_capable_property)
		drm_connector_attach_vrr_capable_property(connector);

	drm_object_attach_property(
		&connector->base,
		dev->mode_config.path_property,
		0);
	drm_object_attach_property(
		&connector->base,
		dev->mode_config.tile_property,
		0);

	drm_connector_set_path_property(connector, pathprop);

	/*
	 * Initialize connector state before adding the connectror to drm and
	 * framebuffer lists
	 */
	amdgpu_dm_connector_funcs_reset(connector);

	drm_dp_mst_get_port_malloc(port);

	return connector;
}

void dm_handle_mst_sideband_msg_ready_event(
	struct drm_dp_mst_topology_mgr *mgr,
	enum mst_msg_ready_type msg_rdy_type)
{
	uint8_t esi[DP_PSR_ERROR_STATUS - DP_SINK_COUNT_ESI] = { 0 };
	uint8_t dret;
	bool new_irq_handled = false;
	int dpcd_addr;
	uint8_t dpcd_bytes_to_read;
	const uint8_t max_process_count = 30;
	uint8_t process_count = 0;
	u8 retry;
	struct amdgpu_dm_connector *aconnector =
			container_of(mgr, struct amdgpu_dm_connector, mst_mgr);


	const struct dc_link_status *link_status = dc_link_get_status(aconnector->dc_link);

	if (link_status->dpcd_caps->dpcd_rev.raw < 0x12) {
		dpcd_bytes_to_read = DP_LANE0_1_STATUS - DP_SINK_COUNT;
		/* DPCD 0x200 - 0x201 for downstream IRQ */
		dpcd_addr = DP_SINK_COUNT;
	} else {
		dpcd_bytes_to_read = DP_PSR_ERROR_STATUS - DP_SINK_COUNT_ESI;
		/* DPCD 0x2002 - 0x2005 for downstream IRQ */
		dpcd_addr = DP_SINK_COUNT_ESI;
	}

	mutex_lock(&aconnector->handle_mst_msg_ready);

	while (process_count < max_process_count) {
		u8 ack[DP_PSR_ERROR_STATUS - DP_SINK_COUNT_ESI] = {};

		process_count++;

		dret = drm_dp_dpcd_read(
			&aconnector->dm_dp_aux.aux,
			dpcd_addr,
			esi,
			dpcd_bytes_to_read);

		if (dret != dpcd_bytes_to_read) {
			DRM_DEBUG_KMS("DPCD read and acked number is not as expected!");
			break;
		}

		DRM_DEBUG_DRIVER("ESI %02x %02x %02x\n", esi[0], esi[1], esi[2]);

		switch (msg_rdy_type) {
		case DOWN_REP_MSG_RDY_EVENT:
			/* Only handle DOWN_REP_MSG_RDY case*/
			esi[1] &= DP_DOWN_REP_MSG_RDY;
			break;
		case UP_REQ_MSG_RDY_EVENT:
			/* Only handle UP_REQ_MSG_RDY case*/
			esi[1] &= DP_UP_REQ_MSG_RDY;
			break;
		default:
			/* Handle both cases*/
			esi[1] &= (DP_DOWN_REP_MSG_RDY | DP_UP_REQ_MSG_RDY);
			break;
		}

		if (!esi[1])
			break;

		/* handle MST irq */
		if (aconnector->mst_mgr.mst_state)
			drm_dp_mst_hpd_irq_handle_event(&aconnector->mst_mgr,
						 esi,
						 ack,
						 &new_irq_handled);

		if (new_irq_handled) {
			/* ACK at DPCD to notify down stream */
			for (retry = 0; retry < 3; retry++) {
				ssize_t wret;

				wret = drm_dp_dpcd_writeb(&aconnector->dm_dp_aux.aux,
							  dpcd_addr + 1,
							  ack[1]);
				if (wret == 1)
					break;
			}

			if (retry == 3) {
				DRM_ERROR("Failed to ack MST event.\n");
<<<<<<< HEAD
				return;
=======
				break;
>>>>>>> 75aa50e2
			}

			drm_dp_mst_hpd_irq_send_new_request(&aconnector->mst_mgr);

			new_irq_handled = false;
		} else {
			break;
		}
	}

	mutex_unlock(&aconnector->handle_mst_msg_ready);

	if (process_count == max_process_count)
		DRM_DEBUG_DRIVER("Loop exceeded max iterations\n");
}

static void dm_handle_mst_down_rep_msg_ready(struct drm_dp_mst_topology_mgr *mgr)
{
	dm_handle_mst_sideband_msg_ready_event(mgr, DOWN_REP_MSG_RDY_EVENT);
}

static const struct drm_dp_mst_topology_cbs dm_mst_cbs = {
	.add_connector = dm_dp_add_mst_connector,
	.poll_hpd_irq = dm_handle_mst_down_rep_msg_ready,
};

void amdgpu_dm_initialize_dp_connector(struct amdgpu_display_manager *dm,
				       struct amdgpu_dm_connector *aconnector,
				       int link_index)
{
	struct dc_link_settings max_link_enc_cap = {0};

	aconnector->dm_dp_aux.aux.name =
		kasprintf(GFP_KERNEL, "AMDGPU DM aux hw bus %d",
			  link_index);
	aconnector->dm_dp_aux.aux.transfer = dm_dp_aux_transfer;
	aconnector->dm_dp_aux.aux.drm_dev = dm->ddev;
	aconnector->dm_dp_aux.ddc_service = aconnector->dc_link->ddc;

	drm_dp_aux_init(&aconnector->dm_dp_aux.aux);
	drm_dp_cec_register_connector(&aconnector->dm_dp_aux.aux,
				      &aconnector->base);

	if (aconnector->base.connector_type == DRM_MODE_CONNECTOR_eDP)
		return;

	dc_link_dp_get_max_link_enc_cap(aconnector->dc_link, &max_link_enc_cap);
	aconnector->mst_mgr.cbs = &dm_mst_cbs;
	drm_dp_mst_topology_mgr_init(&aconnector->mst_mgr, adev_to_drm(dm->adev),
				     &aconnector->dm_dp_aux.aux, 16, 4, aconnector->connector_id);

	drm_connector_attach_dp_subconnector_property(&aconnector->base);
}

int dm_mst_get_pbn_divider(struct dc_link *link)
{
	if (!link)
		return 0;

	return dc_link_bandwidth_kbps(link,
			dc_link_get_link_cap(link)) / (8 * 1000 * 54);
}

struct dsc_mst_fairness_params {
	struct dc_crtc_timing *timing;
	struct dc_sink *sink;
	struct dc_dsc_bw_range bw_range;
	bool compression_possible;
	struct drm_dp_mst_port *port;
	enum dsc_clock_force_state clock_force_enable;
	uint32_t num_slices_h;
	uint32_t num_slices_v;
	uint32_t bpp_overwrite;
	struct amdgpu_dm_connector *aconnector;
};

static uint16_t get_fec_overhead_multiplier(struct dc_link *dc_link)
{
	u8 link_coding_cap;
	uint16_t fec_overhead_multiplier_x1000 = PBN_FEC_OVERHEAD_MULTIPLIER_8B_10B;

	link_coding_cap = dc_link_dp_mst_decide_link_encoding_format(dc_link);
	if (link_coding_cap == DP_128b_132b_ENCODING)
		fec_overhead_multiplier_x1000 = PBN_FEC_OVERHEAD_MULTIPLIER_128B_132B;

	return fec_overhead_multiplier_x1000;
}

static int kbps_to_peak_pbn(int kbps, uint16_t fec_overhead_multiplier_x1000)
{
	u64 peak_kbps = kbps;

	peak_kbps *= 1006;
	peak_kbps *= fec_overhead_multiplier_x1000;
	peak_kbps = div_u64(peak_kbps, 1000 * 1000);
	return (int) DIV64_U64_ROUND_UP(peak_kbps * 64, (54 * 8 * 1000));
}

static void set_dsc_configs_from_fairness_vars(struct dsc_mst_fairness_params *params,
		struct dsc_mst_fairness_vars *vars,
		int count,
		int k)
{
	struct drm_connector *drm_connector;
	int i;
	struct dc_dsc_config_options dsc_options = {0};

	for (i = 0; i < count; i++) {
		drm_connector = &params[i].aconnector->base;

		dc_dsc_get_default_config_option(params[i].sink->ctx->dc, &dsc_options);
		dsc_options.max_target_bpp_limit_override_x16 = drm_connector->display_info.max_dsc_bpp * 16;

		memset(&params[i].timing->dsc_cfg, 0, sizeof(params[i].timing->dsc_cfg));
		if (vars[i + k].dsc_enabled && dc_dsc_compute_config(
					params[i].sink->ctx->dc->res_pool->dscs[0],
					&params[i].sink->dsc_caps.dsc_dec_caps,
					&dsc_options,
					0,
					params[i].timing,
					&params[i].timing->dsc_cfg)) {
			params[i].timing->flags.DSC = 1;

			if (params[i].bpp_overwrite)
				params[i].timing->dsc_cfg.bits_per_pixel = params[i].bpp_overwrite;
			else
				params[i].timing->dsc_cfg.bits_per_pixel = vars[i + k].bpp_x16;

			if (params[i].num_slices_h)
				params[i].timing->dsc_cfg.num_slices_h = params[i].num_slices_h;

			if (params[i].num_slices_v)
				params[i].timing->dsc_cfg.num_slices_v = params[i].num_slices_v;
		} else {
			params[i].timing->flags.DSC = 0;
		}
		params[i].timing->dsc_cfg.mst_pbn = vars[i + k].pbn;
	}

	for (i = 0; i < count; i++) {
		if (params[i].sink) {
			if (params[i].sink->sink_signal != SIGNAL_TYPE_VIRTUAL &&
				params[i].sink->sink_signal != SIGNAL_TYPE_NONE)
				DRM_DEBUG_DRIVER("%s i=%d dispname=%s\n", __func__, i,
					params[i].sink->edid_caps.display_name);
		}

		DRM_DEBUG_DRIVER("dsc=%d bits_per_pixel=%d pbn=%d\n",
			params[i].timing->flags.DSC,
			params[i].timing->dsc_cfg.bits_per_pixel,
			vars[i + k].pbn);
	}
}

static int bpp_x16_from_pbn(struct dsc_mst_fairness_params param, int pbn)
{
	struct dc_dsc_config dsc_config;
	u64 kbps;

	struct drm_connector *drm_connector = &param.aconnector->base;
	struct dc_dsc_config_options dsc_options = {0};

	dc_dsc_get_default_config_option(param.sink->ctx->dc, &dsc_options);
	dsc_options.max_target_bpp_limit_override_x16 = drm_connector->display_info.max_dsc_bpp * 16;

	kbps = div_u64((u64)pbn * 994 * 8 * 54, 64);
	dc_dsc_compute_config(
			param.sink->ctx->dc->res_pool->dscs[0],
			&param.sink->dsc_caps.dsc_dec_caps,
			&dsc_options,
			(int) kbps, param.timing, &dsc_config);

	return dsc_config.bits_per_pixel;
}

static int increase_dsc_bpp(struct drm_atomic_state *state,
			    struct drm_dp_mst_topology_state *mst_state,
			    struct dc_link *dc_link,
			    struct dsc_mst_fairness_params *params,
			    struct dsc_mst_fairness_vars *vars,
			    int count,
			    int k)
{
	int i;
	bool bpp_increased[MAX_PIPES];
	int initial_slack[MAX_PIPES];
	int min_initial_slack;
	int next_index;
	int remaining_to_increase = 0;
	int link_timeslots_used;
	int fair_pbn_alloc;
	int ret = 0;
	uint16_t fec_overhead_multiplier_x1000 = get_fec_overhead_multiplier(dc_link);

	for (i = 0; i < count; i++) {
		if (vars[i + k].dsc_enabled) {
			initial_slack[i] =
			kbps_to_peak_pbn(params[i].bw_range.max_kbps, fec_overhead_multiplier_x1000) - vars[i + k].pbn;
			bpp_increased[i] = false;
			remaining_to_increase += 1;
		} else {
			initial_slack[i] = 0;
			bpp_increased[i] = true;
		}
	}

	while (remaining_to_increase) {
		next_index = -1;
		min_initial_slack = -1;
		for (i = 0; i < count; i++) {
			if (!bpp_increased[i]) {
				if (min_initial_slack == -1 || min_initial_slack > initial_slack[i]) {
					min_initial_slack = initial_slack[i];
					next_index = i;
				}
			}
		}

		if (next_index == -1)
			break;

		link_timeslots_used = 0;

		for (i = 0; i < count; i++)
			link_timeslots_used += DIV_ROUND_UP(vars[i + k].pbn, mst_state->pbn_div);

		fair_pbn_alloc =
			(63 - link_timeslots_used) / remaining_to_increase * mst_state->pbn_div;

		if (initial_slack[next_index] > fair_pbn_alloc) {
			vars[next_index].pbn += fair_pbn_alloc;
			ret = drm_dp_atomic_find_time_slots(state,
							    params[next_index].port->mgr,
							    params[next_index].port,
							    vars[next_index].pbn);
			if (ret < 0)
				return ret;

			ret = drm_dp_mst_atomic_check(state);
			if (ret == 0) {
				vars[next_index].bpp_x16 = bpp_x16_from_pbn(params[next_index], vars[next_index].pbn);
			} else {
				vars[next_index].pbn -= fair_pbn_alloc;
				ret = drm_dp_atomic_find_time_slots(state,
								    params[next_index].port->mgr,
								    params[next_index].port,
								    vars[next_index].pbn);
				if (ret < 0)
					return ret;
			}
		} else {
			vars[next_index].pbn += initial_slack[next_index];
			ret = drm_dp_atomic_find_time_slots(state,
							    params[next_index].port->mgr,
							    params[next_index].port,
							    vars[next_index].pbn);
			if (ret < 0)
				return ret;

			ret = drm_dp_mst_atomic_check(state);
			if (ret == 0) {
				vars[next_index].bpp_x16 = params[next_index].bw_range.max_target_bpp_x16;
			} else {
				vars[next_index].pbn -= initial_slack[next_index];
				ret = drm_dp_atomic_find_time_slots(state,
								    params[next_index].port->mgr,
								    params[next_index].port,
								    vars[next_index].pbn);
				if (ret < 0)
					return ret;
			}
		}

		bpp_increased[next_index] = true;
		remaining_to_increase--;
	}
	return 0;
}

static int try_disable_dsc(struct drm_atomic_state *state,
			   struct dc_link *dc_link,
			   struct dsc_mst_fairness_params *params,
			   struct dsc_mst_fairness_vars *vars,
			   int count,
			   int k)
{
	int i;
	bool tried[MAX_PIPES];
	int kbps_increase[MAX_PIPES];
	int max_kbps_increase;
	int next_index;
	int remaining_to_try = 0;
	int ret;
	uint16_t fec_overhead_multiplier_x1000 = get_fec_overhead_multiplier(dc_link);

	for (i = 0; i < count; i++) {
		if (vars[i + k].dsc_enabled
				&& vars[i + k].bpp_x16 == params[i].bw_range.max_target_bpp_x16
				&& params[i].clock_force_enable == DSC_CLK_FORCE_DEFAULT) {
			kbps_increase[i] = params[i].bw_range.stream_kbps - params[i].bw_range.max_kbps;
			tried[i] = false;
			remaining_to_try += 1;
		} else {
			kbps_increase[i] = 0;
			tried[i] = true;
		}
	}

	while (remaining_to_try) {
		next_index = -1;
		max_kbps_increase = -1;
		for (i = 0; i < count; i++) {
			if (!tried[i]) {
				if (max_kbps_increase == -1 || max_kbps_increase < kbps_increase[i]) {
					max_kbps_increase = kbps_increase[i];
					next_index = i;
				}
			}
		}

		if (next_index == -1)
			break;

		vars[next_index].pbn = kbps_to_peak_pbn(params[next_index].bw_range.stream_kbps, fec_overhead_multiplier_x1000);
		ret = drm_dp_atomic_find_time_slots(state,
						    params[next_index].port->mgr,
						    params[next_index].port,
						    vars[next_index].pbn);
		if (ret < 0)
			return ret;

		ret = drm_dp_mst_atomic_check(state);
		if (ret == 0) {
			vars[next_index].dsc_enabled = false;
			vars[next_index].bpp_x16 = 0;
		} else {
			vars[next_index].pbn = kbps_to_peak_pbn(params[next_index].bw_range.max_kbps, fec_overhead_multiplier_x1000);
			ret = drm_dp_atomic_find_time_slots(state,
							    params[next_index].port->mgr,
							    params[next_index].port,
							    vars[next_index].pbn);
			if (ret < 0)
				return ret;
		}

		tried[next_index] = true;
		remaining_to_try--;
	}
	return 0;
}

static int compute_mst_dsc_configs_for_link(struct drm_atomic_state *state,
					    struct dc_state *dc_state,
					    struct dc_link *dc_link,
					    struct dsc_mst_fairness_vars *vars,
					    struct drm_dp_mst_topology_mgr *mgr,
					    int *link_vars_start_index)
{
	struct dc_stream_state *stream;
	struct dsc_mst_fairness_params params[MAX_PIPES];
	struct amdgpu_dm_connector *aconnector;
	struct drm_dp_mst_topology_state *mst_state = drm_atomic_get_mst_topology_state(state, mgr);
	int count = 0;
	int i, k, ret;
	bool debugfs_overwrite = false;
	uint16_t fec_overhead_multiplier_x1000 = get_fec_overhead_multiplier(dc_link);

	memset(params, 0, sizeof(params));

	if (IS_ERR(mst_state))
		return PTR_ERR(mst_state);

	/* Set up params */
	for (i = 0; i < dc_state->stream_count; i++) {
		struct dc_dsc_policy dsc_policy = {0};

		stream = dc_state->streams[i];

		if (stream->link != dc_link)
			continue;

		aconnector = (struct amdgpu_dm_connector *)stream->dm_stream_context;
		if (!aconnector)
			continue;

		if (!aconnector->mst_output_port)
			continue;

		stream->timing.flags.DSC = 0;

		params[count].timing = &stream->timing;
		params[count].sink = stream->sink;
		params[count].aconnector = aconnector;
		params[count].port = aconnector->mst_output_port;
		params[count].clock_force_enable = aconnector->dsc_settings.dsc_force_enable;
		if (params[count].clock_force_enable == DSC_CLK_FORCE_ENABLE)
			debugfs_overwrite = true;
		params[count].num_slices_h = aconnector->dsc_settings.dsc_num_slices_h;
		params[count].num_slices_v = aconnector->dsc_settings.dsc_num_slices_v;
		params[count].bpp_overwrite = aconnector->dsc_settings.dsc_bits_per_pixel;
		params[count].compression_possible = stream->sink->dsc_caps.dsc_dec_caps.is_dsc_supported;
		dc_dsc_get_policy_for_timing(params[count].timing, 0, &dsc_policy);
		if (!dc_dsc_compute_bandwidth_range(
				stream->sink->ctx->dc->res_pool->dscs[0],
				stream->sink->ctx->dc->debug.dsc_min_slice_height_override,
				dsc_policy.min_target_bpp * 16,
				dsc_policy.max_target_bpp * 16,
				&stream->sink->dsc_caps.dsc_dec_caps,
				&stream->timing, &params[count].bw_range))
			params[count].bw_range.stream_kbps = dc_bandwidth_in_kbps_from_timing(&stream->timing);

		count++;
	}

	if (count == 0) {
		ASSERT(0);
		return 0;
	}

	/* k is start index of vars for current phy link used by mst hub */
	k = *link_vars_start_index;
	/* set vars start index for next mst hub phy link */
	*link_vars_start_index += count;

	/* Try no compression */
	for (i = 0; i < count; i++) {
		vars[i + k].aconnector = params[i].aconnector;
		vars[i + k].pbn = kbps_to_peak_pbn(params[i].bw_range.stream_kbps, fec_overhead_multiplier_x1000);
		vars[i + k].dsc_enabled = false;
		vars[i + k].bpp_x16 = 0;
		ret = drm_dp_atomic_find_time_slots(state, params[i].port->mgr, params[i].port,
						    vars[i + k].pbn);
		if (ret < 0)
			return ret;
	}
	ret = drm_dp_mst_atomic_check(state);
	if (ret == 0 && !debugfs_overwrite) {
		set_dsc_configs_from_fairness_vars(params, vars, count, k);
		return 0;
	} else if (ret != -ENOSPC) {
		return ret;
	}

	/* Try max compression */
	for (i = 0; i < count; i++) {
		if (params[i].compression_possible && params[i].clock_force_enable != DSC_CLK_FORCE_DISABLE) {
			vars[i + k].pbn = kbps_to_peak_pbn(params[i].bw_range.min_kbps, fec_overhead_multiplier_x1000);
			vars[i + k].dsc_enabled = true;
			vars[i + k].bpp_x16 = params[i].bw_range.min_target_bpp_x16;
			ret = drm_dp_atomic_find_time_slots(state, params[i].port->mgr,
							    params[i].port, vars[i + k].pbn);
			if (ret < 0)
				return ret;
		} else {
			vars[i + k].pbn = kbps_to_peak_pbn(params[i].bw_range.stream_kbps, fec_overhead_multiplier_x1000);
			vars[i + k].dsc_enabled = false;
			vars[i + k].bpp_x16 = 0;
			ret = drm_dp_atomic_find_time_slots(state, params[i].port->mgr,
							    params[i].port, vars[i + k].pbn);
			if (ret < 0)
				return ret;
		}
	}
	ret = drm_dp_mst_atomic_check(state);
	if (ret != 0)
		return ret;

	/* Optimize degree of compression */
	ret = increase_dsc_bpp(state, mst_state, dc_link, params, vars, count, k);
	if (ret < 0)
		return ret;

	ret = try_disable_dsc(state, dc_link, params, vars, count, k);
	if (ret < 0)
		return ret;

	set_dsc_configs_from_fairness_vars(params, vars, count, k);

	return 0;
}

static bool is_dsc_need_re_compute(
	struct drm_atomic_state *state,
	struct dc_state *dc_state,
	struct dc_link *dc_link)
{
	int i, j;
	bool is_dsc_need_re_compute = false;
	struct amdgpu_dm_connector *stream_on_link[MAX_PIPES];
	int new_stream_on_link_num = 0;
	struct amdgpu_dm_connector *aconnector;
	struct dc_stream_state *stream;
	const struct dc *dc = dc_link->dc;

	/* only check phy used by dsc mst branch */
	if (dc_link->type != dc_connection_mst_branch)
		return false;

	if (!(dc_link->dpcd_caps.dsc_caps.dsc_basic_caps.fields.dsc_support.DSC_SUPPORT ||
		dc_link->dpcd_caps.dsc_caps.dsc_basic_caps.fields.dsc_support.DSC_PASSTHROUGH_SUPPORT))
		return false;

	for (i = 0; i < MAX_PIPES; i++)
		stream_on_link[i] = NULL;

	/* check if there is mode change in new request */
	for (i = 0; i < dc_state->stream_count; i++) {
		struct drm_crtc_state *new_crtc_state;
		struct drm_connector_state *new_conn_state;

		stream = dc_state->streams[i];
		if (!stream)
			continue;

		/* check if stream using the same link for mst */
		if (stream->link != dc_link)
			continue;

		aconnector = (struct amdgpu_dm_connector *) stream->dm_stream_context;
		if (!aconnector)
			continue;

		stream_on_link[new_stream_on_link_num] = aconnector;
		new_stream_on_link_num++;

		new_conn_state = drm_atomic_get_new_connector_state(state, &aconnector->base);
		if (!new_conn_state)
			continue;

		if (IS_ERR(new_conn_state))
			continue;

		if (!new_conn_state->crtc)
			continue;

		new_crtc_state = drm_atomic_get_new_crtc_state(state, new_conn_state->crtc);
		if (!new_crtc_state)
			continue;

		if (IS_ERR(new_crtc_state))
			continue;

		if (new_crtc_state->enable && new_crtc_state->active) {
			if (new_crtc_state->mode_changed || new_crtc_state->active_changed ||
				new_crtc_state->connectors_changed)
				return true;
		}
	}

	/* check current_state if there stream on link but it is not in
	 * new request state
	 */
	for (i = 0; i < dc->current_state->stream_count; i++) {
		stream = dc->current_state->streams[i];
		/* only check stream on the mst hub */
		if (stream->link != dc_link)
			continue;

		aconnector = (struct amdgpu_dm_connector *)stream->dm_stream_context;
		if (!aconnector)
			continue;

		for (j = 0; j < new_stream_on_link_num; j++) {
			if (stream_on_link[j]) {
				if (aconnector == stream_on_link[j])
					break;
			}
		}

		if (j == new_stream_on_link_num) {
			/* not in new state */
			is_dsc_need_re_compute = true;
			break;
		}
	}

	return is_dsc_need_re_compute;
}

int compute_mst_dsc_configs_for_state(struct drm_atomic_state *state,
				      struct dc_state *dc_state,
				      struct dsc_mst_fairness_vars *vars)
{
	int i, j;
	struct dc_stream_state *stream;
	bool computed_streams[MAX_PIPES];
	struct amdgpu_dm_connector *aconnector;
	struct drm_dp_mst_topology_mgr *mst_mgr;
	struct resource_pool *res_pool;
	int link_vars_start_index = 0;
	int ret = 0;

	for (i = 0; i < dc_state->stream_count; i++)
		computed_streams[i] = false;

	for (i = 0; i < dc_state->stream_count; i++) {
		stream = dc_state->streams[i];
		res_pool = stream->ctx->dc->res_pool;

		if (stream->signal != SIGNAL_TYPE_DISPLAY_PORT_MST)
			continue;

		aconnector = (struct amdgpu_dm_connector *)stream->dm_stream_context;

		if (!aconnector || !aconnector->dc_sink || !aconnector->mst_output_port)
			continue;

		if (!aconnector->dc_sink->dsc_caps.dsc_dec_caps.is_dsc_supported)
			continue;

		if (computed_streams[i])
			continue;

		if (!res_pool->funcs->remove_stream_from_ctx ||
		    res_pool->funcs->remove_stream_from_ctx(stream->ctx->dc, dc_state, stream) != DC_OK)
			return -EINVAL;

		if (!is_dsc_need_re_compute(state, dc_state, stream->link))
			continue;

		mst_mgr = aconnector->mst_output_port->mgr;
		ret = compute_mst_dsc_configs_for_link(state, dc_state, stream->link, vars, mst_mgr,
						       &link_vars_start_index);
		if (ret != 0)
			return ret;

		for (j = 0; j < dc_state->stream_count; j++) {
			if (dc_state->streams[j]->link == stream->link)
				computed_streams[j] = true;
		}
	}

	for (i = 0; i < dc_state->stream_count; i++) {
		stream = dc_state->streams[i];

		if (stream->timing.flags.DSC == 1)
			if (dc_stream_add_dsc_to_resource(stream->ctx->dc, dc_state, stream) != DC_OK)
				return -EINVAL;
	}

	return ret;
}

static int pre_compute_mst_dsc_configs_for_state(struct drm_atomic_state *state,
						 struct dc_state *dc_state,
						 struct dsc_mst_fairness_vars *vars)
{
	int i, j;
	struct dc_stream_state *stream;
	bool computed_streams[MAX_PIPES];
	struct amdgpu_dm_connector *aconnector;
	struct drm_dp_mst_topology_mgr *mst_mgr;
	int link_vars_start_index = 0;
	int ret = 0;

	for (i = 0; i < dc_state->stream_count; i++)
		computed_streams[i] = false;

	for (i = 0; i < dc_state->stream_count; i++) {
		stream = dc_state->streams[i];

		if (stream->signal != SIGNAL_TYPE_DISPLAY_PORT_MST)
			continue;

		aconnector = (struct amdgpu_dm_connector *)stream->dm_stream_context;

		if (!aconnector || !aconnector->dc_sink || !aconnector->mst_output_port)
			continue;

		if (!aconnector->dc_sink->dsc_caps.dsc_dec_caps.is_dsc_supported)
			continue;

		if (computed_streams[i])
			continue;

		if (!is_dsc_need_re_compute(state, dc_state, stream->link))
			continue;

		mst_mgr = aconnector->mst_output_port->mgr;
		ret = compute_mst_dsc_configs_for_link(state, dc_state, stream->link, vars, mst_mgr,
						       &link_vars_start_index);
		if (ret != 0)
			return ret;

		for (j = 0; j < dc_state->stream_count; j++) {
			if (dc_state->streams[j]->link == stream->link)
				computed_streams[j] = true;
		}
	}

	return ret;
}

static int find_crtc_index_in_state_by_stream(struct drm_atomic_state *state,
					      struct dc_stream_state *stream)
{
	int i;
	struct drm_crtc *crtc;
	struct drm_crtc_state *new_state, *old_state;

	for_each_oldnew_crtc_in_state(state, crtc, old_state, new_state, i) {
		struct dm_crtc_state *dm_state = to_dm_crtc_state(new_state);

		if (dm_state->stream == stream)
			return i;
	}
	return -1;
}

static bool is_link_to_dschub(struct dc_link *dc_link)
{
	union dpcd_dsc_basic_capabilities *dsc_caps =
			&dc_link->dpcd_caps.dsc_caps.dsc_basic_caps;

	/* only check phy used by dsc mst branch */
	if (dc_link->type != dc_connection_mst_branch)
		return false;

	if (!(dsc_caps->fields.dsc_support.DSC_SUPPORT ||
	      dsc_caps->fields.dsc_support.DSC_PASSTHROUGH_SUPPORT))
		return false;
	return true;
}

static bool is_dsc_precompute_needed(struct drm_atomic_state *state)
{
	int i;
	struct drm_crtc *crtc;
	struct drm_crtc_state *old_crtc_state, *new_crtc_state;
	bool ret = false;

	for_each_oldnew_crtc_in_state(state, crtc, old_crtc_state, new_crtc_state, i) {
		struct dm_crtc_state *dm_crtc_state = to_dm_crtc_state(new_crtc_state);

		if (!amdgpu_dm_find_first_crtc_matching_connector(state, crtc)) {
			ret =  false;
			break;
		}
		if (dm_crtc_state->stream && dm_crtc_state->stream->link)
			if (is_link_to_dschub(dm_crtc_state->stream->link))
				ret = true;
	}
	return ret;
}

int pre_validate_dsc(struct drm_atomic_state *state,
		     struct dm_atomic_state **dm_state_ptr,
		     struct dsc_mst_fairness_vars *vars)
{
	int i;
	struct dm_atomic_state *dm_state;
	struct dc_state *local_dc_state = NULL;
	int ret = 0;

	if (!is_dsc_precompute_needed(state)) {
		DRM_INFO_ONCE("DSC precompute is not needed.\n");
		return 0;
	}
	ret = dm_atomic_get_state(state, dm_state_ptr);
	if (ret != 0) {
		DRM_INFO_ONCE("dm_atomic_get_state() failed\n");
		return ret;
	}
	dm_state = *dm_state_ptr;

	/*
	 * create local vailable for dc_state. copy content of streams of dm_state->context
	 * to local variable. make sure stream pointer of local variable not the same as stream
	 * from dm_state->context.
	 */

	local_dc_state = kmemdup(dm_state->context, sizeof(struct dc_state), GFP_KERNEL);
	if (!local_dc_state)
		return -ENOMEM;

	for (i = 0; i < local_dc_state->stream_count; i++) {
		struct dc_stream_state *stream = dm_state->context->streams[i];
		int ind = find_crtc_index_in_state_by_stream(state, stream);

		if (ind >= 0) {
			struct amdgpu_dm_connector *aconnector;
			struct drm_connector_state *drm_new_conn_state;
			struct dm_connector_state *dm_new_conn_state;
			struct dm_crtc_state *dm_old_crtc_state;

			aconnector =
				amdgpu_dm_find_first_crtc_matching_connector(state,
									     state->crtcs[ind].ptr);
			drm_new_conn_state =
				drm_atomic_get_new_connector_state(state,
								   &aconnector->base);
			dm_new_conn_state = to_dm_connector_state(drm_new_conn_state);
			dm_old_crtc_state = to_dm_crtc_state(state->crtcs[ind].old_state);

			local_dc_state->streams[i] =
				create_validate_stream_for_sink(aconnector,
								&state->crtcs[ind].new_state->mode,
								dm_new_conn_state,
								dm_old_crtc_state->stream);
			if (local_dc_state->streams[i] == NULL) {
				ret = -EINVAL;
				break;
			}
		}
	}

	if (ret != 0)
		goto clean_exit;

	ret = pre_compute_mst_dsc_configs_for_state(state, local_dc_state, vars);
	if (ret != 0) {
		DRM_INFO_ONCE("pre_compute_mst_dsc_configs_for_state() failed\n");
		ret = -EINVAL;
		goto clean_exit;
	}

	/*
	 * compare local_streams -> timing  with dm_state->context,
	 * if the same set crtc_state->mode-change = 0;
	 */
	for (i = 0; i < local_dc_state->stream_count; i++) {
		struct dc_stream_state *stream = dm_state->context->streams[i];

		if (local_dc_state->streams[i] &&
		    dc_is_timing_changed(stream, local_dc_state->streams[i])) {
			DRM_INFO_ONCE("crtc[%d] needs mode_changed\n", i);
		} else {
			int ind = find_crtc_index_in_state_by_stream(state, stream);

			if (ind >= 0)
				state->crtcs[ind].new_state->mode_changed = 0;
		}
	}
clean_exit:
	for (i = 0; i < local_dc_state->stream_count; i++) {
		struct dc_stream_state *stream = dm_state->context->streams[i];

		if (local_dc_state->streams[i] != stream)
			dc_stream_release(local_dc_state->streams[i]);
	}

	kfree(local_dc_state);

	return ret;
}

static unsigned int kbps_from_pbn(unsigned int pbn)
{
	unsigned int kbps = pbn;

	kbps *= (1000000 / PEAK_FACTOR_X1000);
	kbps *= 8;
	kbps *= 54;
	kbps /= 64;

	return kbps;
}

static bool is_dsc_common_config_possible(struct dc_stream_state *stream,
					  struct dc_dsc_bw_range *bw_range)
{
	struct dc_dsc_policy dsc_policy = {0};

	dc_dsc_get_policy_for_timing(&stream->timing, 0, &dsc_policy);
	dc_dsc_compute_bandwidth_range(stream->sink->ctx->dc->res_pool->dscs[0],
				       stream->sink->ctx->dc->debug.dsc_min_slice_height_override,
				       dsc_policy.min_target_bpp * 16,
				       dsc_policy.max_target_bpp * 16,
				       &stream->sink->dsc_caps.dsc_dec_caps,
				       &stream->timing, bw_range);

	return bw_range->max_target_bpp_x16 && bw_range->min_target_bpp_x16;
}

enum dc_status dm_dp_mst_is_port_support_mode(
	struct amdgpu_dm_connector *aconnector,
	struct dc_stream_state *stream)
{
	int bpp, pbn, branch_max_throughput_mps = 0;
	struct dc_link_settings cur_link_settings;
	unsigned int end_to_end_bw_in_kbps = 0;
	unsigned int upper_link_bw_in_kbps = 0, down_link_bw_in_kbps = 0;
	unsigned int max_compressed_bw_in_kbps = 0;
	struct dc_dsc_bw_range bw_range = {0};
	struct drm_dp_mst_topology_mgr *mst_mgr;

	/*
	 * check if the mode could be supported if DSC pass-through is supported
	 * AND check if there enough bandwidth available to support the mode
	 * with DSC enabled.
	 */
	if (is_dsc_common_config_possible(stream, &bw_range) &&
	    aconnector->mst_output_port->passthrough_aux) {
		mst_mgr = aconnector->mst_output_port->mgr;
		mutex_lock(&mst_mgr->lock);

		cur_link_settings = stream->link->verified_link_cap;

		upper_link_bw_in_kbps = dc_link_bandwidth_kbps(aconnector->dc_link,
							       &cur_link_settings
							       );
		down_link_bw_in_kbps = kbps_from_pbn(aconnector->mst_output_port->full_pbn);

		/* pick the bottleneck */
		end_to_end_bw_in_kbps = min(upper_link_bw_in_kbps,
					    down_link_bw_in_kbps);

		mutex_unlock(&mst_mgr->lock);

		/*
		 * use the maximum dsc compression bandwidth as the required
		 * bandwidth for the mode
		 */
		max_compressed_bw_in_kbps = bw_range.min_kbps;

		if (end_to_end_bw_in_kbps < max_compressed_bw_in_kbps) {
			DRM_DEBUG_DRIVER("Mode does not fit into DSC pass-through bandwidth validation\n");
			return DC_FAIL_BANDWIDTH_VALIDATE;
		}
	} else {
		/* check if mode could be supported within full_pbn */
		bpp = convert_dc_color_depth_into_bpc(stream->timing.display_color_depth) * 3;
		pbn = drm_dp_calc_pbn_mode(stream->timing.pix_clk_100hz / 10, bpp, false);

		if (pbn > aconnector->mst_output_port->full_pbn)
			return DC_FAIL_BANDWIDTH_VALIDATE;
	}

	/* check is mst dsc output bandwidth branch_overall_throughput_0_mps */
	switch (stream->timing.pixel_encoding) {
	case PIXEL_ENCODING_RGB:
	case PIXEL_ENCODING_YCBCR444:
		branch_max_throughput_mps =
			aconnector->dc_sink->dsc_caps.dsc_dec_caps.branch_overall_throughput_0_mps;
		break;
	case PIXEL_ENCODING_YCBCR422:
	case PIXEL_ENCODING_YCBCR420:
		branch_max_throughput_mps =
			aconnector->dc_sink->dsc_caps.dsc_dec_caps.branch_overall_throughput_1_mps;
		break;
	default:
		break;
	}

	if (branch_max_throughput_mps != 0 &&
		((stream->timing.pix_clk_100hz / 10) >  branch_max_throughput_mps * 1000))
		return DC_FAIL_BANDWIDTH_VALIDATE;

	return DC_OK;
}<|MERGE_RESOLUTION|>--- conflicted
+++ resolved
@@ -706,11 +706,7 @@
 
 			if (retry == 3) {
 				DRM_ERROR("Failed to ack MST event.\n");
-<<<<<<< HEAD
-				return;
-=======
 				break;
->>>>>>> 75aa50e2
 			}
 
 			drm_dp_mst_hpd_irq_send_new_request(&aconnector->mst_mgr);

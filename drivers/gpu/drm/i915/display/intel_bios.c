--- conflicted
+++ resolved
@@ -1704,77 +1704,6 @@
 	child = &i915->vbt.ports[p]->child;
 
 	child->device_type &= ~DEVICE_TYPE_DISPLAYPORT_OUTPUT;
-<<<<<<< HEAD
-	info->alternate_aux_channel = 0;
-}
-
-static const u8 cnp_ddc_pin_map[] = {
-	[0] = 0, /* N/A */
-	[DDC_BUS_DDI_B] = GMBUS_PIN_1_BXT,
-	[DDC_BUS_DDI_C] = GMBUS_PIN_2_BXT,
-	[DDC_BUS_DDI_D] = GMBUS_PIN_4_CNP, /* sic */
-	[DDC_BUS_DDI_F] = GMBUS_PIN_3_BXT, /* sic */
-};
-
-static const u8 icp_ddc_pin_map[] = {
-	[ICL_DDC_BUS_DDI_A] = GMBUS_PIN_1_BXT,
-	[ICL_DDC_BUS_DDI_B] = GMBUS_PIN_2_BXT,
-	[TGL_DDC_BUS_DDI_C] = GMBUS_PIN_3_BXT,
-	[ICL_DDC_BUS_PORT_1] = GMBUS_PIN_9_TC1_ICP,
-	[ICL_DDC_BUS_PORT_2] = GMBUS_PIN_10_TC2_ICP,
-	[ICL_DDC_BUS_PORT_3] = GMBUS_PIN_11_TC3_ICP,
-	[ICL_DDC_BUS_PORT_4] = GMBUS_PIN_12_TC4_ICP,
-	[TGL_DDC_BUS_PORT_5] = GMBUS_PIN_13_TC5_TGP,
-	[TGL_DDC_BUS_PORT_6] = GMBUS_PIN_14_TC6_TGP,
-};
-
-static const u8 rkl_pch_tgp_ddc_pin_map[] = {
-	[ICL_DDC_BUS_DDI_A] = GMBUS_PIN_1_BXT,
-	[ICL_DDC_BUS_DDI_B] = GMBUS_PIN_2_BXT,
-	[RKL_DDC_BUS_DDI_D] = GMBUS_PIN_9_TC1_ICP,
-	[RKL_DDC_BUS_DDI_E] = GMBUS_PIN_10_TC2_ICP,
-};
-
-static const u8 adls_ddc_pin_map[] = {
-	[ICL_DDC_BUS_DDI_A] = GMBUS_PIN_1_BXT,
-	[ADLS_DDC_BUS_PORT_TC1] = GMBUS_PIN_9_TC1_ICP,
-	[ADLS_DDC_BUS_PORT_TC2] = GMBUS_PIN_10_TC2_ICP,
-	[ADLS_DDC_BUS_PORT_TC3] = GMBUS_PIN_11_TC3_ICP,
-	[ADLS_DDC_BUS_PORT_TC4] = GMBUS_PIN_12_TC4_ICP,
-};
-
-static const u8 gen9bc_tgp_ddc_pin_map[] = {
-	[DDC_BUS_DDI_B] = GMBUS_PIN_2_BXT,
-	[DDC_BUS_DDI_C] = GMBUS_PIN_9_TC1_ICP,
-	[DDC_BUS_DDI_D] = GMBUS_PIN_10_TC2_ICP,
-};
-
-static u8 map_ddc_pin(struct drm_i915_private *i915, u8 vbt_pin)
-{
-	const u8 *ddc_pin_map;
-	int n_entries;
-
-	if (IS_ALDERLAKE_S(i915)) {
-		ddc_pin_map = adls_ddc_pin_map;
-		n_entries = ARRAY_SIZE(adls_ddc_pin_map);
-	} else if (INTEL_PCH_TYPE(i915) >= PCH_DG1) {
-		return vbt_pin;
-	} else if (IS_ROCKETLAKE(i915) && INTEL_PCH_TYPE(i915) == PCH_TGP) {
-		ddc_pin_map = rkl_pch_tgp_ddc_pin_map;
-		n_entries = ARRAY_SIZE(rkl_pch_tgp_ddc_pin_map);
-	} else if (HAS_PCH_TGP(i915) && DISPLAY_VER(i915) == 9) {
-		ddc_pin_map = gen9bc_tgp_ddc_pin_map;
-		n_entries = ARRAY_SIZE(gen9bc_tgp_ddc_pin_map);
-	} else if (INTEL_PCH_TYPE(i915) >= PCH_ICP) {
-		ddc_pin_map = icp_ddc_pin_map;
-		n_entries = ARRAY_SIZE(icp_ddc_pin_map);
-	} else if (HAS_PCH_CNP(i915)) {
-		ddc_pin_map = cnp_ddc_pin_map;
-		n_entries = ARRAY_SIZE(cnp_ddc_pin_map);
-	} else {
-		/* Assuming direct map */
-		return vbt_pin;
-=======
 	child->aux_channel = 0;
 }
 
@@ -1808,7 +1737,6 @@
 		return DVO_PORT_MIPIA;
 	default:
 		return dvo_port;
->>>>>>> df0cc57e
 	}
 }
 
@@ -2009,8 +1937,6 @@
 		devdata->child.device_type & DEVICE_TYPE_INTERNAL_CONNECTOR;
 }
 
-<<<<<<< HEAD
-=======
 static int _intel_bios_hdmi_level_shift(const struct intel_bios_encoder_data *devdata)
 {
 	if (!devdata || devdata->i915->vbt.version < 158)
@@ -2037,7 +1963,6 @@
 	}
 }
 
->>>>>>> df0cc57e
 static bool is_port_valid(struct drm_i915_private *i915, enum port port)
 {
 	/*
@@ -2069,11 +1994,6 @@
 			    port_name(port));
 		return;
 	}
-<<<<<<< HEAD
-
-	info = &i915->vbt.ddi_port_info[port];
-=======
->>>>>>> df0cc57e
 
 	if (i915->vbt.ports[port]) {
 		drm_dbg_kms(&i915->drm,
@@ -2132,18 +2052,8 @@
 			    "Port %c VBT HDMI boost level: %d\n",
 			    port_name(port), hdmi_boost_level);
 
-<<<<<<< HEAD
-	/* DP max link rate for GLK+ */
-	if (i915->vbt.version >= 216) {
-		if (i915->vbt.version >= 230)
-			info->dp_max_link_rate = parse_bdb_230_dp_max_link_rate(child->dp_max_link_rate);
-		else
-			info->dp_max_link_rate = parse_bdb_216_dp_max_link_rate(child->dp_max_link_rate);
-
-=======
 	dp_max_link_rate = _intel_bios_dp_max_link_rate(devdata);
 	if (dp_max_link_rate)
->>>>>>> df0cc57e
 		drm_dbg_kms(&i915->drm,
 			    "Port %c VBT DP max link rate: %d\n",
 			    port_name(port), dp_max_link_rate);

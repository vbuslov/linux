/*
 * Copyright © 2008,2010 Intel Corporation
 *
 * Permission is hereby granted, free of charge, to any person obtaining a
 * copy of this software and associated documentation files (the "Software"),
 * to deal in the Software without restriction, including without limitation
 * the rights to use, copy, modify, merge, publish, distribute, sublicense,
 * and/or sell copies of the Software, and to permit persons to whom the
 * Software is furnished to do so, subject to the following conditions:
 *
 * The above copyright notice and this permission notice (including the next
 * paragraph) shall be included in all copies or substantial portions of the
 * Software.
 *
 * THE SOFTWARE IS PROVIDED "AS IS", WITHOUT WARRANTY OF ANY KIND, EXPRESS OR
 * IMPLIED, INCLUDING BUT NOT LIMITED TO THE WARRANTIES OF MERCHANTABILITY,
 * FITNESS FOR A PARTICULAR PURPOSE AND NONINFRINGEMENT.  IN NO EVENT SHALL
 * THE AUTHORS OR COPYRIGHT HOLDERS BE LIABLE FOR ANY CLAIM, DAMAGES OR OTHER
 * LIABILITY, WHETHER IN AN ACTION OF CONTRACT, TORT OR OTHERWISE, ARISING
 * FROM, OUT OF OR IN CONNECTION WITH THE SOFTWARE OR THE USE OR OTHER DEALINGS
 * IN THE SOFTWARE.
 *
 * Authors:
 *    Eric Anholt <eric@anholt.net>
 *    Chris Wilson <chris@chris-wilson.co.uk>
 *
 */

#include <linux/intel-iommu.h>
#include <linux/reservation.h>
#include <linux/sync_file.h>
#include <linux/uaccess.h>

#include <drm/drm_syncobj.h>
#include <drm/i915_drm.h>

#include "i915_drv.h"
#include "i915_gem_clflush.h"
#include "i915_trace.h"
#include "intel_drv.h"
#include "intel_frontbuffer.h"

enum {
	FORCE_CPU_RELOC = 1,
	FORCE_GTT_RELOC,
	FORCE_GPU_RELOC,
#define DBG_FORCE_RELOC 0 /* choose one of the above! */
};

#define __EXEC_OBJECT_HAS_REF		BIT(31)
#define __EXEC_OBJECT_HAS_PIN		BIT(30)
#define __EXEC_OBJECT_HAS_FENCE		BIT(29)
#define __EXEC_OBJECT_NEEDS_MAP		BIT(28)
#define __EXEC_OBJECT_NEEDS_BIAS	BIT(27)
#define __EXEC_OBJECT_INTERNAL_FLAGS	(~0u << 27) /* all of the above */
#define __EXEC_OBJECT_RESERVED (__EXEC_OBJECT_HAS_PIN | __EXEC_OBJECT_HAS_FENCE)

#define __EXEC_HAS_RELOC	BIT(31)
#define __EXEC_VALIDATED	BIT(30)
#define __EXEC_INTERNAL_FLAGS	(~0u << 30)
#define UPDATE			PIN_OFFSET_FIXED

#define BATCH_OFFSET_BIAS (256*1024)

#define __I915_EXEC_ILLEGAL_FLAGS \
	(__I915_EXEC_UNKNOWN_FLAGS | \
	 I915_EXEC_CONSTANTS_MASK  | \
	 I915_EXEC_RESOURCE_STREAMER)

/* Catch emission of unexpected errors for CI! */
#if IS_ENABLED(CONFIG_DRM_I915_DEBUG_GEM)
#undef EINVAL
#define EINVAL ({ \
	DRM_DEBUG_DRIVER("EINVAL at %s:%d\n", __func__, __LINE__); \
	22; \
})
#endif

/**
 * DOC: User command execution
 *
 * Userspace submits commands to be executed on the GPU as an instruction
 * stream within a GEM object we call a batchbuffer. This instructions may
 * refer to other GEM objects containing auxiliary state such as kernels,
 * samplers, render targets and even secondary batchbuffers. Userspace does
 * not know where in the GPU memory these objects reside and so before the
 * batchbuffer is passed to the GPU for execution, those addresses in the
 * batchbuffer and auxiliary objects are updated. This is known as relocation,
 * or patching. To try and avoid having to relocate each object on the next
 * execution, userspace is told the location of those objects in this pass,
 * but this remains just a hint as the kernel may choose a new location for
 * any object in the future.
 *
 * At the level of talking to the hardware, submitting a batchbuffer for the
 * GPU to execute is to add content to a buffer from which the HW
 * command streamer is reading.
 *
 * 1. Add a command to load the HW context. For Logical Ring Contexts, i.e.
 *    Execlists, this command is not placed on the same buffer as the
 *    remaining items.
 *
 * 2. Add a command to invalidate caches to the buffer.
 *
 * 3. Add a batchbuffer start command to the buffer; the start command is
 *    essentially a token together with the GPU address of the batchbuffer
 *    to be executed.
 *
 * 4. Add a pipeline flush to the buffer.
 *
 * 5. Add a memory write command to the buffer to record when the GPU
 *    is done executing the batchbuffer. The memory write writes the
 *    global sequence number of the request, ``i915_request::global_seqno``;
 *    the i915 driver uses the current value in the register to determine
 *    if the GPU has completed the batchbuffer.
 *
 * 6. Add a user interrupt command to the buffer. This command instructs
 *    the GPU to issue an interrupt when the command, pipeline flush and
 *    memory write are completed.
 *
 * 7. Inform the hardware of the additional commands added to the buffer
 *    (by updating the tail pointer).
 *
 * Processing an execbuf ioctl is conceptually split up into a few phases.
 *
 * 1. Validation - Ensure all the pointers, handles and flags are valid.
 * 2. Reservation - Assign GPU address space for every object
 * 3. Relocation - Update any addresses to point to the final locations
 * 4. Serialisation - Order the request with respect to its dependencies
 * 5. Construction - Construct a request to execute the batchbuffer
 * 6. Submission (at some point in the future execution)
 *
 * Reserving resources for the execbuf is the most complicated phase. We
 * neither want to have to migrate the object in the address space, nor do
 * we want to have to update any relocations pointing to this object. Ideally,
 * we want to leave the object where it is and for all the existing relocations
 * to match. If the object is given a new address, or if userspace thinks the
 * object is elsewhere, we have to parse all the relocation entries and update
 * the addresses. Userspace can set the I915_EXEC_NORELOC flag to hint that
 * all the target addresses in all of its objects match the value in the
 * relocation entries and that they all match the presumed offsets given by the
 * list of execbuffer objects. Using this knowledge, we know that if we haven't
 * moved any buffers, all the relocation entries are valid and we can skip
 * the update. (If userspace is wrong, the likely outcome is an impromptu GPU
 * hang.) The requirement for using I915_EXEC_NO_RELOC are:
 *
 *      The addresses written in the objects must match the corresponding
 *      reloc.presumed_offset which in turn must match the corresponding
 *      execobject.offset.
 *
 *      Any render targets written to in the batch must be flagged with
 *      EXEC_OBJECT_WRITE.
 *
 *      To avoid stalling, execobject.offset should match the current
 *      address of that object within the active context.
 *
 * The reservation is done is multiple phases. First we try and keep any
 * object already bound in its current location - so as long as meets the
 * constraints imposed by the new execbuffer. Any object left unbound after the
 * first pass is then fitted into any available idle space. If an object does
 * not fit, all objects are removed from the reservation and the process rerun
 * after sorting the objects into a priority order (more difficult to fit
 * objects are tried first). Failing that, the entire VM is cleared and we try
 * to fit the execbuf once last time before concluding that it simply will not
 * fit.
 *
 * A small complication to all of this is that we allow userspace not only to
 * specify an alignment and a size for the object in the address space, but
 * we also allow userspace to specify the exact offset. This objects are
 * simpler to place (the location is known a priori) all we have to do is make
 * sure the space is available.
 *
 * Once all the objects are in place, patching up the buried pointers to point
 * to the final locations is a fairly simple job of walking over the relocation
 * entry arrays, looking up the right address and rewriting the value into
 * the object. Simple! ... The relocation entries are stored in user memory
 * and so to access them we have to copy them into a local buffer. That copy
 * has to avoid taking any pagefaults as they may lead back to a GEM object
 * requiring the struct_mutex (i.e. recursive deadlock). So once again we split
 * the relocation into multiple passes. First we try to do everything within an
 * atomic context (avoid the pagefaults) which requires that we never wait. If
 * we detect that we may wait, or if we need to fault, then we have to fallback
 * to a slower path. The slowpath has to drop the mutex. (Can you hear alarm
 * bells yet?) Dropping the mutex means that we lose all the state we have
 * built up so far for the execbuf and we must reset any global data. However,
 * we do leave the objects pinned in their final locations - which is a
 * potential issue for concurrent execbufs. Once we have left the mutex, we can
 * allocate and copy all the relocation entries into a large array at our
 * leisure, reacquire the mutex, reclaim all the objects and other state and
 * then proceed to update any incorrect addresses with the objects.
 *
 * As we process the relocation entries, we maintain a record of whether the
 * object is being written to. Using NORELOC, we expect userspace to provide
 * this information instead. We also check whether we can skip the relocation
 * by comparing the expected value inside the relocation entry with the target's
 * final address. If they differ, we have to map the current object and rewrite
 * the 4 or 8 byte pointer within.
 *
 * Serialising an execbuf is quite simple according to the rules of the GEM
 * ABI. Execution within each context is ordered by the order of submission.
 * Writes to any GEM object are in order of submission and are exclusive. Reads
 * from a GEM object are unordered with respect to other reads, but ordered by
 * writes. A write submitted after a read cannot occur before the read, and
 * similarly any read submitted after a write cannot occur before the write.
 * Writes are ordered between engines such that only one write occurs at any
 * time (completing any reads beforehand) - using semaphores where available
 * and CPU serialisation otherwise. Other GEM access obey the same rules, any
 * write (either via mmaps using set-domain, or via pwrite) must flush all GPU
 * reads before starting, and any read (either using set-domain or pread) must
 * flush all GPU writes before starting. (Note we only employ a barrier before,
 * we currently rely on userspace not concurrently starting a new execution
 * whilst reading or writing to an object. This may be an advantage or not
 * depending on how much you trust userspace not to shoot themselves in the
 * foot.) Serialisation may just result in the request being inserted into
 * a DAG awaiting its turn, but most simple is to wait on the CPU until
 * all dependencies are resolved.
 *
 * After all of that, is just a matter of closing the request and handing it to
 * the hardware (well, leaving it in a queue to be executed). However, we also
 * offer the ability for batchbuffers to be run with elevated privileges so
 * that they access otherwise hidden registers. (Used to adjust L3 cache etc.)
 * Before any batch is given extra privileges we first must check that it
 * contains no nefarious instructions, we check that each instruction is from
 * our whitelist and all registers are also from an allowed list. We first
 * copy the user's batchbuffer to a shadow (so that the user doesn't have
 * access to it, either by the CPU or GPU as we scan it) and then parse each
 * instruction. If everything is ok, we set a flag telling the hardware to run
 * the batchbuffer in trusted mode, otherwise the ioctl is rejected.
 */

struct i915_execbuffer {
	struct drm_i915_private *i915; /** i915 backpointer */
	struct drm_file *file; /** per-file lookup tables and limits */
	struct drm_i915_gem_execbuffer2 *args; /** ioctl parameters */
	struct drm_i915_gem_exec_object2 *exec; /** ioctl execobj[] */
	struct i915_vma **vma;
	unsigned int *flags;

	struct intel_engine_cs *engine; /** engine to queue the request to */
	struct i915_gem_context *ctx; /** context for building the request */
	struct i915_address_space *vm; /** GTT and vma for the request */

	struct i915_request *request; /** our request to build */
	struct i915_vma *batch; /** identity of the batch obj/vma */

	/** actual size of execobj[] as we may extend it for the cmdparser */
	unsigned int buffer_count;

	/** list of vma not yet bound during reservation phase */
	struct list_head unbound;

	/** list of vma that have execobj.relocation_count */
	struct list_head relocs;

	/**
	 * Track the most recently used object for relocations, as we
	 * frequently have to perform multiple relocations within the same
	 * obj/page
	 */
	struct reloc_cache {
		struct drm_mm_node node; /** temporary GTT binding */
		unsigned long vaddr; /** Current kmap address */
		unsigned long page; /** Currently mapped page index */
		unsigned int gen; /** Cached value of INTEL_GEN */
		bool use_64bit_reloc : 1;
		bool has_llc : 1;
		bool has_fence : 1;
		bool needs_unfenced : 1;

		struct i915_request *rq;
		u32 *rq_cmd;
		unsigned int rq_size;
	} reloc_cache;

	u64 invalid_flags; /** Set of execobj.flags that are invalid */
	u32 context_flags; /** Set of execobj.flags to insert from the ctx */

	u32 batch_start_offset; /** Location within object of batch */
	u32 batch_len; /** Length of batch within object */
	u32 batch_flags; /** Flags composed for emit_bb_start() */

	/**
	 * Indicate either the size of the hastable used to resolve
	 * relocation handles, or if negative that we are using a direct
	 * index into the execobj[].
	 */
	int lut_size;
	struct hlist_head *buckets; /** ht for relocation handles */
};

#define exec_entry(EB, VMA) (&(EB)->exec[(VMA)->exec_flags - (EB)->flags])

/*
 * Used to convert any address to canonical form.
 * Starting from gen8, some commands (e.g. STATE_BASE_ADDRESS,
 * MI_LOAD_REGISTER_MEM and others, see Broadwell PRM Vol2a) require the
 * addresses to be in a canonical form:
 * "GraphicsAddress[63:48] are ignored by the HW and assumed to be in correct
 * canonical form [63:48] == [47]."
 */
#define GEN8_HIGH_ADDRESS_BIT 47
static inline u64 gen8_canonical_addr(u64 address)
{
	return sign_extend64(address, GEN8_HIGH_ADDRESS_BIT);
}

static inline u64 gen8_noncanonical_addr(u64 address)
{
	return address & GENMASK_ULL(GEN8_HIGH_ADDRESS_BIT, 0);
}

static inline bool eb_use_cmdparser(const struct i915_execbuffer *eb)
{
	return intel_engine_needs_cmd_parser(eb->engine) && eb->batch_len;
}

static int eb_create(struct i915_execbuffer *eb)
{
	if (!(eb->args->flags & I915_EXEC_HANDLE_LUT)) {
		unsigned int size = 1 + ilog2(eb->buffer_count);

		/*
		 * Without a 1:1 association between relocation handles and
		 * the execobject[] index, we instead create a hashtable.
		 * We size it dynamically based on available memory, starting
		 * first with 1:1 assocative hash and scaling back until
		 * the allocation succeeds.
		 *
		 * Later on we use a positive lut_size to indicate we are
		 * using this hashtable, and a negative value to indicate a
		 * direct lookup.
		 */
		do {
			gfp_t flags;

			/* While we can still reduce the allocation size, don't
			 * raise a warning and allow the allocation to fail.
			 * On the last pass though, we want to try as hard
			 * as possible to perform the allocation and warn
			 * if it fails.
			 */
			flags = GFP_KERNEL;
			if (size > 1)
				flags |= __GFP_NORETRY | __GFP_NOWARN;

			eb->buckets = kzalloc(sizeof(struct hlist_head) << size,
					      flags);
			if (eb->buckets)
				break;
		} while (--size);

		if (unlikely(!size))
			return -ENOMEM;

		eb->lut_size = size;
	} else {
		eb->lut_size = -eb->buffer_count;
	}

	return 0;
}

static bool
eb_vma_misplaced(const struct drm_i915_gem_exec_object2 *entry,
		 const struct i915_vma *vma,
		 unsigned int flags)
{
	if (vma->node.size < entry->pad_to_size)
		return true;

	if (entry->alignment && !IS_ALIGNED(vma->node.start, entry->alignment))
		return true;

	if (flags & EXEC_OBJECT_PINNED &&
	    vma->node.start != entry->offset)
		return true;

	if (flags & __EXEC_OBJECT_NEEDS_BIAS &&
	    vma->node.start < BATCH_OFFSET_BIAS)
		return true;

	if (!(flags & EXEC_OBJECT_SUPPORTS_48B_ADDRESS) &&
	    (vma->node.start + vma->node.size - 1) >> 32)
		return true;

	if (flags & __EXEC_OBJECT_NEEDS_MAP &&
	    !i915_vma_is_map_and_fenceable(vma))
		return true;

	return false;
}

static inline bool
eb_pin_vma(struct i915_execbuffer *eb,
	   const struct drm_i915_gem_exec_object2 *entry,
	   struct i915_vma *vma)
{
	unsigned int exec_flags = *vma->exec_flags;
	u64 pin_flags;

	if (vma->node.size)
		pin_flags = vma->node.start;
	else
		pin_flags = entry->offset & PIN_OFFSET_MASK;

	pin_flags |= PIN_USER | PIN_NOEVICT | PIN_OFFSET_FIXED;
	if (unlikely(exec_flags & EXEC_OBJECT_NEEDS_GTT))
		pin_flags |= PIN_GLOBAL;

	if (unlikely(i915_vma_pin(vma, 0, 0, pin_flags)))
		return false;

	if (unlikely(exec_flags & EXEC_OBJECT_NEEDS_FENCE)) {
		if (unlikely(i915_vma_pin_fence(vma))) {
			i915_vma_unpin(vma);
			return false;
		}

		if (vma->fence)
			exec_flags |= __EXEC_OBJECT_HAS_FENCE;
	}

	*vma->exec_flags = exec_flags | __EXEC_OBJECT_HAS_PIN;
	return !eb_vma_misplaced(entry, vma, exec_flags);
}

static inline void __eb_unreserve_vma(struct i915_vma *vma, unsigned int flags)
{
	GEM_BUG_ON(!(flags & __EXEC_OBJECT_HAS_PIN));

	if (unlikely(flags & __EXEC_OBJECT_HAS_FENCE))
		__i915_vma_unpin_fence(vma);

	__i915_vma_unpin(vma);
}

static inline void
eb_unreserve_vma(struct i915_vma *vma, unsigned int *flags)
{
	if (!(*flags & __EXEC_OBJECT_HAS_PIN))
		return;

	__eb_unreserve_vma(vma, *flags);
	*flags &= ~__EXEC_OBJECT_RESERVED;
}

static int
eb_validate_vma(struct i915_execbuffer *eb,
		struct drm_i915_gem_exec_object2 *entry,
		struct i915_vma *vma)
{
	if (unlikely(entry->flags & eb->invalid_flags))
		return -EINVAL;

	if (unlikely(entry->alignment && !is_power_of_2(entry->alignment)))
		return -EINVAL;

	/*
	 * Offset can be used as input (EXEC_OBJECT_PINNED), reject
	 * any non-page-aligned or non-canonical addresses.
	 */
	if (unlikely(entry->flags & EXEC_OBJECT_PINNED &&
		     entry->offset != gen8_canonical_addr(entry->offset & I915_GTT_PAGE_MASK)))
		return -EINVAL;

	/* pad_to_size was once a reserved field, so sanitize it */
	if (entry->flags & EXEC_OBJECT_PAD_TO_SIZE) {
		if (unlikely(offset_in_page(entry->pad_to_size)))
			return -EINVAL;
	} else {
		entry->pad_to_size = 0;
	}

	if (unlikely(vma->exec_flags)) {
		DRM_DEBUG("Object [handle %d, index %d] appears more than once in object list\n",
			  entry->handle, (int)(entry - eb->exec));
		return -EINVAL;
	}

	/*
	 * From drm_mm perspective address space is continuous,
	 * so from this point we're always using non-canonical
	 * form internally.
	 */
	entry->offset = gen8_noncanonical_addr(entry->offset);

	if (!eb->reloc_cache.has_fence) {
		entry->flags &= ~EXEC_OBJECT_NEEDS_FENCE;
	} else {
		if ((entry->flags & EXEC_OBJECT_NEEDS_FENCE ||
		     eb->reloc_cache.needs_unfenced) &&
		    i915_gem_object_is_tiled(vma->obj))
			entry->flags |= EXEC_OBJECT_NEEDS_GTT | __EXEC_OBJECT_NEEDS_MAP;
	}

	if (!(entry->flags & EXEC_OBJECT_PINNED))
		entry->flags |= eb->context_flags;

	return 0;
}

static int
eb_add_vma(struct i915_execbuffer *eb,
	   unsigned int i, unsigned batch_idx,
	   struct i915_vma *vma)
{
	struct drm_i915_gem_exec_object2 *entry = &eb->exec[i];
	int err;

	GEM_BUG_ON(i915_vma_is_closed(vma));

	if (!(eb->args->flags & __EXEC_VALIDATED)) {
		err = eb_validate_vma(eb, entry, vma);
		if (unlikely(err))
			return err;
	}

	if (eb->lut_size > 0) {
		vma->exec_handle = entry->handle;
		hlist_add_head(&vma->exec_node,
			       &eb->buckets[hash_32(entry->handle,
						    eb->lut_size)]);
	}

	if (entry->relocation_count)
		list_add_tail(&vma->reloc_link, &eb->relocs);

	/*
	 * Stash a pointer from the vma to execobj, so we can query its flags,
	 * size, alignment etc as provided by the user. Also we stash a pointer
	 * to the vma inside the execobj so that we can use a direct lookup
	 * to find the right target VMA when doing relocations.
	 */
	eb->vma[i] = vma;
	eb->flags[i] = entry->flags;
	vma->exec_flags = &eb->flags[i];

	/*
	 * SNA is doing fancy tricks with compressing batch buffers, which leads
	 * to negative relocation deltas. Usually that works out ok since the
	 * relocate address is still positive, except when the batch is placed
	 * very low in the GTT. Ensure this doesn't happen.
	 *
	 * Note that actual hangs have only been observed on gen7, but for
	 * paranoia do it everywhere.
	 */
	if (i == batch_idx) {
		if (entry->relocation_count &&
		    !(eb->flags[i] & EXEC_OBJECT_PINNED))
			eb->flags[i] |= __EXEC_OBJECT_NEEDS_BIAS;
		if (eb->reloc_cache.has_fence)
			eb->flags[i] |= EXEC_OBJECT_NEEDS_FENCE;

		eb->batch = vma;
	}

	err = 0;
	if (eb_pin_vma(eb, entry, vma)) {
		if (entry->offset != vma->node.start) {
			entry->offset = vma->node.start | UPDATE;
			eb->args->flags |= __EXEC_HAS_RELOC;
		}
	} else {
		eb_unreserve_vma(vma, vma->exec_flags);

		list_add_tail(&vma->exec_link, &eb->unbound);
		if (drm_mm_node_allocated(&vma->node))
			err = i915_vma_unbind(vma);
		if (unlikely(err))
			vma->exec_flags = NULL;
	}
	return err;
}

static inline int use_cpu_reloc(const struct reloc_cache *cache,
				const struct drm_i915_gem_object *obj)
{
	if (!i915_gem_object_has_struct_page(obj))
		return false;

	if (DBG_FORCE_RELOC == FORCE_CPU_RELOC)
		return true;

	if (DBG_FORCE_RELOC == FORCE_GTT_RELOC)
		return false;

	return (cache->has_llc ||
		obj->cache_dirty ||
		obj->cache_level != I915_CACHE_NONE);
}

static int eb_reserve_vma(const struct i915_execbuffer *eb,
			  struct i915_vma *vma)
{
	struct drm_i915_gem_exec_object2 *entry = exec_entry(eb, vma);
	unsigned int exec_flags = *vma->exec_flags;
	u64 pin_flags;
	int err;

	pin_flags = PIN_USER | PIN_NONBLOCK;
	if (exec_flags & EXEC_OBJECT_NEEDS_GTT)
		pin_flags |= PIN_GLOBAL;

	/*
	 * Wa32bitGeneralStateOffset & Wa32bitInstructionBaseOffset,
	 * limit address to the first 4GBs for unflagged objects.
	 */
	if (!(exec_flags & EXEC_OBJECT_SUPPORTS_48B_ADDRESS))
		pin_flags |= PIN_ZONE_4G;

	if (exec_flags & __EXEC_OBJECT_NEEDS_MAP)
		pin_flags |= PIN_MAPPABLE;

	if (exec_flags & EXEC_OBJECT_PINNED) {
		pin_flags |= entry->offset | PIN_OFFSET_FIXED;
		pin_flags &= ~PIN_NONBLOCK; /* force overlapping checks */
	} else if (exec_flags & __EXEC_OBJECT_NEEDS_BIAS) {
		pin_flags |= BATCH_OFFSET_BIAS | PIN_OFFSET_BIAS;
	}

	err = i915_vma_pin(vma,
			   entry->pad_to_size, entry->alignment,
			   pin_flags);
	if (err)
		return err;

	if (entry->offset != vma->node.start) {
		entry->offset = vma->node.start | UPDATE;
		eb->args->flags |= __EXEC_HAS_RELOC;
	}

	if (unlikely(exec_flags & EXEC_OBJECT_NEEDS_FENCE)) {
		err = i915_vma_pin_fence(vma);
		if (unlikely(err)) {
			i915_vma_unpin(vma);
			return err;
		}

		if (vma->fence)
			exec_flags |= __EXEC_OBJECT_HAS_FENCE;
	}

	*vma->exec_flags = exec_flags | __EXEC_OBJECT_HAS_PIN;
	GEM_BUG_ON(eb_vma_misplaced(entry, vma, exec_flags));

	return 0;
}

static int eb_reserve(struct i915_execbuffer *eb)
{
	const unsigned int count = eb->buffer_count;
	struct list_head last;
	struct i915_vma *vma;
	unsigned int i, pass;
	int err;

	/*
	 * Attempt to pin all of the buffers into the GTT.
	 * This is done in 3 phases:
	 *
	 * 1a. Unbind all objects that do not match the GTT constraints for
	 *     the execbuffer (fenceable, mappable, alignment etc).
	 * 1b. Increment pin count for already bound objects.
	 * 2.  Bind new objects.
	 * 3.  Decrement pin count.
	 *
	 * This avoid unnecessary unbinding of later objects in order to make
	 * room for the earlier objects *unless* we need to defragment.
	 */

	pass = 0;
	err = 0;
	do {
		list_for_each_entry(vma, &eb->unbound, exec_link) {
			err = eb_reserve_vma(eb, vma);
			if (err)
				break;
		}
		if (err != -ENOSPC)
			return err;

		/* Resort *all* the objects into priority order */
		INIT_LIST_HEAD(&eb->unbound);
		INIT_LIST_HEAD(&last);
		for (i = 0; i < count; i++) {
			unsigned int flags = eb->flags[i];
			struct i915_vma *vma = eb->vma[i];

			if (flags & EXEC_OBJECT_PINNED &&
			    flags & __EXEC_OBJECT_HAS_PIN)
				continue;

			eb_unreserve_vma(vma, &eb->flags[i]);

			if (flags & EXEC_OBJECT_PINNED)
				/* Pinned must have their slot */
				list_add(&vma->exec_link, &eb->unbound);
			else if (flags & __EXEC_OBJECT_NEEDS_MAP)
				/* Map require the lowest 256MiB (aperture) */
				list_add_tail(&vma->exec_link, &eb->unbound);
			else if (!(flags & EXEC_OBJECT_SUPPORTS_48B_ADDRESS))
				/* Prioritise 4GiB region for restricted bo */
				list_add(&vma->exec_link, &last);
			else
				list_add_tail(&vma->exec_link, &last);
		}
		list_splice_tail(&last, &eb->unbound);

		switch (pass++) {
		case 0:
			break;

		case 1:
			/* Too fragmented, unbind everything and retry */
			err = i915_gem_evict_vm(eb->vm);
			if (err)
				return err;
			break;

		default:
			return -ENOSPC;
		}
	} while (1);
}

static unsigned int eb_batch_index(const struct i915_execbuffer *eb)
{
	if (eb->args->flags & I915_EXEC_BATCH_FIRST)
		return 0;
	else
		return eb->buffer_count - 1;
}

static int eb_select_context(struct i915_execbuffer *eb)
{
	struct i915_gem_context *ctx;

	ctx = i915_gem_context_lookup(eb->file->driver_priv, eb->args->rsvd1);
	if (unlikely(!ctx))
		return -ENOENT;

	eb->ctx = ctx;
	if (ctx->ppgtt) {
		eb->vm = &ctx->ppgtt->vm;
		eb->invalid_flags |= EXEC_OBJECT_NEEDS_GTT;
	} else {
		eb->vm = &eb->i915->ggtt.vm;
	}

	eb->context_flags = 0;
	if (test_bit(UCONTEXT_NO_ZEROMAP, &ctx->user_flags))
		eb->context_flags |= __EXEC_OBJECT_NEEDS_BIAS;

	return 0;
}

static struct i915_request *__eb_wait_for_ring(struct intel_ring *ring)
{
	struct i915_request *rq;

	/*
	 * Completely unscientific finger-in-the-air estimates for suitable
	 * maximum user request size (to avoid blocking) and then backoff.
	 */
	if (intel_ring_update_space(ring) >= PAGE_SIZE)
		return NULL;

	/*
	 * Find a request that after waiting upon, there will be at least half
	 * the ring available. The hysteresis allows us to compete for the
	 * shared ring and should mean that we sleep less often prior to
	 * claiming our resources, but not so long that the ring completely
	 * drains before we can submit our next request.
	 */
	list_for_each_entry(rq, &ring->request_list, ring_link) {
		if (__intel_ring_space(rq->postfix,
				       ring->emit, ring->size) > ring->size / 2)
			break;
	}
	if (&rq->ring_link == &ring->request_list)
		return NULL; /* weird, we will check again later for real */

	return i915_request_get(rq);
}

static int eb_wait_for_ring(const struct i915_execbuffer *eb)
{
	const struct intel_context *ce;
	struct i915_request *rq;
	int ret = 0;

	/*
	 * Apply a light amount of backpressure to prevent excessive hogs
	 * from blocking waiting for space whilst holding struct_mutex and
	 * keeping all of their resources pinned.
	 */

<<<<<<< HEAD
	ce = to_intel_context(eb->ctx, eb->engine);
	if (!ce->ring) /* first use, assume empty! */
=======
	ce = intel_context_lookup(eb->ctx, eb->engine);
	if (!ce || !ce->ring) /* first use, assume empty! */
>>>>>>> 0ecfebd2
		return 0;

	rq = __eb_wait_for_ring(ce->ring);
	if (rq) {
		mutex_unlock(&eb->i915->drm.struct_mutex);

		if (i915_request_wait(rq,
				      I915_WAIT_INTERRUPTIBLE,
				      MAX_SCHEDULE_TIMEOUT) < 0)
			ret = -EINTR;

		i915_request_put(rq);

		mutex_lock(&eb->i915->drm.struct_mutex);
	}

	return ret;
}

static int eb_lookup_vmas(struct i915_execbuffer *eb)
{
	struct radix_tree_root *handles_vma = &eb->ctx->handles_vma;
	struct drm_i915_gem_object *obj;
	unsigned int i, batch;
	int err;

	if (unlikely(i915_gem_context_is_closed(eb->ctx)))
		return -ENOENT;

	if (unlikely(i915_gem_context_is_banned(eb->ctx)))
		return -EIO;

	INIT_LIST_HEAD(&eb->relocs);
	INIT_LIST_HEAD(&eb->unbound);

	batch = eb_batch_index(eb);

	for (i = 0; i < eb->buffer_count; i++) {
		u32 handle = eb->exec[i].handle;
		struct i915_lut_handle *lut;
		struct i915_vma *vma;

		vma = radix_tree_lookup(handles_vma, handle);
		if (likely(vma))
			goto add_vma;

		obj = i915_gem_object_lookup(eb->file, handle);
		if (unlikely(!obj)) {
			err = -ENOENT;
			goto err_vma;
		}

		vma = i915_vma_instance(obj, eb->vm, NULL);
		if (IS_ERR(vma)) {
			err = PTR_ERR(vma);
			goto err_obj;
		}

		lut = i915_lut_handle_alloc();
		if (unlikely(!lut)) {
			err = -ENOMEM;
			goto err_obj;
		}

		err = radix_tree_insert(handles_vma, handle, vma);
		if (unlikely(err)) {
			i915_lut_handle_free(lut);
			goto err_obj;
		}

		/* transfer ref to ctx */
		if (!vma->open_count++)
			i915_vma_reopen(vma);
		list_add(&lut->obj_link, &obj->lut_list);
		list_add(&lut->ctx_link, &eb->ctx->handles_list);
		lut->ctx = eb->ctx;
		lut->handle = handle;

add_vma:
		err = eb_add_vma(eb, i, batch, vma);
		if (unlikely(err))
			goto err_vma;

		GEM_BUG_ON(vma != eb->vma[i]);
		GEM_BUG_ON(vma->exec_flags != &eb->flags[i]);
		GEM_BUG_ON(drm_mm_node_allocated(&vma->node) &&
			   eb_vma_misplaced(&eb->exec[i], vma, eb->flags[i]));
	}

	eb->args->flags |= __EXEC_VALIDATED;
	return eb_reserve(eb);

err_obj:
	i915_gem_object_put(obj);
err_vma:
	eb->vma[i] = NULL;
	return err;
}

static struct i915_vma *
eb_get_vma(const struct i915_execbuffer *eb, unsigned long handle)
{
	if (eb->lut_size < 0) {
		if (handle >= -eb->lut_size)
			return NULL;
		return eb->vma[handle];
	} else {
		struct hlist_head *head;
		struct i915_vma *vma;

		head = &eb->buckets[hash_32(handle, eb->lut_size)];
		hlist_for_each_entry(vma, head, exec_node) {
			if (vma->exec_handle == handle)
				return vma;
		}
		return NULL;
	}
}

static void eb_release_vmas(const struct i915_execbuffer *eb)
{
	const unsigned int count = eb->buffer_count;
	unsigned int i;

	for (i = 0; i < count; i++) {
		struct i915_vma *vma = eb->vma[i];
		unsigned int flags = eb->flags[i];

		if (!vma)
			break;

		GEM_BUG_ON(vma->exec_flags != &eb->flags[i]);
		vma->exec_flags = NULL;
		eb->vma[i] = NULL;

		if (flags & __EXEC_OBJECT_HAS_PIN)
			__eb_unreserve_vma(vma, flags);

		if (flags & __EXEC_OBJECT_HAS_REF)
			i915_vma_put(vma);
	}
}

static void eb_reset_vmas(const struct i915_execbuffer *eb)
{
	eb_release_vmas(eb);
	if (eb->lut_size > 0)
		memset(eb->buckets, 0,
		       sizeof(struct hlist_head) << eb->lut_size);
}

static void eb_destroy(const struct i915_execbuffer *eb)
{
	GEM_BUG_ON(eb->reloc_cache.rq);

	if (eb->lut_size > 0)
		kfree(eb->buckets);
}

static inline u64
relocation_target(const struct drm_i915_gem_relocation_entry *reloc,
		  const struct i915_vma *target)
{
	return gen8_canonical_addr((int)reloc->delta + target->node.start);
}

static void reloc_cache_init(struct reloc_cache *cache,
			     struct drm_i915_private *i915)
{
	cache->page = -1;
	cache->vaddr = 0;
	/* Must be a variable in the struct to allow GCC to unroll. */
	cache->gen = INTEL_GEN(i915);
	cache->has_llc = HAS_LLC(i915);
	cache->use_64bit_reloc = HAS_64BIT_RELOC(i915);
	cache->has_fence = cache->gen < 4;
	cache->needs_unfenced = INTEL_INFO(i915)->unfenced_needs_alignment;
	cache->node.allocated = false;
	cache->rq = NULL;
	cache->rq_size = 0;
}

static inline void *unmask_page(unsigned long p)
{
	return (void *)(uintptr_t)(p & PAGE_MASK);
}

static inline unsigned int unmask_flags(unsigned long p)
{
	return p & ~PAGE_MASK;
}

#define KMAP 0x4 /* after CLFLUSH_FLAGS */

static inline struct i915_ggtt *cache_to_ggtt(struct reloc_cache *cache)
{
	struct drm_i915_private *i915 =
		container_of(cache, struct i915_execbuffer, reloc_cache)->i915;
	return &i915->ggtt;
}

static void reloc_gpu_flush(struct reloc_cache *cache)
{
	GEM_BUG_ON(cache->rq_size >= cache->rq->batch->obj->base.size / sizeof(u32));
	cache->rq_cmd[cache->rq_size] = MI_BATCH_BUFFER_END;

	__i915_gem_object_flush_map(cache->rq->batch->obj, 0, cache->rq_size);
	i915_gem_object_unpin_map(cache->rq->batch->obj);

	i915_gem_chipset_flush(cache->rq->i915);

	i915_request_add(cache->rq);
	cache->rq = NULL;
}

static void reloc_cache_reset(struct reloc_cache *cache)
{
	void *vaddr;

	if (cache->rq)
		reloc_gpu_flush(cache);

	if (!cache->vaddr)
		return;

	vaddr = unmask_page(cache->vaddr);
	if (cache->vaddr & KMAP) {
		if (cache->vaddr & CLFLUSH_AFTER)
			mb();

		kunmap_atomic(vaddr);
		i915_gem_obj_finish_shmem_access((struct drm_i915_gem_object *)cache->node.mm);
	} else {
		wmb();
		io_mapping_unmap_atomic((void __iomem *)vaddr);
		if (cache->node.allocated) {
			struct i915_ggtt *ggtt = cache_to_ggtt(cache);

			ggtt->vm.clear_range(&ggtt->vm,
					     cache->node.start,
					     cache->node.size);
			drm_mm_remove_node(&cache->node);
		} else {
			i915_vma_unpin((struct i915_vma *)cache->node.mm);
		}
	}

	cache->vaddr = 0;
	cache->page = -1;
}

static void *reloc_kmap(struct drm_i915_gem_object *obj,
			struct reloc_cache *cache,
			unsigned long page)
{
	void *vaddr;

	if (cache->vaddr) {
		kunmap_atomic(unmask_page(cache->vaddr));
	} else {
		unsigned int flushes;
		int err;

		err = i915_gem_obj_prepare_shmem_write(obj, &flushes);
		if (err)
			return ERR_PTR(err);

		BUILD_BUG_ON(KMAP & CLFLUSH_FLAGS);
		BUILD_BUG_ON((KMAP | CLFLUSH_FLAGS) & PAGE_MASK);

		cache->vaddr = flushes | KMAP;
		cache->node.mm = (void *)obj;
		if (flushes)
			mb();
	}

	vaddr = kmap_atomic(i915_gem_object_get_dirty_page(obj, page));
	cache->vaddr = unmask_flags(cache->vaddr) | (unsigned long)vaddr;
	cache->page = page;

	return vaddr;
}

static void *reloc_iomap(struct drm_i915_gem_object *obj,
			 struct reloc_cache *cache,
			 unsigned long page)
{
	struct i915_ggtt *ggtt = cache_to_ggtt(cache);
	unsigned long offset;
	void *vaddr;

	if (cache->vaddr) {
		io_mapping_unmap_atomic((void __force __iomem *) unmask_page(cache->vaddr));
	} else {
		struct i915_vma *vma;
		int err;

		if (use_cpu_reloc(cache, obj))
			return NULL;

		err = i915_gem_object_set_to_gtt_domain(obj, true);
		if (err)
			return ERR_PTR(err);

		vma = i915_gem_object_ggtt_pin(obj, NULL, 0, 0,
					       PIN_MAPPABLE |
					       PIN_NONBLOCK |
					       PIN_NONFAULT);
		if (IS_ERR(vma)) {
			memset(&cache->node, 0, sizeof(cache->node));
			err = drm_mm_insert_node_in_range
				(&ggtt->vm.mm, &cache->node,
				 PAGE_SIZE, 0, I915_COLOR_UNEVICTABLE,
				 0, ggtt->mappable_end,
				 DRM_MM_INSERT_LOW);
			if (err) /* no inactive aperture space, use cpu reloc */
				return NULL;
		} else {
			err = i915_vma_put_fence(vma);
			if (err) {
				i915_vma_unpin(vma);
				return ERR_PTR(err);
			}

			cache->node.start = vma->node.start;
			cache->node.mm = (void *)vma;
		}
	}

	offset = cache->node.start;
	if (cache->node.allocated) {
		wmb();
		ggtt->vm.insert_page(&ggtt->vm,
				     i915_gem_object_get_dma_address(obj, page),
				     offset, I915_CACHE_NONE, 0);
	} else {
		offset += page << PAGE_SHIFT;
	}

	vaddr = (void __force *)io_mapping_map_atomic_wc(&ggtt->iomap,
							 offset);
	cache->page = page;
	cache->vaddr = (unsigned long)vaddr;

	return vaddr;
}

static void *reloc_vaddr(struct drm_i915_gem_object *obj,
			 struct reloc_cache *cache,
			 unsigned long page)
{
	void *vaddr;

	if (cache->page == page) {
		vaddr = unmask_page(cache->vaddr);
	} else {
		vaddr = NULL;
		if ((cache->vaddr & KMAP) == 0)
			vaddr = reloc_iomap(obj, cache, page);
		if (!vaddr)
			vaddr = reloc_kmap(obj, cache, page);
	}

	return vaddr;
}

static void clflush_write32(u32 *addr, u32 value, unsigned int flushes)
{
	if (unlikely(flushes & (CLFLUSH_BEFORE | CLFLUSH_AFTER))) {
		if (flushes & CLFLUSH_BEFORE) {
			clflushopt(addr);
			mb();
		}

		*addr = value;

		/*
		 * Writes to the same cacheline are serialised by the CPU
		 * (including clflush). On the write path, we only require
		 * that it hits memory in an orderly fashion and place
		 * mb barriers at the start and end of the relocation phase
		 * to ensure ordering of clflush wrt to the system.
		 */
		if (flushes & CLFLUSH_AFTER)
			clflushopt(addr);
	} else
		*addr = value;
}

static int __reloc_gpu_alloc(struct i915_execbuffer *eb,
			     struct i915_vma *vma,
			     unsigned int len)
{
	struct reloc_cache *cache = &eb->reloc_cache;
	struct drm_i915_gem_object *obj;
	struct i915_request *rq;
	struct i915_vma *batch;
	u32 *cmd;
	int err;

	if (DBG_FORCE_RELOC == FORCE_GPU_RELOC) {
		obj = vma->obj;
		if (obj->cache_dirty & ~obj->cache_coherent)
			i915_gem_clflush_object(obj, 0);
		obj->write_domain = 0;
	}

	GEM_BUG_ON(vma->obj->write_domain & I915_GEM_DOMAIN_CPU);

	obj = i915_gem_batch_pool_get(&eb->engine->batch_pool, PAGE_SIZE);
	if (IS_ERR(obj))
		return PTR_ERR(obj);

	cmd = i915_gem_object_pin_map(obj,
				      cache->has_llc ?
				      I915_MAP_FORCE_WB :
				      I915_MAP_FORCE_WC);
	i915_gem_object_unpin_pages(obj);
	if (IS_ERR(cmd))
		return PTR_ERR(cmd);

	batch = i915_vma_instance(obj, vma->vm, NULL);
	if (IS_ERR(batch)) {
		err = PTR_ERR(batch);
		goto err_unmap;
	}

	err = i915_vma_pin(batch, 0, 0, PIN_USER | PIN_NONBLOCK);
	if (err)
		goto err_unmap;

	rq = i915_request_alloc(eb->engine, eb->ctx);
	if (IS_ERR(rq)) {
		err = PTR_ERR(rq);
		goto err_unpin;
	}

	err = i915_request_await_object(rq, vma->obj, true);
	if (err)
		goto err_request;

	err = eb->engine->emit_bb_start(rq,
					batch->node.start, PAGE_SIZE,
					cache->gen > 5 ? 0 : I915_DISPATCH_SECURE);
	if (err)
		goto err_request;

	GEM_BUG_ON(!reservation_object_test_signaled_rcu(batch->resv, true));
	err = i915_vma_move_to_active(batch, rq, 0);
	if (err)
		goto skip_request;

	err = i915_vma_move_to_active(vma, rq, EXEC_OBJECT_WRITE);
	if (err)
		goto skip_request;

	rq->batch = batch;
	i915_vma_unpin(batch);

	cache->rq = rq;
	cache->rq_cmd = cmd;
	cache->rq_size = 0;

	/* Return with batch mapping (cmd) still pinned */
	return 0;

skip_request:
	i915_request_skip(rq, err);
err_request:
	i915_request_add(rq);
err_unpin:
	i915_vma_unpin(batch);
err_unmap:
	i915_gem_object_unpin_map(obj);
	return err;
}

static u32 *reloc_gpu(struct i915_execbuffer *eb,
		      struct i915_vma *vma,
		      unsigned int len)
{
	struct reloc_cache *cache = &eb->reloc_cache;
	u32 *cmd;

	if (cache->rq_size > PAGE_SIZE/sizeof(u32) - (len + 1))
		reloc_gpu_flush(cache);

	if (unlikely(!cache->rq)) {
		int err;

		/* If we need to copy for the cmdparser, we will stall anyway */
		if (eb_use_cmdparser(eb))
			return ERR_PTR(-EWOULDBLOCK);

		if (!intel_engine_can_store_dword(eb->engine))
			return ERR_PTR(-ENODEV);

		err = __reloc_gpu_alloc(eb, vma, len);
		if (unlikely(err))
			return ERR_PTR(err);
	}

	cmd = cache->rq_cmd + cache->rq_size;
	cache->rq_size += len;

	return cmd;
}

static u64
relocate_entry(struct i915_vma *vma,
	       const struct drm_i915_gem_relocation_entry *reloc,
	       struct i915_execbuffer *eb,
	       const struct i915_vma *target)
{
	u64 offset = reloc->offset;
	u64 target_offset = relocation_target(reloc, target);
	bool wide = eb->reloc_cache.use_64bit_reloc;
	void *vaddr;

	if (!eb->reloc_cache.vaddr &&
	    (DBG_FORCE_RELOC == FORCE_GPU_RELOC ||
	     !reservation_object_test_signaled_rcu(vma->resv, true))) {
		const unsigned int gen = eb->reloc_cache.gen;
		unsigned int len;
		u32 *batch;
		u64 addr;

		if (wide)
			len = offset & 7 ? 8 : 5;
		else if (gen >= 4)
			len = 4;
		else
			len = 3;

		batch = reloc_gpu(eb, vma, len);
		if (IS_ERR(batch))
			goto repeat;

		addr = gen8_canonical_addr(vma->node.start + offset);
		if (wide) {
			if (offset & 7) {
				*batch++ = MI_STORE_DWORD_IMM_GEN4;
				*batch++ = lower_32_bits(addr);
				*batch++ = upper_32_bits(addr);
				*batch++ = lower_32_bits(target_offset);

				addr = gen8_canonical_addr(addr + 4);

				*batch++ = MI_STORE_DWORD_IMM_GEN4;
				*batch++ = lower_32_bits(addr);
				*batch++ = upper_32_bits(addr);
				*batch++ = upper_32_bits(target_offset);
			} else {
				*batch++ = (MI_STORE_DWORD_IMM_GEN4 | (1 << 21)) + 1;
				*batch++ = lower_32_bits(addr);
				*batch++ = upper_32_bits(addr);
				*batch++ = lower_32_bits(target_offset);
				*batch++ = upper_32_bits(target_offset);
			}
		} else if (gen >= 6) {
			*batch++ = MI_STORE_DWORD_IMM_GEN4;
			*batch++ = 0;
			*batch++ = addr;
			*batch++ = target_offset;
		} else if (gen >= 4) {
			*batch++ = MI_STORE_DWORD_IMM_GEN4 | MI_USE_GGTT;
			*batch++ = 0;
			*batch++ = addr;
			*batch++ = target_offset;
		} else {
			*batch++ = MI_STORE_DWORD_IMM | MI_MEM_VIRTUAL;
			*batch++ = addr;
			*batch++ = target_offset;
		}

		goto out;
	}

repeat:
	vaddr = reloc_vaddr(vma->obj, &eb->reloc_cache, offset >> PAGE_SHIFT);
	if (IS_ERR(vaddr))
		return PTR_ERR(vaddr);

	clflush_write32(vaddr + offset_in_page(offset),
			lower_32_bits(target_offset),
			eb->reloc_cache.vaddr);

	if (wide) {
		offset += sizeof(u32);
		target_offset >>= 32;
		wide = false;
		goto repeat;
	}

out:
	return target->node.start | UPDATE;
}

static u64
eb_relocate_entry(struct i915_execbuffer *eb,
		  struct i915_vma *vma,
		  const struct drm_i915_gem_relocation_entry *reloc)
{
	struct i915_vma *target;
	int err;

	/* we've already hold a reference to all valid objects */
	target = eb_get_vma(eb, reloc->target_handle);
	if (unlikely(!target))
		return -ENOENT;

	/* Validate that the target is in a valid r/w GPU domain */
	if (unlikely(reloc->write_domain & (reloc->write_domain - 1))) {
		DRM_DEBUG("reloc with multiple write domains: "
			  "target %d offset %d "
			  "read %08x write %08x",
			  reloc->target_handle,
			  (int) reloc->offset,
			  reloc->read_domains,
			  reloc->write_domain);
		return -EINVAL;
	}
	if (unlikely((reloc->write_domain | reloc->read_domains)
		     & ~I915_GEM_GPU_DOMAINS)) {
		DRM_DEBUG("reloc with read/write non-GPU domains: "
			  "target %d offset %d "
			  "read %08x write %08x",
			  reloc->target_handle,
			  (int) reloc->offset,
			  reloc->read_domains,
			  reloc->write_domain);
		return -EINVAL;
	}

	if (reloc->write_domain) {
		*target->exec_flags |= EXEC_OBJECT_WRITE;

		/*
		 * Sandybridge PPGTT errata: We need a global gtt mapping
		 * for MI and pipe_control writes because the gpu doesn't
		 * properly redirect them through the ppgtt for non_secure
		 * batchbuffers.
		 */
		if (reloc->write_domain == I915_GEM_DOMAIN_INSTRUCTION &&
		    IS_GEN(eb->i915, 6)) {
			err = i915_vma_bind(target, target->obj->cache_level,
					    PIN_GLOBAL);
			if (WARN_ONCE(err,
				      "Unexpected failure to bind target VMA!"))
				return err;
		}
	}

	/*
	 * If the relocation already has the right value in it, no
	 * more work needs to be done.
	 */
	if (!DBG_FORCE_RELOC &&
	    gen8_canonical_addr(target->node.start) == reloc->presumed_offset)
		return 0;

	/* Check that the relocation address is valid... */
	if (unlikely(reloc->offset >
		     vma->size - (eb->reloc_cache.use_64bit_reloc ? 8 : 4))) {
		DRM_DEBUG("Relocation beyond object bounds: "
			  "target %d offset %d size %d.\n",
			  reloc->target_handle,
			  (int)reloc->offset,
			  (int)vma->size);
		return -EINVAL;
	}
	if (unlikely(reloc->offset & 3)) {
		DRM_DEBUG("Relocation not 4-byte aligned: "
			  "target %d offset %d.\n",
			  reloc->target_handle,
			  (int)reloc->offset);
		return -EINVAL;
	}

	/*
	 * If we write into the object, we need to force the synchronisation
	 * barrier, either with an asynchronous clflush or if we executed the
	 * patching using the GPU (though that should be serialised by the
	 * timeline). To be completely sure, and since we are required to
	 * do relocations we are already stalling, disable the user's opt
	 * out of our synchronisation.
	 */
	*vma->exec_flags &= ~EXEC_OBJECT_ASYNC;

	/* and update the user's relocation entry */
	return relocate_entry(vma, reloc, eb, target);
}

static int eb_relocate_vma(struct i915_execbuffer *eb, struct i915_vma *vma)
{
#define N_RELOC(x) ((x) / sizeof(struct drm_i915_gem_relocation_entry))
	struct drm_i915_gem_relocation_entry stack[N_RELOC(512)];
	struct drm_i915_gem_relocation_entry __user *urelocs;
	const struct drm_i915_gem_exec_object2 *entry = exec_entry(eb, vma);
	unsigned int remain;

	urelocs = u64_to_user_ptr(entry->relocs_ptr);
	remain = entry->relocation_count;
	if (unlikely(remain > N_RELOC(ULONG_MAX)))
		return -EINVAL;

	/*
	 * We must check that the entire relocation array is safe
	 * to read. However, if the array is not writable the user loses
	 * the updated relocation values.
	 */
	if (unlikely(!access_ok(urelocs, remain*sizeof(*urelocs))))
		return -EFAULT;

	do {
		struct drm_i915_gem_relocation_entry *r = stack;
		unsigned int count =
			min_t(unsigned int, remain, ARRAY_SIZE(stack));
		unsigned int copied;

		/*
		 * This is the fast path and we cannot handle a pagefault
		 * whilst holding the struct mutex lest the user pass in the
		 * relocations contained within a mmaped bo. For in such a case
		 * we, the page fault handler would call i915_gem_fault() and
		 * we would try to acquire the struct mutex again. Obviously
		 * this is bad and so lockdep complains vehemently.
		 */
		pagefault_disable();
		copied = __copy_from_user_inatomic(r, urelocs, count * sizeof(r[0]));
		pagefault_enable();
		if (unlikely(copied)) {
			remain = -EFAULT;
			goto out;
		}

		remain -= count;
		do {
			u64 offset = eb_relocate_entry(eb, vma, r);

			if (likely(offset == 0)) {
			} else if ((s64)offset < 0) {
				remain = (int)offset;
				goto out;
			} else {
				/*
				 * Note that reporting an error now
				 * leaves everything in an inconsistent
				 * state as we have *already* changed
				 * the relocation value inside the
				 * object. As we have not changed the
				 * reloc.presumed_offset or will not
				 * change the execobject.offset, on the
				 * call we may not rewrite the value
				 * inside the object, leaving it
				 * dangling and causing a GPU hang. Unless
				 * userspace dynamically rebuilds the
				 * relocations on each execbuf rather than
				 * presume a static tree.
				 *
				 * We did previously check if the relocations
				 * were writable (access_ok), an error now
				 * would be a strange race with mprotect,
				 * having already demonstrated that we
				 * can read from this userspace address.
				 */
				offset = gen8_canonical_addr(offset & ~UPDATE);
				if (unlikely(__put_user(offset, &urelocs[r-stack].presumed_offset))) {
					remain = -EFAULT;
					goto out;
				}
			}
		} while (r++, --count);
		urelocs += ARRAY_SIZE(stack);
	} while (remain);
out:
	reloc_cache_reset(&eb->reloc_cache);
	return remain;
}

static int
eb_relocate_vma_slow(struct i915_execbuffer *eb, struct i915_vma *vma)
{
	const struct drm_i915_gem_exec_object2 *entry = exec_entry(eb, vma);
	struct drm_i915_gem_relocation_entry *relocs =
		u64_to_ptr(typeof(*relocs), entry->relocs_ptr);
	unsigned int i;
	int err;

	for (i = 0; i < entry->relocation_count; i++) {
		u64 offset = eb_relocate_entry(eb, vma, &relocs[i]);

		if ((s64)offset < 0) {
			err = (int)offset;
			goto err;
		}
	}
	err = 0;
err:
	reloc_cache_reset(&eb->reloc_cache);
	return err;
}

static int check_relocations(const struct drm_i915_gem_exec_object2 *entry)
{
	const char __user *addr, *end;
	unsigned long size;
	char __maybe_unused c;

	size = entry->relocation_count;
	if (size == 0)
		return 0;

	if (size > N_RELOC(ULONG_MAX))
		return -EINVAL;

	addr = u64_to_user_ptr(entry->relocs_ptr);
	size *= sizeof(struct drm_i915_gem_relocation_entry);
	if (!access_ok(addr, size))
		return -EFAULT;

	end = addr + size;
	for (; addr < end; addr += PAGE_SIZE) {
		int err = __get_user(c, addr);
		if (err)
			return err;
	}
	return __get_user(c, end - 1);
}

static int eb_copy_relocations(const struct i915_execbuffer *eb)
{
	const unsigned int count = eb->buffer_count;
	unsigned int i;
	int err;

	for (i = 0; i < count; i++) {
		const unsigned int nreloc = eb->exec[i].relocation_count;
		struct drm_i915_gem_relocation_entry __user *urelocs;
		struct drm_i915_gem_relocation_entry *relocs;
		unsigned long size;
		unsigned long copied;

		if (nreloc == 0)
			continue;

		err = check_relocations(&eb->exec[i]);
		if (err)
			goto err;

		urelocs = u64_to_user_ptr(eb->exec[i].relocs_ptr);
		size = nreloc * sizeof(*relocs);

		relocs = kvmalloc_array(size, 1, GFP_KERNEL);
		if (!relocs) {
			err = -ENOMEM;
			goto err;
		}

		/* copy_from_user is limited to < 4GiB */
		copied = 0;
		do {
			unsigned int len =
				min_t(u64, BIT_ULL(31), size - copied);

			if (__copy_from_user((char *)relocs + copied,
					     (char __user *)urelocs + copied,
					     len)) {
end_user:
				user_access_end();
<<<<<<< HEAD
=======
end:
>>>>>>> 0ecfebd2
				kvfree(relocs);
				err = -EFAULT;
				goto err;
			}

			copied += len;
		} while (copied < size);

		/*
		 * As we do not update the known relocation offsets after
		 * relocating (due to the complexities in lock handling),
		 * we need to mark them as invalid now so that we force the
		 * relocation processing next time. Just in case the target
		 * object is evicted and then rebound into its old
		 * presumed_offset before the next execbuffer - if that
		 * happened we would make the mistake of assuming that the
		 * relocations were valid.
		 */
		if (!user_access_begin(urelocs, size))
<<<<<<< HEAD
			goto end_user;
=======
			goto end;
>>>>>>> 0ecfebd2

		for (copied = 0; copied < nreloc; copied++)
			unsafe_put_user(-1,
					&urelocs[copied].presumed_offset,
					end_user);
		user_access_end();

		eb->exec[i].relocs_ptr = (uintptr_t)relocs;
	}

	return 0;

err:
	while (i--) {
		struct drm_i915_gem_relocation_entry *relocs =
			u64_to_ptr(typeof(*relocs), eb->exec[i].relocs_ptr);
		if (eb->exec[i].relocation_count)
			kvfree(relocs);
	}
	return err;
}

static int eb_prefault_relocations(const struct i915_execbuffer *eb)
{
	const unsigned int count = eb->buffer_count;
	unsigned int i;

	if (unlikely(i915_modparams.prefault_disable))
		return 0;

	for (i = 0; i < count; i++) {
		int err;

		err = check_relocations(&eb->exec[i]);
		if (err)
			return err;
	}

	return 0;
}

static noinline int eb_relocate_slow(struct i915_execbuffer *eb)
{
	struct drm_device *dev = &eb->i915->drm;
	bool have_copy = false;
	struct i915_vma *vma;
	int err = 0;

repeat:
	if (signal_pending(current)) {
		err = -ERESTARTSYS;
		goto out;
	}

	/* We may process another execbuffer during the unlock... */
	eb_reset_vmas(eb);
	mutex_unlock(&dev->struct_mutex);

	/*
	 * We take 3 passes through the slowpatch.
	 *
	 * 1 - we try to just prefault all the user relocation entries and
	 * then attempt to reuse the atomic pagefault disabled fast path again.
	 *
	 * 2 - we copy the user entries to a local buffer here outside of the
	 * local and allow ourselves to wait upon any rendering before
	 * relocations
	 *
	 * 3 - we already have a local copy of the relocation entries, but
	 * were interrupted (EAGAIN) whilst waiting for the objects, try again.
	 */
	if (!err) {
		err = eb_prefault_relocations(eb);
	} else if (!have_copy) {
		err = eb_copy_relocations(eb);
		have_copy = err == 0;
	} else {
		cond_resched();
		err = 0;
	}
	if (err) {
		mutex_lock(&dev->struct_mutex);
		goto out;
	}

	/* A frequent cause for EAGAIN are currently unavailable client pages */
	flush_workqueue(eb->i915->mm.userptr_wq);

	err = i915_mutex_lock_interruptible(dev);
	if (err) {
		mutex_lock(&dev->struct_mutex);
		goto out;
	}

	/* reacquire the objects */
	err = eb_lookup_vmas(eb);
	if (err)
		goto err;

	GEM_BUG_ON(!eb->batch);

	list_for_each_entry(vma, &eb->relocs, reloc_link) {
		if (!have_copy) {
			pagefault_disable();
			err = eb_relocate_vma(eb, vma);
			pagefault_enable();
			if (err)
				goto repeat;
		} else {
			err = eb_relocate_vma_slow(eb, vma);
			if (err)
				goto err;
		}
	}

	/*
	 * Leave the user relocations as are, this is the painfully slow path,
	 * and we want to avoid the complication of dropping the lock whilst
	 * having buffers reserved in the aperture and so causing spurious
	 * ENOSPC for random operations.
	 */

err:
	if (err == -EAGAIN)
		goto repeat;

out:
	if (have_copy) {
		const unsigned int count = eb->buffer_count;
		unsigned int i;

		for (i = 0; i < count; i++) {
			const struct drm_i915_gem_exec_object2 *entry =
				&eb->exec[i];
			struct drm_i915_gem_relocation_entry *relocs;

			if (!entry->relocation_count)
				continue;

			relocs = u64_to_ptr(typeof(*relocs), entry->relocs_ptr);
			kvfree(relocs);
		}
	}

	return err;
}

static int eb_relocate(struct i915_execbuffer *eb)
{
	if (eb_lookup_vmas(eb))
		goto slow;

	/* The objects are in their final locations, apply the relocations. */
	if (eb->args->flags & __EXEC_HAS_RELOC) {
		struct i915_vma *vma;

		list_for_each_entry(vma, &eb->relocs, reloc_link) {
			if (eb_relocate_vma(eb, vma))
				goto slow;
		}
	}

	return 0;

slow:
	return eb_relocate_slow(eb);
}

static int eb_move_to_gpu(struct i915_execbuffer *eb)
{
	const unsigned int count = eb->buffer_count;
	unsigned int i;
	int err;

	for (i = 0; i < count; i++) {
		unsigned int flags = eb->flags[i];
		struct i915_vma *vma = eb->vma[i];
		struct drm_i915_gem_object *obj = vma->obj;

		if (flags & EXEC_OBJECT_CAPTURE) {
			struct i915_capture_list *capture;

			capture = kmalloc(sizeof(*capture), GFP_KERNEL);
			if (unlikely(!capture))
				return -ENOMEM;

			capture->next = eb->request->capture_list;
			capture->vma = eb->vma[i];
			eb->request->capture_list = capture;
		}

		/*
		 * If the GPU is not _reading_ through the CPU cache, we need
		 * to make sure that any writes (both previous GPU writes from
		 * before a change in snooping levels and normal CPU writes)
		 * caught in that cache are flushed to main memory.
		 *
		 * We want to say
		 *   obj->cache_dirty &&
		 *   !(obj->cache_coherent & I915_BO_CACHE_COHERENT_FOR_READ)
		 * but gcc's optimiser doesn't handle that as well and emits
		 * two jumps instead of one. Maybe one day...
		 */
		if (unlikely(obj->cache_dirty & ~obj->cache_coherent)) {
			if (i915_gem_clflush_object(obj, 0))
				flags &= ~EXEC_OBJECT_ASYNC;
		}

		if (flags & EXEC_OBJECT_ASYNC)
			continue;

		err = i915_request_await_object
			(eb->request, obj, flags & EXEC_OBJECT_WRITE);
		if (err)
			return err;
	}

	for (i = 0; i < count; i++) {
		unsigned int flags = eb->flags[i];
		struct i915_vma *vma = eb->vma[i];

		err = i915_vma_move_to_active(vma, eb->request, flags);
		if (unlikely(err)) {
			i915_request_skip(eb->request, err);
			return err;
		}

		__eb_unreserve_vma(vma, flags);
		vma->exec_flags = NULL;

		if (unlikely(flags & __EXEC_OBJECT_HAS_REF))
			i915_vma_put(vma);
	}
	eb->exec = NULL;

	/* Unconditionally flush any chipset caches (for streaming writes). */
	i915_gem_chipset_flush(eb->i915);

	return 0;
}

static bool i915_gem_check_execbuffer(struct drm_i915_gem_execbuffer2 *exec)
{
	if (exec->flags & __I915_EXEC_ILLEGAL_FLAGS)
		return false;

	/* Kernel clipping was a DRI1 misfeature */
	if (!(exec->flags & I915_EXEC_FENCE_ARRAY)) {
		if (exec->num_cliprects || exec->cliprects_ptr)
			return false;
	}

	if (exec->DR4 == 0xffffffff) {
		DRM_DEBUG("UXA submitting garbage DR4, fixing up\n");
		exec->DR4 = 0;
	}
	if (exec->DR1 || exec->DR4)
		return false;

	if ((exec->batch_start_offset | exec->batch_len) & 0x7)
		return false;

	return true;
}

static int i915_reset_gen7_sol_offsets(struct i915_request *rq)
{
	u32 *cs;
	int i;

<<<<<<< HEAD
	if (!IS_GEN(rq->i915, 7) || rq->engine->id != RCS) {
=======
	if (!IS_GEN(rq->i915, 7) || rq->engine->id != RCS0) {
>>>>>>> 0ecfebd2
		DRM_DEBUG("sol reset is gen7/rcs only\n");
		return -EINVAL;
	}

	cs = intel_ring_begin(rq, 4 * 2 + 2);
	if (IS_ERR(cs))
		return PTR_ERR(cs);

	*cs++ = MI_LOAD_REGISTER_IMM(4);
	for (i = 0; i < 4; i++) {
		*cs++ = i915_mmio_reg_offset(GEN7_SO_WRITE_OFFSET(i));
		*cs++ = 0;
	}
	*cs++ = MI_NOOP;
	intel_ring_advance(rq, cs);

	return 0;
}

static struct i915_vma *eb_parse(struct i915_execbuffer *eb, bool is_master)
{
	struct drm_i915_gem_object *shadow_batch_obj;
	struct i915_vma *vma;
	int err;

	shadow_batch_obj = i915_gem_batch_pool_get(&eb->engine->batch_pool,
						   PAGE_ALIGN(eb->batch_len));
	if (IS_ERR(shadow_batch_obj))
		return ERR_CAST(shadow_batch_obj);

	err = intel_engine_cmd_parser(eb->engine,
				      eb->batch->obj,
				      shadow_batch_obj,
				      eb->batch_start_offset,
				      eb->batch_len,
				      is_master);
	if (err) {
		if (err == -EACCES) /* unhandled chained batch */
			vma = NULL;
		else
			vma = ERR_PTR(err);
		goto out;
	}

	vma = i915_gem_object_ggtt_pin(shadow_batch_obj, NULL, 0, 0, 0);
	if (IS_ERR(vma))
		goto out;

	eb->vma[eb->buffer_count] = i915_vma_get(vma);
	eb->flags[eb->buffer_count] =
		__EXEC_OBJECT_HAS_PIN | __EXEC_OBJECT_HAS_REF;
	vma->exec_flags = &eb->flags[eb->buffer_count];
	eb->buffer_count++;

out:
	i915_gem_object_unpin_pages(shadow_batch_obj);
	return vma;
}

static void
add_to_client(struct i915_request *rq, struct drm_file *file)
{
	rq->file_priv = file->driver_priv;
	list_add_tail(&rq->client_link, &rq->file_priv->mm.request_list);
}

static int eb_submit(struct i915_execbuffer *eb)
{
	int err;

	err = eb_move_to_gpu(eb);
	if (err)
		return err;

	if (eb->args->flags & I915_EXEC_GEN7_SOL_RESET) {
		err = i915_reset_gen7_sol_offsets(eb->request);
		if (err)
			return err;
	}

	/*
	 * After we completed waiting for other engines (using HW semaphores)
	 * then we can signal that this request/batch is ready to run. This
	 * allows us to determine if the batch is still waiting on the GPU
	 * or actually running by checking the breadcrumb.
	 */
	if (eb->engine->emit_init_breadcrumb) {
		err = eb->engine->emit_init_breadcrumb(eb->request);
		if (err)
			return err;
	}

	err = eb->engine->emit_bb_start(eb->request,
					eb->batch->node.start +
					eb->batch_start_offset,
					eb->batch_len,
					eb->batch_flags);
	if (err)
		return err;

	return 0;
}

/*
 * Find one BSD ring to dispatch the corresponding BSD command.
 * The engine index is returned.
 */
static unsigned int
gen8_dispatch_bsd_engine(struct drm_i915_private *dev_priv,
			 struct drm_file *file)
{
	struct drm_i915_file_private *file_priv = file->driver_priv;

	/* Check whether the file_priv has already selected one ring. */
	if ((int)file_priv->bsd_engine < 0)
		file_priv->bsd_engine = atomic_fetch_xor(1,
			 &dev_priv->mm.bsd_engine_dispatch_index);

	return file_priv->bsd_engine;
}

#define I915_USER_RINGS (4)

static const enum intel_engine_id user_ring_map[I915_USER_RINGS + 1] = {
	[I915_EXEC_DEFAULT]	= RCS0,
	[I915_EXEC_RENDER]	= RCS0,
	[I915_EXEC_BLT]		= BCS0,
	[I915_EXEC_BSD]		= VCS0,
	[I915_EXEC_VEBOX]	= VECS0
};

static struct intel_engine_cs *
eb_select_engine(struct drm_i915_private *dev_priv,
		 struct drm_file *file,
		 struct drm_i915_gem_execbuffer2 *args)
{
	unsigned int user_ring_id = args->flags & I915_EXEC_RING_MASK;
	struct intel_engine_cs *engine;

	if (user_ring_id > I915_USER_RINGS) {
		DRM_DEBUG("execbuf with unknown ring: %u\n", user_ring_id);
		return NULL;
	}

	if ((user_ring_id != I915_EXEC_BSD) &&
	    ((args->flags & I915_EXEC_BSD_MASK) != 0)) {
		DRM_DEBUG("execbuf with non bsd ring but with invalid "
			  "bsd dispatch flags: %d\n", (int)(args->flags));
		return NULL;
	}

	if (user_ring_id == I915_EXEC_BSD && HAS_ENGINE(dev_priv, VCS1)) {
		unsigned int bsd_idx = args->flags & I915_EXEC_BSD_MASK;

		if (bsd_idx == I915_EXEC_BSD_DEFAULT) {
			bsd_idx = gen8_dispatch_bsd_engine(dev_priv, file);
		} else if (bsd_idx >= I915_EXEC_BSD_RING1 &&
			   bsd_idx <= I915_EXEC_BSD_RING2) {
			bsd_idx >>= I915_EXEC_BSD_SHIFT;
			bsd_idx--;
		} else {
			DRM_DEBUG("execbuf with unknown bsd ring: %u\n",
				  bsd_idx);
			return NULL;
		}

		engine = dev_priv->engine[_VCS(bsd_idx)];
	} else {
		engine = dev_priv->engine[user_ring_map[user_ring_id]];
	}

	if (!engine) {
		DRM_DEBUG("execbuf with invalid ring: %u\n", user_ring_id);
		return NULL;
	}

	return engine;
}

static void
__free_fence_array(struct drm_syncobj **fences, unsigned int n)
{
	while (n--)
		drm_syncobj_put(ptr_mask_bits(fences[n], 2));
	kvfree(fences);
}

static struct drm_syncobj **
get_fence_array(struct drm_i915_gem_execbuffer2 *args,
		struct drm_file *file)
{
	const unsigned long nfences = args->num_cliprects;
	struct drm_i915_gem_exec_fence __user *user;
	struct drm_syncobj **fences;
	unsigned long n;
	int err;

	if (!(args->flags & I915_EXEC_FENCE_ARRAY))
		return NULL;

	/* Check multiplication overflow for access_ok() and kvmalloc_array() */
	BUILD_BUG_ON(sizeof(size_t) > sizeof(unsigned long));
	if (nfences > min_t(unsigned long,
			    ULONG_MAX / sizeof(*user),
			    SIZE_MAX / sizeof(*fences)))
		return ERR_PTR(-EINVAL);

	user = u64_to_user_ptr(args->cliprects_ptr);
	if (!access_ok(user, nfences * sizeof(*user)))
		return ERR_PTR(-EFAULT);

	fences = kvmalloc_array(nfences, sizeof(*fences),
				__GFP_NOWARN | GFP_KERNEL);
	if (!fences)
		return ERR_PTR(-ENOMEM);

	for (n = 0; n < nfences; n++) {
		struct drm_i915_gem_exec_fence fence;
		struct drm_syncobj *syncobj;

		if (__copy_from_user(&fence, user++, sizeof(fence))) {
			err = -EFAULT;
			goto err;
		}

		if (fence.flags & __I915_EXEC_FENCE_UNKNOWN_FLAGS) {
			err = -EINVAL;
			goto err;
		}

		syncobj = drm_syncobj_find(file, fence.handle);
		if (!syncobj) {
			DRM_DEBUG("Invalid syncobj handle provided\n");
			err = -ENOENT;
			goto err;
		}

		BUILD_BUG_ON(~(ARCH_KMALLOC_MINALIGN - 1) &
			     ~__I915_EXEC_FENCE_UNKNOWN_FLAGS);

		fences[n] = ptr_pack_bits(syncobj, fence.flags, 2);
	}

	return fences;

err:
	__free_fence_array(fences, n);
	return ERR_PTR(err);
}

static void
put_fence_array(struct drm_i915_gem_execbuffer2 *args,
		struct drm_syncobj **fences)
{
	if (fences)
		__free_fence_array(fences, args->num_cliprects);
}

static int
await_fence_array(struct i915_execbuffer *eb,
		  struct drm_syncobj **fences)
{
	const unsigned int nfences = eb->args->num_cliprects;
	unsigned int n;
	int err;

	for (n = 0; n < nfences; n++) {
		struct drm_syncobj *syncobj;
		struct dma_fence *fence;
		unsigned int flags;

		syncobj = ptr_unpack_bits(fences[n], &flags, 2);
		if (!(flags & I915_EXEC_FENCE_WAIT))
			continue;

		fence = drm_syncobj_fence_get(syncobj);
		if (!fence)
			return -EINVAL;

		err = i915_request_await_dma_fence(eb->request, fence);
		dma_fence_put(fence);
		if (err < 0)
			return err;
	}

	return 0;
}

static void
signal_fence_array(struct i915_execbuffer *eb,
		   struct drm_syncobj **fences)
{
	const unsigned int nfences = eb->args->num_cliprects;
	struct dma_fence * const fence = &eb->request->fence;
	unsigned int n;

	for (n = 0; n < nfences; n++) {
		struct drm_syncobj *syncobj;
		unsigned int flags;

		syncobj = ptr_unpack_bits(fences[n], &flags, 2);
		if (!(flags & I915_EXEC_FENCE_SIGNAL))
			continue;

		drm_syncobj_replace_fence(syncobj, fence);
	}
}

static int
i915_gem_do_execbuffer(struct drm_device *dev,
		       struct drm_file *file,
		       struct drm_i915_gem_execbuffer2 *args,
		       struct drm_i915_gem_exec_object2 *exec,
		       struct drm_syncobj **fences)
{
	struct i915_execbuffer eb;
	struct dma_fence *in_fence = NULL;
	struct sync_file *out_fence = NULL;
	intel_wakeref_t wakeref;
	int out_fence_fd = -1;
	int err;

	BUILD_BUG_ON(__EXEC_INTERNAL_FLAGS & ~__I915_EXEC_ILLEGAL_FLAGS);
	BUILD_BUG_ON(__EXEC_OBJECT_INTERNAL_FLAGS &
		     ~__EXEC_OBJECT_UNKNOWN_FLAGS);

	eb.i915 = to_i915(dev);
	eb.file = file;
	eb.args = args;
	if (DBG_FORCE_RELOC || !(args->flags & I915_EXEC_NO_RELOC))
		args->flags |= __EXEC_HAS_RELOC;

	eb.exec = exec;
	eb.vma = (struct i915_vma **)(exec + args->buffer_count + 1);
	eb.vma[0] = NULL;
	eb.flags = (unsigned int *)(eb.vma + args->buffer_count + 1);

	eb.invalid_flags = __EXEC_OBJECT_UNKNOWN_FLAGS;
	reloc_cache_init(&eb.reloc_cache, eb.i915);

	eb.buffer_count = args->buffer_count;
	eb.batch_start_offset = args->batch_start_offset;
	eb.batch_len = args->batch_len;

	eb.batch_flags = 0;
	if (args->flags & I915_EXEC_SECURE) {
		if (!drm_is_current_master(file) || !capable(CAP_SYS_ADMIN))
		    return -EPERM;

		eb.batch_flags |= I915_DISPATCH_SECURE;
	}
	if (args->flags & I915_EXEC_IS_PINNED)
		eb.batch_flags |= I915_DISPATCH_PINNED;

	if (args->flags & I915_EXEC_FENCE_IN) {
		in_fence = sync_file_get_fence(lower_32_bits(args->rsvd2));
		if (!in_fence)
			return -EINVAL;
	}

	if (args->flags & I915_EXEC_FENCE_OUT) {
		out_fence_fd = get_unused_fd_flags(O_CLOEXEC);
		if (out_fence_fd < 0) {
			err = out_fence_fd;
			goto err_in_fence;
		}
	}

	err = eb_create(&eb);
	if (err)
		goto err_out_fence;

	GEM_BUG_ON(!eb.lut_size);

	err = eb_select_context(&eb);
	if (unlikely(err))
		goto err_destroy;

	eb.engine = eb_select_engine(eb.i915, file, args);
	if (!eb.engine) {
		err = -EINVAL;
		goto err_engine;
	}

	/*
	 * Take a local wakeref for preparing to dispatch the execbuf as
	 * we expect to access the hardware fairly frequently in the
	 * process. Upon first dispatch, we acquire another prolonged
	 * wakeref that we hold until the GPU has been idle for at least
	 * 100ms.
	 */
	wakeref = intel_runtime_pm_get(eb.i915);

	err = i915_mutex_lock_interruptible(dev);
	if (err)
		goto err_rpm;

	err = eb_wait_for_ring(&eb); /* may temporarily drop struct_mutex */
	if (unlikely(err))
		goto err_unlock;

	err = eb_relocate(&eb);
	if (err) {
		/*
		 * If the user expects the execobject.offset and
		 * reloc.presumed_offset to be an exact match,
		 * as for using NO_RELOC, then we cannot update
		 * the execobject.offset until we have completed
		 * relocation.
		 */
		args->flags &= ~__EXEC_HAS_RELOC;
		goto err_vma;
	}

	if (unlikely(*eb.batch->exec_flags & EXEC_OBJECT_WRITE)) {
		DRM_DEBUG("Attempting to use self-modifying batch buffer\n");
		err = -EINVAL;
		goto err_vma;
	}
	if (eb.batch_start_offset > eb.batch->size ||
	    eb.batch_len > eb.batch->size - eb.batch_start_offset) {
		DRM_DEBUG("Attempting to use out-of-bounds batch\n");
		err = -EINVAL;
		goto err_vma;
	}

	if (eb_use_cmdparser(&eb)) {
		struct i915_vma *vma;

		vma = eb_parse(&eb, drm_is_current_master(file));
		if (IS_ERR(vma)) {
			err = PTR_ERR(vma);
			goto err_vma;
		}

		if (vma) {
			/*
			 * Batch parsed and accepted:
			 *
			 * Set the DISPATCH_SECURE bit to remove the NON_SECURE
			 * bit from MI_BATCH_BUFFER_START commands issued in
			 * the dispatch_execbuffer implementations. We
			 * specifically don't want that set on batches the
			 * command parser has accepted.
			 */
			eb.batch_flags |= I915_DISPATCH_SECURE;
			eb.batch_start_offset = 0;
			eb.batch = vma;
		}
	}

	if (eb.batch_len == 0)
		eb.batch_len = eb.batch->size - eb.batch_start_offset;

	/*
	 * snb/ivb/vlv conflate the "batch in ppgtt" bit with the "non-secure
	 * batch" bit. Hence we need to pin secure batches into the global gtt.
	 * hsw should have this fixed, but bdw mucks it up again. */
	if (eb.batch_flags & I915_DISPATCH_SECURE) {
		struct i915_vma *vma;

		/*
		 * So on first glance it looks freaky that we pin the batch here
		 * outside of the reservation loop. But:
		 * - The batch is already pinned into the relevant ppgtt, so we
		 *   already have the backing storage fully allocated.
		 * - No other BO uses the global gtt (well contexts, but meh),
		 *   so we don't really have issues with multiple objects not
		 *   fitting due to fragmentation.
		 * So this is actually safe.
		 */
		vma = i915_gem_object_ggtt_pin(eb.batch->obj, NULL, 0, 0, 0);
		if (IS_ERR(vma)) {
			err = PTR_ERR(vma);
			goto err_vma;
		}

		eb.batch = vma;
	}

	/* All GPU relocation batches must be submitted prior to the user rq */
	GEM_BUG_ON(eb.reloc_cache.rq);

	/* Allocate a request for this batch buffer nice and early. */
	eb.request = i915_request_alloc(eb.engine, eb.ctx);
	if (IS_ERR(eb.request)) {
		err = PTR_ERR(eb.request);
		goto err_batch_unpin;
	}

	if (in_fence) {
		err = i915_request_await_dma_fence(eb.request, in_fence);
		if (err < 0)
			goto err_request;
	}

	if (fences) {
		err = await_fence_array(&eb, fences);
		if (err)
			goto err_request;
	}

	if (out_fence_fd != -1) {
		out_fence = sync_file_create(&eb.request->fence);
		if (!out_fence) {
			err = -ENOMEM;
			goto err_request;
		}
	}

	/*
	 * Whilst this request exists, batch_obj will be on the
	 * active_list, and so will hold the active reference. Only when this
	 * request is retired will the the batch_obj be moved onto the
	 * inactive_list and lose its active reference. Hence we do not need
	 * to explicitly hold another reference here.
	 */
	eb.request->batch = eb.batch;

	trace_i915_request_queue(eb.request, eb.batch_flags);
	err = eb_submit(&eb);
err_request:
	i915_request_add(eb.request);
	add_to_client(eb.request, file);

	if (fences)
		signal_fence_array(&eb, fences);

	if (out_fence) {
		if (err == 0) {
			fd_install(out_fence_fd, out_fence->file);
			args->rsvd2 &= GENMASK_ULL(31, 0); /* keep in-fence */
			args->rsvd2 |= (u64)out_fence_fd << 32;
			out_fence_fd = -1;
		} else {
			fput(out_fence->file);
		}
	}

err_batch_unpin:
	if (eb.batch_flags & I915_DISPATCH_SECURE)
		i915_vma_unpin(eb.batch);
err_vma:
	if (eb.exec)
		eb_release_vmas(&eb);
err_unlock:
	mutex_unlock(&dev->struct_mutex);
err_rpm:
	intel_runtime_pm_put(eb.i915, wakeref);
<<<<<<< HEAD
=======
err_engine:
>>>>>>> 0ecfebd2
	i915_gem_context_put(eb.ctx);
err_destroy:
	eb_destroy(&eb);
err_out_fence:
	if (out_fence_fd != -1)
		put_unused_fd(out_fence_fd);
err_in_fence:
	dma_fence_put(in_fence);
	return err;
}

static size_t eb_element_size(void)
{
	return (sizeof(struct drm_i915_gem_exec_object2) +
		sizeof(struct i915_vma *) +
		sizeof(unsigned int));
}

static bool check_buffer_count(size_t count)
{
	const size_t sz = eb_element_size();

	/*
	 * When using LUT_HANDLE, we impose a limit of INT_MAX for the lookup
	 * array size (see eb_create()). Otherwise, we can accept an array as
	 * large as can be addressed (though use large arrays at your peril)!
	 */

	return !(count < 1 || count > INT_MAX || count > SIZE_MAX / sz - 1);
}

/*
 * Legacy execbuffer just creates an exec2 list from the original exec object
 * list array and passes it to the real function.
 */
int
i915_gem_execbuffer_ioctl(struct drm_device *dev, void *data,
			  struct drm_file *file)
{
	struct drm_i915_gem_execbuffer *args = data;
	struct drm_i915_gem_execbuffer2 exec2;
	struct drm_i915_gem_exec_object *exec_list = NULL;
	struct drm_i915_gem_exec_object2 *exec2_list = NULL;
	const size_t count = args->buffer_count;
	unsigned int i;
	int err;

	if (!check_buffer_count(count)) {
		DRM_DEBUG("execbuf2 with %zd buffers\n", count);
		return -EINVAL;
	}

	exec2.buffers_ptr = args->buffers_ptr;
	exec2.buffer_count = args->buffer_count;
	exec2.batch_start_offset = args->batch_start_offset;
	exec2.batch_len = args->batch_len;
	exec2.DR1 = args->DR1;
	exec2.DR4 = args->DR4;
	exec2.num_cliprects = args->num_cliprects;
	exec2.cliprects_ptr = args->cliprects_ptr;
	exec2.flags = I915_EXEC_RENDER;
	i915_execbuffer2_set_context_id(exec2, 0);

	if (!i915_gem_check_execbuffer(&exec2))
		return -EINVAL;

	/* Copy in the exec list from userland */
	exec_list = kvmalloc_array(count, sizeof(*exec_list),
				   __GFP_NOWARN | GFP_KERNEL);
	exec2_list = kvmalloc_array(count + 1, eb_element_size(),
				    __GFP_NOWARN | GFP_KERNEL);
	if (exec_list == NULL || exec2_list == NULL) {
		DRM_DEBUG("Failed to allocate exec list for %d buffers\n",
			  args->buffer_count);
		kvfree(exec_list);
		kvfree(exec2_list);
		return -ENOMEM;
	}
	err = copy_from_user(exec_list,
			     u64_to_user_ptr(args->buffers_ptr),
			     sizeof(*exec_list) * count);
	if (err) {
		DRM_DEBUG("copy %d exec entries failed %d\n",
			  args->buffer_count, err);
		kvfree(exec_list);
		kvfree(exec2_list);
		return -EFAULT;
	}

	for (i = 0; i < args->buffer_count; i++) {
		exec2_list[i].handle = exec_list[i].handle;
		exec2_list[i].relocation_count = exec_list[i].relocation_count;
		exec2_list[i].relocs_ptr = exec_list[i].relocs_ptr;
		exec2_list[i].alignment = exec_list[i].alignment;
		exec2_list[i].offset = exec_list[i].offset;
		if (INTEL_GEN(to_i915(dev)) < 4)
			exec2_list[i].flags = EXEC_OBJECT_NEEDS_FENCE;
		else
			exec2_list[i].flags = 0;
	}

	err = i915_gem_do_execbuffer(dev, file, &exec2, exec2_list, NULL);
	if (exec2.flags & __EXEC_HAS_RELOC) {
		struct drm_i915_gem_exec_object __user *user_exec_list =
			u64_to_user_ptr(args->buffers_ptr);

		/* Copy the new buffer offsets back to the user's exec list. */
		for (i = 0; i < args->buffer_count; i++) {
			if (!(exec2_list[i].offset & UPDATE))
				continue;

			exec2_list[i].offset =
				gen8_canonical_addr(exec2_list[i].offset & PIN_OFFSET_MASK);
			exec2_list[i].offset &= PIN_OFFSET_MASK;
			if (__copy_to_user(&user_exec_list[i].offset,
					   &exec2_list[i].offset,
					   sizeof(user_exec_list[i].offset)))
				break;
		}
	}

	kvfree(exec_list);
	kvfree(exec2_list);
	return err;
}

int
i915_gem_execbuffer2_ioctl(struct drm_device *dev, void *data,
			   struct drm_file *file)
{
	struct drm_i915_gem_execbuffer2 *args = data;
	struct drm_i915_gem_exec_object2 *exec2_list;
	struct drm_syncobj **fences = NULL;
	const size_t count = args->buffer_count;
	int err;

	if (!check_buffer_count(count)) {
		DRM_DEBUG("execbuf2 with %zd buffers\n", count);
		return -EINVAL;
	}

	if (!i915_gem_check_execbuffer(args))
		return -EINVAL;

	/* Allocate an extra slot for use by the command parser */
	exec2_list = kvmalloc_array(count + 1, eb_element_size(),
				    __GFP_NOWARN | GFP_KERNEL);
	if (exec2_list == NULL) {
		DRM_DEBUG("Failed to allocate exec list for %zd buffers\n",
			  count);
		return -ENOMEM;
	}
	if (copy_from_user(exec2_list,
			   u64_to_user_ptr(args->buffers_ptr),
			   sizeof(*exec2_list) * count)) {
		DRM_DEBUG("copy %zd exec entries failed\n", count);
		kvfree(exec2_list);
		return -EFAULT;
	}

	if (args->flags & I915_EXEC_FENCE_ARRAY) {
		fences = get_fence_array(args, file);
		if (IS_ERR(fences)) {
			kvfree(exec2_list);
			return PTR_ERR(fences);
		}
	}

	err = i915_gem_do_execbuffer(dev, file, args, exec2_list, fences);

	/*
	 * Now that we have begun execution of the batchbuffer, we ignore
	 * any new error after this point. Also given that we have already
	 * updated the associated relocations, we try to write out the current
	 * object locations irrespective of any error.
	 */
	if (args->flags & __EXEC_HAS_RELOC) {
		struct drm_i915_gem_exec_object2 __user *user_exec_list =
			u64_to_user_ptr(args->buffers_ptr);
		unsigned int i;

		/* Copy the new buffer offsets back to the user's exec list. */
		/*
		 * Note: count * sizeof(*user_exec_list) does not overflow,
		 * because we checked 'count' in check_buffer_count().
		 *
		 * And this range already got effectively checked earlier
		 * when we did the "copy_from_user()" above.
		 */
		if (!user_access_begin(user_exec_list, count * sizeof(*user_exec_list)))
<<<<<<< HEAD
			goto end_user;
=======
			goto end;
>>>>>>> 0ecfebd2

		for (i = 0; i < args->buffer_count; i++) {
			if (!(exec2_list[i].offset & UPDATE))
				continue;

			exec2_list[i].offset =
				gen8_canonical_addr(exec2_list[i].offset & PIN_OFFSET_MASK);
			unsafe_put_user(exec2_list[i].offset,
					&user_exec_list[i].offset,
					end_user);
		}
end_user:
		user_access_end();
end:;
	}

	args->flags &= ~__I915_EXEC_UNKNOWN_FLAGS;
	put_fence_array(args, fences);
	kvfree(exec2_list);
	return err;
}<|MERGE_RESOLUTION|>--- conflicted
+++ resolved
@@ -794,13 +794,8 @@
 	 * keeping all of their resources pinned.
 	 */
 
-<<<<<<< HEAD
-	ce = to_intel_context(eb->ctx, eb->engine);
-	if (!ce->ring) /* first use, assume empty! */
-=======
 	ce = intel_context_lookup(eb->ctx, eb->engine);
 	if (!ce || !ce->ring) /* first use, assume empty! */
->>>>>>> 0ecfebd2
 		return 0;
 
 	rq = __eb_wait_for_ring(ce->ring);
@@ -1671,10 +1666,7 @@
 					     len)) {
 end_user:
 				user_access_end();
-<<<<<<< HEAD
-=======
 end:
->>>>>>> 0ecfebd2
 				kvfree(relocs);
 				err = -EFAULT;
 				goto err;
@@ -1694,11 +1686,7 @@
 		 * relocations were valid.
 		 */
 		if (!user_access_begin(urelocs, size))
-<<<<<<< HEAD
-			goto end_user;
-=======
 			goto end;
->>>>>>> 0ecfebd2
 
 		for (copied = 0; copied < nreloc; copied++)
 			unsafe_put_user(-1,
@@ -1969,11 +1957,7 @@
 	u32 *cs;
 	int i;
 
-<<<<<<< HEAD
-	if (!IS_GEN(rq->i915, 7) || rq->engine->id != RCS) {
-=======
 	if (!IS_GEN(rq->i915, 7) || rq->engine->id != RCS0) {
->>>>>>> 0ecfebd2
 		DRM_DEBUG("sol reset is gen7/rcs only\n");
 		return -EINVAL;
 	}
@@ -2523,10 +2507,7 @@
 	mutex_unlock(&dev->struct_mutex);
 err_rpm:
 	intel_runtime_pm_put(eb.i915, wakeref);
-<<<<<<< HEAD
-=======
 err_engine:
->>>>>>> 0ecfebd2
 	i915_gem_context_put(eb.ctx);
 err_destroy:
 	eb_destroy(&eb);
@@ -2717,11 +2698,7 @@
 		 * when we did the "copy_from_user()" above.
 		 */
 		if (!user_access_begin(user_exec_list, count * sizeof(*user_exec_list)))
-<<<<<<< HEAD
-			goto end_user;
-=======
 			goto end;
->>>>>>> 0ecfebd2
 
 		for (i = 0; i < args->buffer_count; i++) {
 			if (!(exec2_list[i].offset & UPDATE))

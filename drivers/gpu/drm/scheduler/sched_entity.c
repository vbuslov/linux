/*
 * Copyright 2015 Advanced Micro Devices, Inc.
 *
 * Permission is hereby granted, free of charge, to any person obtaining a
 * copy of this software and associated documentation files (the "Software"),
 * to deal in the Software without restriction, including without limitation
 * the rights to use, copy, modify, merge, publish, distribute, sublicense,
 * and/or sell copies of the Software, and to permit persons to whom the
 * Software is furnished to do so, subject to the following conditions:
 *
 * The above copyright notice and this permission notice shall be included in
 * all copies or substantial portions of the Software.
 *
 * THE SOFTWARE IS PROVIDED "AS IS", WITHOUT WARRANTY OF ANY KIND, EXPRESS OR
 * IMPLIED, INCLUDING BUT NOT LIMITED TO THE WARRANTIES OF MERCHANTABILITY,
 * FITNESS FOR A PARTICULAR PURPOSE AND NONINFRINGEMENT.  IN NO EVENT SHALL
 * THE COPYRIGHT HOLDER(S) OR AUTHOR(S) BE LIABLE FOR ANY CLAIM, DAMAGES OR
 * OTHER LIABILITY, WHETHER IN AN ACTION OF CONTRACT, TORT OR OTHERWISE,
 * ARISING FROM, OUT OF OR IN CONNECTION WITH THE SOFTWARE OR THE USE OR
 * OTHER DEALINGS IN THE SOFTWARE.
 *
 */

#include <linux/kthread.h>
#include <linux/slab.h>
#include <linux/completion.h>

#include <drm/drm_print.h>
#include <drm/gpu_scheduler.h>

#include "gpu_scheduler_trace.h"

#define to_drm_sched_job(sched_job)		\
		container_of((sched_job), struct drm_sched_job, queue_node)

/**
 * drm_sched_entity_init - Init a context entity used by scheduler when
 * submit to HW ring.
 *
 * @entity: scheduler entity to init
 * @priority: priority of the entity
 * @sched_list: the list of drm scheds on which jobs from this
 *           entity can be submitted
 * @num_sched_list: number of drm sched in sched_list
 * @guilty: atomic_t set to 1 when a job on this queue
 *          is found to be guilty causing a timeout
 *
 * Note that the &sched_list must have at least one element to schedule the entity.
 *
 * For changing @priority later on at runtime see
 * drm_sched_entity_set_priority(). For changing the set of schedulers
 * @sched_list at runtime see drm_sched_entity_modify_sched().
 *
 * An entity is cleaned up by callind drm_sched_entity_fini(). See also
 * drm_sched_entity_destroy().
 *
 * Returns 0 on success or a negative error code on failure.
 */
int drm_sched_entity_init(struct drm_sched_entity *entity,
			  enum drm_sched_priority priority,
			  struct drm_gpu_scheduler **sched_list,
			  unsigned int num_sched_list,
			  atomic_t *guilty)
{
	if (!(entity && sched_list && (num_sched_list == 0 || sched_list[0])))
		return -EINVAL;

	memset(entity, 0, sizeof(struct drm_sched_entity));
	INIT_LIST_HEAD(&entity->list);
	entity->rq = NULL;
	entity->guilty = guilty;
	entity->num_sched_list = num_sched_list;
	entity->priority = priority;
	entity->sched_list = num_sched_list > 1 ? sched_list : NULL;
	entity->last_scheduled = NULL;

	if(num_sched_list)
		entity->rq = &sched_list[0]->sched_rq[entity->priority];

	init_completion(&entity->entity_idle);

	/* We start in an idle state. */
	complete(&entity->entity_idle);

	spin_lock_init(&entity->rq_lock);
	spsc_queue_init(&entity->job_queue);

	atomic_set(&entity->fence_seq, 0);
	entity->fence_context = dma_fence_context_alloc(2);

	return 0;
}
EXPORT_SYMBOL(drm_sched_entity_init);

/**
 * drm_sched_entity_modify_sched - Modify sched of an entity
 * @entity: scheduler entity to init
 * @sched_list: the list of new drm scheds which will replace
 *		 existing entity->sched_list
 * @num_sched_list: number of drm sched in sched_list
 *
 * Note that this must be called under the same common lock for @entity as
 * drm_sched_job_arm() and drm_sched_entity_push_job(), or the driver needs to
 * guarantee through some other means that this is never called while new jobs
 * can be pushed to @entity.
 */
void drm_sched_entity_modify_sched(struct drm_sched_entity *entity,
				    struct drm_gpu_scheduler **sched_list,
				    unsigned int num_sched_list)
{
	WARN_ON(!num_sched_list || !sched_list);

	entity->sched_list = sched_list;
	entity->num_sched_list = num_sched_list;
}
EXPORT_SYMBOL(drm_sched_entity_modify_sched);

static bool drm_sched_entity_is_idle(struct drm_sched_entity *entity)
{
	rmb(); /* for list_empty to work without lock */

	if (list_empty(&entity->list) ||
	    spsc_queue_count(&entity->job_queue) == 0 ||
	    entity->stopped)
		return true;

	return false;
}

/* Return true if entity could provide a job. */
bool drm_sched_entity_is_ready(struct drm_sched_entity *entity)
{
	if (spsc_queue_peek(&entity->job_queue) == NULL)
		return false;

	if (READ_ONCE(entity->dependency))
		return false;

	return true;
}

/**
 * drm_sched_entity_flush - Flush a context entity
 *
 * @entity: scheduler entity
 * @timeout: time to wait in for Q to become empty in jiffies.
 *
 * Splitting drm_sched_entity_fini() into two functions, The first one does the
 * waiting, removes the entity from the runqueue and returns an error when the
 * process was killed.
 *
 * Returns the remaining time in jiffies left from the input timeout
 */
long drm_sched_entity_flush(struct drm_sched_entity *entity, long timeout)
{
	struct drm_gpu_scheduler *sched;
	struct task_struct *last_user;
	long ret = timeout;

	if (!entity->rq)
		return 0;

	sched = entity->rq->sched;
	/**
	 * The client will not queue more IBs during this fini, consume existing
	 * queued IBs or discard them on SIGKILL
	 */
	if (current->flags & PF_EXITING) {
		if (timeout)
			ret = wait_event_timeout(
					sched->job_scheduled,
					drm_sched_entity_is_idle(entity),
					timeout);
	} else {
		wait_event_killable(sched->job_scheduled,
				    drm_sched_entity_is_idle(entity));
	}

	/* For killed process disable any more IBs enqueue right now */
	last_user = cmpxchg(&entity->last_user, current->group_leader, NULL);
	if ((!last_user || last_user == current->group_leader) &&
	    (current->flags & PF_EXITING) && (current->exit_code == SIGKILL)) {
		spin_lock(&entity->rq_lock);
		entity->stopped = true;
		drm_sched_rq_remove_entity(entity->rq, entity);
		spin_unlock(&entity->rq_lock);
	}

	return ret;
}
EXPORT_SYMBOL(drm_sched_entity_flush);

<<<<<<< HEAD
/**
 * drm_sched_entity_kill_jobs_cb - helper for drm_sched_entity_kill_jobs
 *
 * @f: signaled fence
 * @cb: our callback structure
 *
 * Signal the scheduler finished fence when the entity in question is killed.
 */
=======
/* Signal the scheduler finished fence when the entity in question is killed. */
>>>>>>> df0cc57e
static void drm_sched_entity_kill_jobs_cb(struct dma_fence *f,
					  struct dma_fence_cb *cb)
{
	struct drm_sched_job *job = container_of(cb, struct drm_sched_job,
						 finish_cb);

	drm_sched_fence_finished(job->s_fence);
	WARN_ON(job->s_fence->parent);
	job->sched->ops->free_job(job);
}

static struct dma_fence *
drm_sched_job_dependency(struct drm_sched_job *job,
			 struct drm_sched_entity *entity)
{
	if (!xa_empty(&job->dependencies))
		return xa_erase(&job->dependencies, job->last_dependency++);

	if (job->sched->ops->dependency)
		return job->sched->ops->dependency(job, entity);

	return NULL;
}

static void drm_sched_entity_kill_jobs(struct drm_sched_entity *entity)
{
	struct drm_sched_job *job;
	struct dma_fence *f;
	int r;

	while ((job = to_drm_sched_job(spsc_queue_pop(&entity->job_queue)))) {
		struct drm_sched_fence *s_fence = job->s_fence;

		/* Wait for all dependencies to avoid data corruptions */
<<<<<<< HEAD
		while ((f = job->sched->ops->dependency(job, entity)))
=======
		while ((f = drm_sched_job_dependency(job, entity)))
>>>>>>> df0cc57e
			dma_fence_wait(f, false);

		drm_sched_fence_scheduled(s_fence);
		dma_fence_set_error(&s_fence->finished, -ESRCH);

		/*
		 * When pipe is hanged by older entity, new entity might
		 * not even have chance to submit it's first job to HW
		 * and so entity->last_scheduled will remain NULL
		 */
		if (!entity->last_scheduled) {
			drm_sched_entity_kill_jobs_cb(NULL, &job->finish_cb);
			continue;
		}

		r = dma_fence_add_callback(entity->last_scheduled,
					   &job->finish_cb,
					   drm_sched_entity_kill_jobs_cb);
		if (r == -ENOENT)
			drm_sched_entity_kill_jobs_cb(NULL, &job->finish_cb);
		else if (r)
			DRM_ERROR("fence add callback failed (%d)\n", r);
	}
}

/**
 * drm_sched_entity_fini - Destroy a context entity
 *
 * @entity: scheduler entity
 *
 * Cleanups up @entity which has been initialized by drm_sched_entity_init().
 *
 * If there are potentially job still in flight or getting newly queued
 * drm_sched_entity_flush() must be called first. This function then goes over
 * the entity and signals all jobs with an error code if the process was killed.
 */
void drm_sched_entity_fini(struct drm_sched_entity *entity)
{
	struct drm_gpu_scheduler *sched = NULL;

	if (entity->rq) {
		sched = entity->rq->sched;
		drm_sched_rq_remove_entity(entity->rq, entity);
	}

	/* Consumption of existing IBs wasn't completed. Forcefully
	 * remove them here.
	 */
	if (spsc_queue_count(&entity->job_queue)) {
		if (sched) {
			/*
			 * Wait for thread to idle to make sure it isn't processing
			 * this entity.
			 */
			wait_for_completion(&entity->entity_idle);

		}
		if (entity->dependency) {
			dma_fence_remove_callback(entity->dependency,
						  &entity->cb);
			dma_fence_put(entity->dependency);
			entity->dependency = NULL;
		}

		drm_sched_entity_kill_jobs(entity);
	}

	dma_fence_put(entity->last_scheduled);
	entity->last_scheduled = NULL;
}
EXPORT_SYMBOL(drm_sched_entity_fini);

/**
 * drm_sched_entity_destroy - Destroy a context entity
<<<<<<< HEAD
 *
=======
>>>>>>> df0cc57e
 * @entity: scheduler entity
 *
 * Calls drm_sched_entity_flush() and drm_sched_entity_fini() as a
 * convenience wrapper.
 */
void drm_sched_entity_destroy(struct drm_sched_entity *entity)
{
	drm_sched_entity_flush(entity, MAX_WAIT_SCHED_ENTITY_Q_EMPTY);
	drm_sched_entity_fini(entity);
}
EXPORT_SYMBOL(drm_sched_entity_destroy);

/* drm_sched_entity_clear_dep - callback to clear the entities dependency */
static void drm_sched_entity_clear_dep(struct dma_fence *f,
				       struct dma_fence_cb *cb)
{
	struct drm_sched_entity *entity =
		container_of(cb, struct drm_sched_entity, cb);

	entity->dependency = NULL;
	dma_fence_put(f);
}

/*
 * drm_sched_entity_clear_dep - callback to clear the entities dependency and
 * wake up scheduler
 */
static void drm_sched_entity_wakeup(struct dma_fence *f,
				    struct dma_fence_cb *cb)
{
	struct drm_sched_entity *entity =
		container_of(cb, struct drm_sched_entity, cb);

	drm_sched_entity_clear_dep(f, cb);
	drm_sched_wakeup(entity->rq->sched);
}

/**
 * drm_sched_entity_set_priority - Sets priority of the entity
 *
 * @entity: scheduler entity
 * @priority: scheduler priority
 *
 * Update the priority of runqueus used for the entity.
 */
void drm_sched_entity_set_priority(struct drm_sched_entity *entity,
				   enum drm_sched_priority priority)
{
	spin_lock(&entity->rq_lock);
	entity->priority = priority;
	spin_unlock(&entity->rq_lock);
}
EXPORT_SYMBOL(drm_sched_entity_set_priority);

/*
 * Add a callback to the current dependency of the entity to wake up the
 * scheduler when the entity becomes available.
 */
static bool drm_sched_entity_add_dependency_cb(struct drm_sched_entity *entity)
{
	struct drm_gpu_scheduler *sched = entity->rq->sched;
	struct dma_fence *fence = entity->dependency;
	struct drm_sched_fence *s_fence;

	if (fence->context == entity->fence_context ||
	    fence->context == entity->fence_context + 1) {
		/*
		 * Fence is a scheduled/finished fence from a job
		 * which belongs to the same entity, we can ignore
		 * fences from ourself
		 */
		dma_fence_put(entity->dependency);
		return false;
	}

	s_fence = to_drm_sched_fence(fence);
	if (s_fence && s_fence->sched == sched) {

		/*
		 * Fence is from the same scheduler, only need to wait for
		 * it to be scheduled
		 */
		fence = dma_fence_get(&s_fence->scheduled);
		dma_fence_put(entity->dependency);
		entity->dependency = fence;
		if (!dma_fence_add_callback(fence, &entity->cb,
					    drm_sched_entity_clear_dep))
			return true;

		/* Ignore it when it is already scheduled */
		dma_fence_put(fence);
		return false;
	}

	if (!dma_fence_add_callback(entity->dependency, &entity->cb,
				    drm_sched_entity_wakeup))
		return true;

	dma_fence_put(entity->dependency);
	return false;
}

struct drm_sched_job *drm_sched_entity_pop_job(struct drm_sched_entity *entity)
{
	struct drm_sched_job *sched_job;

	sched_job = to_drm_sched_job(spsc_queue_peek(&entity->job_queue));
	if (!sched_job)
		return NULL;

	while ((entity->dependency =
			drm_sched_job_dependency(sched_job, entity))) {
		trace_drm_sched_job_wait_dep(sched_job, entity->dependency);

		if (drm_sched_entity_add_dependency_cb(entity))
			return NULL;
	}

	/* skip jobs from entity that marked guilty */
	if (entity->guilty && atomic_read(entity->guilty))
		dma_fence_set_error(&sched_job->s_fence->finished, -ECANCELED);

	dma_fence_put(entity->last_scheduled);

	entity->last_scheduled = dma_fence_get(&sched_job->s_fence->finished);

	/*
	 * If the queue is empty we allow drm_sched_entity_select_rq() to
	 * locklessly access ->last_scheduled. This only works if we set the
	 * pointer before we dequeue and if we a write barrier here.
	 */
	smp_wmb();

	spsc_queue_pop(&entity->job_queue);
	return sched_job;
}

void drm_sched_entity_select_rq(struct drm_sched_entity *entity)
{
	struct dma_fence *fence;
	struct drm_gpu_scheduler *sched;
	struct drm_sched_rq *rq;

	/* single possible engine and already selected */
	if (!entity->sched_list)
		return;

	/* queue non-empty, stay on the same engine */
	if (spsc_queue_count(&entity->job_queue))
		return;

	/*
	 * Only when the queue is empty are we guaranteed that the scheduler
	 * thread cannot change ->last_scheduled. To enforce ordering we need
	 * a read barrier here. See drm_sched_entity_pop_job() for the other
	 * side.
	 */
	smp_rmb();

	fence = entity->last_scheduled;

	/* stay on the same engine if the previous job hasn't finished */
	if (fence && !dma_fence_is_signaled(fence))
		return;

	spin_lock(&entity->rq_lock);
	sched = drm_sched_pick_best(entity->sched_list, entity->num_sched_list);
	rq = sched ? &sched->sched_rq[entity->priority] : NULL;
	if (rq != entity->rq) {
		drm_sched_rq_remove_entity(entity->rq, entity);
		entity->rq = rq;
	}
	spin_unlock(&entity->rq_lock);

	if (entity->num_sched_list == 1)
		entity->sched_list = NULL;
}

/**
 * drm_sched_entity_push_job - Submit a job to the entity's job queue
 * @sched_job: job to submit
 *
 * Note: To guarantee that the order of insertion to queue matches the job's
 * fence sequence number this function should be called with drm_sched_job_arm()
 * under common lock for the struct drm_sched_entity that was set up for
 * @sched_job in drm_sched_job_init().
 *
 * Returns 0 for success, negative error code otherwise.
 */
void drm_sched_entity_push_job(struct drm_sched_job *sched_job)
{
	struct drm_sched_entity *entity = sched_job->entity;
	bool first;

	trace_drm_sched_job(sched_job, entity);
	atomic_inc(entity->rq->sched->score);
	WRITE_ONCE(entity->last_user, current->group_leader);
	first = spsc_queue_push(&entity->job_queue, &sched_job->queue_node);

	/* first job wakes up scheduler */
	if (first) {
		/* Add the entity to the run queue */
		spin_lock(&entity->rq_lock);
		if (entity->stopped) {
			spin_unlock(&entity->rq_lock);

			DRM_ERROR("Trying to push to a killed entity\n");
			return;
		}
		drm_sched_rq_add_entity(entity->rq, entity);
		spin_unlock(&entity->rq_lock);
		drm_sched_wakeup(entity->rq->sched);
	}
}
EXPORT_SYMBOL(drm_sched_entity_push_job);<|MERGE_RESOLUTION|>--- conflicted
+++ resolved
@@ -190,18 +190,7 @@
 }
 EXPORT_SYMBOL(drm_sched_entity_flush);
 
-<<<<<<< HEAD
-/**
- * drm_sched_entity_kill_jobs_cb - helper for drm_sched_entity_kill_jobs
- *
- * @f: signaled fence
- * @cb: our callback structure
- *
- * Signal the scheduler finished fence when the entity in question is killed.
- */
-=======
 /* Signal the scheduler finished fence when the entity in question is killed. */
->>>>>>> df0cc57e
 static void drm_sched_entity_kill_jobs_cb(struct dma_fence *f,
 					  struct dma_fence_cb *cb)
 {
@@ -236,11 +225,7 @@
 		struct drm_sched_fence *s_fence = job->s_fence;
 
 		/* Wait for all dependencies to avoid data corruptions */
-<<<<<<< HEAD
-		while ((f = job->sched->ops->dependency(job, entity)))
-=======
 		while ((f = drm_sched_job_dependency(job, entity)))
->>>>>>> df0cc57e
 			dma_fence_wait(f, false);
 
 		drm_sched_fence_scheduled(s_fence);
@@ -315,10 +300,6 @@
 
 /**
  * drm_sched_entity_destroy - Destroy a context entity
-<<<<<<< HEAD
- *
-=======
->>>>>>> df0cc57e
  * @entity: scheduler entity
  *
  * Calls drm_sched_entity_flush() and drm_sched_entity_fini() as a

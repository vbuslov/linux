--- conflicted
+++ resolved
@@ -519,12 +519,8 @@
 
 	if (bo->pin_count) {
 		*locked = false;
-<<<<<<< HEAD
-		*busy = false;
-=======
 		if (busy)
 			*busy = false;
->>>>>>> 75aa50e2
 		return false;
 	}
 

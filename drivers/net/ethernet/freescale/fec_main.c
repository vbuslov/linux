// SPDX-License-Identifier: GPL-2.0+
/*
 * Fast Ethernet Controller (FEC) driver for Motorola MPC8xx.
 * Copyright (c) 1997 Dan Malek (dmalek@jlc.net)
 *
 * Right now, I am very wasteful with the buffers.  I allocate memory
 * pages and then divide them into 2K frame buffers.  This way I know I
 * have buffers large enough to hold one frame within one buffer descriptor.
 * Once I get this working, I will use 64 or 128 byte CPM buffers, which
 * will be much more memory efficient and will easily handle lots of
 * small packets.
 *
 * Much better multiple PHY support by Magnus Damm.
 * Copyright (c) 2000 Ericsson Radio Systems AB.
 *
 * Support for FEC controller of ColdFire processors.
 * Copyright (c) 2001-2005 Greg Ungerer (gerg@snapgear.com)
 *
 * Bug fixes and cleanup by Philippe De Muyter (phdm@macqel.be)
 * Copyright (c) 2004-2006 Macq Electronique SA.
 *
 * Copyright (C) 2010-2011 Freescale Semiconductor, Inc.
 */

#include <linux/module.h>
#include <linux/kernel.h>
#include <linux/string.h>
#include <linux/pm_runtime.h>
#include <linux/ptrace.h>
#include <linux/errno.h>
#include <linux/ioport.h>
#include <linux/slab.h>
#include <linux/interrupt.h>
#include <linux/delay.h>
#include <linux/netdevice.h>
#include <linux/etherdevice.h>
#include <linux/skbuff.h>
#include <linux/in.h>
#include <linux/ip.h>
#include <net/ip.h>
#include <net/page_pool/helpers.h>
#include <net/selftests.h>
#include <net/tso.h>
#include <linux/tcp.h>
#include <linux/udp.h>
#include <linux/icmp.h>
#include <linux/spinlock.h>
#include <linux/workqueue.h>
#include <linux/bitops.h>
#include <linux/io.h>
#include <linux/irq.h>
#include <linux/clk.h>
#include <linux/crc32.h>
#include <linux/platform_device.h>
#include <linux/mdio.h>
#include <linux/phy.h>
#include <linux/fec.h>
#include <linux/of.h>
#include <linux/of_device.h>
#include <linux/of_mdio.h>
#include <linux/of_net.h>
#include <linux/regulator/consumer.h>
#include <linux/if_vlan.h>
#include <linux/pinctrl/consumer.h>
#include <linux/gpio/consumer.h>
#include <linux/prefetch.h>
#include <linux/mfd/syscon.h>
#include <linux/regmap.h>
#include <soc/imx/cpuidle.h>
#include <linux/filter.h>
#include <linux/bpf.h>

#include <asm/cacheflush.h>

#include "fec.h"

static void set_multicast_list(struct net_device *ndev);
static void fec_enet_itr_coal_set(struct net_device *ndev);

#define DRIVER_NAME	"fec"

static const u16 fec_enet_vlan_pri_to_queue[8] = {0, 0, 1, 1, 1, 2, 2, 2};

/* Pause frame feild and FIFO threshold */
#define FEC_ENET_FCE	(1 << 5)
#define FEC_ENET_RSEM_V	0x84
#define FEC_ENET_RSFL_V	16
#define FEC_ENET_RAEM_V	0x8
#define FEC_ENET_RAFL_V	0x8
#define FEC_ENET_OPD_V	0xFFF0
#define FEC_MDIO_PM_TIMEOUT  100 /* ms */

#define FEC_ENET_XDP_PASS          0
#define FEC_ENET_XDP_CONSUMED      BIT(0)
#define FEC_ENET_XDP_TX            BIT(1)
#define FEC_ENET_XDP_REDIR         BIT(2)

struct fec_devinfo {
	u32 quirks;
};

static const struct fec_devinfo fec_imx25_info = {
	.quirks = FEC_QUIRK_USE_GASKET | FEC_QUIRK_MIB_CLEAR |
		  FEC_QUIRK_HAS_FRREG | FEC_QUIRK_HAS_MDIO_C45,
};

static const struct fec_devinfo fec_imx27_info = {
	.quirks = FEC_QUIRK_MIB_CLEAR | FEC_QUIRK_HAS_FRREG |
		  FEC_QUIRK_HAS_MDIO_C45,
};

static const struct fec_devinfo fec_imx28_info = {
	.quirks = FEC_QUIRK_ENET_MAC | FEC_QUIRK_SWAP_FRAME |
		  FEC_QUIRK_SINGLE_MDIO | FEC_QUIRK_HAS_RACC |
		  FEC_QUIRK_HAS_FRREG | FEC_QUIRK_CLEAR_SETUP_MII |
		  FEC_QUIRK_NO_HARD_RESET | FEC_QUIRK_HAS_MDIO_C45,
};

static const struct fec_devinfo fec_imx6q_info = {
	.quirks = FEC_QUIRK_ENET_MAC | FEC_QUIRK_HAS_GBIT |
		  FEC_QUIRK_HAS_BUFDESC_EX | FEC_QUIRK_HAS_CSUM |
		  FEC_QUIRK_HAS_VLAN | FEC_QUIRK_ERR006358 |
		  FEC_QUIRK_HAS_RACC | FEC_QUIRK_CLEAR_SETUP_MII |
		  FEC_QUIRK_HAS_PMQOS | FEC_QUIRK_HAS_MDIO_C45,
};

static const struct fec_devinfo fec_mvf600_info = {
	.quirks = FEC_QUIRK_ENET_MAC | FEC_QUIRK_HAS_RACC |
		  FEC_QUIRK_HAS_MDIO_C45,
};

static const struct fec_devinfo fec_imx6x_info = {
	.quirks = FEC_QUIRK_ENET_MAC | FEC_QUIRK_HAS_GBIT |
		  FEC_QUIRK_HAS_BUFDESC_EX | FEC_QUIRK_HAS_CSUM |
		  FEC_QUIRK_HAS_VLAN | FEC_QUIRK_HAS_AVB |
		  FEC_QUIRK_ERR007885 | FEC_QUIRK_BUG_CAPTURE |
		  FEC_QUIRK_HAS_RACC | FEC_QUIRK_HAS_COALESCE |
		  FEC_QUIRK_CLEAR_SETUP_MII | FEC_QUIRK_HAS_MULTI_QUEUES |
		  FEC_QUIRK_HAS_MDIO_C45,
};

static const struct fec_devinfo fec_imx6ul_info = {
	.quirks = FEC_QUIRK_ENET_MAC | FEC_QUIRK_HAS_GBIT |
		  FEC_QUIRK_HAS_BUFDESC_EX | FEC_QUIRK_HAS_CSUM |
		  FEC_QUIRK_HAS_VLAN | FEC_QUIRK_ERR007885 |
		  FEC_QUIRK_BUG_CAPTURE | FEC_QUIRK_HAS_RACC |
		  FEC_QUIRK_HAS_COALESCE | FEC_QUIRK_CLEAR_SETUP_MII |
		  FEC_QUIRK_HAS_MDIO_C45,
};

static const struct fec_devinfo fec_imx8mq_info = {
	.quirks = FEC_QUIRK_ENET_MAC | FEC_QUIRK_HAS_GBIT |
		  FEC_QUIRK_HAS_BUFDESC_EX | FEC_QUIRK_HAS_CSUM |
		  FEC_QUIRK_HAS_VLAN | FEC_QUIRK_HAS_AVB |
		  FEC_QUIRK_ERR007885 | FEC_QUIRK_BUG_CAPTURE |
		  FEC_QUIRK_HAS_RACC | FEC_QUIRK_HAS_COALESCE |
		  FEC_QUIRK_CLEAR_SETUP_MII | FEC_QUIRK_HAS_MULTI_QUEUES |
		  FEC_QUIRK_HAS_EEE | FEC_QUIRK_WAKEUP_FROM_INT2 |
		  FEC_QUIRK_HAS_MDIO_C45,
};

static const struct fec_devinfo fec_imx8qm_info = {
	.quirks = FEC_QUIRK_ENET_MAC | FEC_QUIRK_HAS_GBIT |
		  FEC_QUIRK_HAS_BUFDESC_EX | FEC_QUIRK_HAS_CSUM |
		  FEC_QUIRK_HAS_VLAN | FEC_QUIRK_HAS_AVB |
		  FEC_QUIRK_ERR007885 | FEC_QUIRK_BUG_CAPTURE |
		  FEC_QUIRK_HAS_RACC | FEC_QUIRK_HAS_COALESCE |
		  FEC_QUIRK_CLEAR_SETUP_MII | FEC_QUIRK_HAS_MULTI_QUEUES |
		  FEC_QUIRK_DELAYED_CLKS_SUPPORT | FEC_QUIRK_HAS_MDIO_C45,
};

static const struct fec_devinfo fec_s32v234_info = {
	.quirks = FEC_QUIRK_ENET_MAC | FEC_QUIRK_HAS_GBIT |
		  FEC_QUIRK_HAS_BUFDESC_EX | FEC_QUIRK_HAS_CSUM |
		  FEC_QUIRK_HAS_VLAN | FEC_QUIRK_HAS_AVB |
		  FEC_QUIRK_ERR007885 | FEC_QUIRK_BUG_CAPTURE |
		  FEC_QUIRK_HAS_MDIO_C45,
};

static struct platform_device_id fec_devtype[] = {
	{
		/* keep it for coldfire */
		.name = DRIVER_NAME,
		.driver_data = 0,
	}, {
		.name = "imx25-fec",
		.driver_data = (kernel_ulong_t)&fec_imx25_info,
	}, {
		.name = "imx27-fec",
		.driver_data = (kernel_ulong_t)&fec_imx27_info,
	}, {
		.name = "imx28-fec",
		.driver_data = (kernel_ulong_t)&fec_imx28_info,
	}, {
		.name = "imx6q-fec",
		.driver_data = (kernel_ulong_t)&fec_imx6q_info,
	}, {
		.name = "mvf600-fec",
		.driver_data = (kernel_ulong_t)&fec_mvf600_info,
	}, {
		.name = "imx6sx-fec",
		.driver_data = (kernel_ulong_t)&fec_imx6x_info,
	}, {
		.name = "imx6ul-fec",
		.driver_data = (kernel_ulong_t)&fec_imx6ul_info,
	}, {
		.name = "imx8mq-fec",
		.driver_data = (kernel_ulong_t)&fec_imx8mq_info,
	}, {
		.name = "imx8qm-fec",
		.driver_data = (kernel_ulong_t)&fec_imx8qm_info,
	}, {
		.name = "s32v234-fec",
		.driver_data = (kernel_ulong_t)&fec_s32v234_info,
	}, {
		/* sentinel */
	}
};
MODULE_DEVICE_TABLE(platform, fec_devtype);

enum imx_fec_type {
	IMX25_FEC = 1,	/* runs on i.mx25/50/53 */
	IMX27_FEC,	/* runs on i.mx27/35/51 */
	IMX28_FEC,
	IMX6Q_FEC,
	MVF600_FEC,
	IMX6SX_FEC,
	IMX6UL_FEC,
	IMX8MQ_FEC,
	IMX8QM_FEC,
	S32V234_FEC,
};

static const struct of_device_id fec_dt_ids[] = {
	{ .compatible = "fsl,imx25-fec", .data = &fec_devtype[IMX25_FEC], },
	{ .compatible = "fsl,imx27-fec", .data = &fec_devtype[IMX27_FEC], },
	{ .compatible = "fsl,imx28-fec", .data = &fec_devtype[IMX28_FEC], },
	{ .compatible = "fsl,imx6q-fec", .data = &fec_devtype[IMX6Q_FEC], },
	{ .compatible = "fsl,mvf600-fec", .data = &fec_devtype[MVF600_FEC], },
	{ .compatible = "fsl,imx6sx-fec", .data = &fec_devtype[IMX6SX_FEC], },
	{ .compatible = "fsl,imx6ul-fec", .data = &fec_devtype[IMX6UL_FEC], },
	{ .compatible = "fsl,imx8mq-fec", .data = &fec_devtype[IMX8MQ_FEC], },
	{ .compatible = "fsl,imx8qm-fec", .data = &fec_devtype[IMX8QM_FEC], },
	{ .compatible = "fsl,s32v234-fec", .data = &fec_devtype[S32V234_FEC], },
	{ /* sentinel */ }
};
MODULE_DEVICE_TABLE(of, fec_dt_ids);

static unsigned char macaddr[ETH_ALEN];
module_param_array(macaddr, byte, NULL, 0);
MODULE_PARM_DESC(macaddr, "FEC Ethernet MAC address");

#if defined(CONFIG_M5272)
/*
 * Some hardware gets it MAC address out of local flash memory.
 * if this is non-zero then assume it is the address to get MAC from.
 */
#if defined(CONFIG_NETtel)
#define	FEC_FLASHMAC	0xf0006006
#elif defined(CONFIG_GILBARCONAP) || defined(CONFIG_SCALES)
#define	FEC_FLASHMAC	0xf0006000
#elif defined(CONFIG_CANCam)
#define	FEC_FLASHMAC	0xf0020000
#elif defined (CONFIG_M5272C3)
#define	FEC_FLASHMAC	(0xffe04000 + 4)
#elif defined(CONFIG_MOD5272)
#define FEC_FLASHMAC	0xffc0406b
#else
#define	FEC_FLASHMAC	0
#endif
#endif /* CONFIG_M5272 */

/* The FEC stores dest/src/type/vlan, data, and checksum for receive packets.
 *
 * 2048 byte skbufs are allocated. However, alignment requirements
 * varies between FEC variants. Worst case is 64, so round down by 64.
 */
#define PKT_MAXBUF_SIZE		(round_down(2048 - 64, 64))
#define PKT_MINBUF_SIZE		64

/* FEC receive acceleration */
#define FEC_RACC_IPDIS		(1 << 1)
#define FEC_RACC_PRODIS		(1 << 2)
#define FEC_RACC_SHIFT16	BIT(7)
#define FEC_RACC_OPTIONS	(FEC_RACC_IPDIS | FEC_RACC_PRODIS)

/* MIB Control Register */
#define FEC_MIB_CTRLSTAT_DISABLE	BIT(31)

/*
 * The 5270/5271/5280/5282/532x RX control register also contains maximum frame
 * size bits. Other FEC hardware does not, so we need to take that into
 * account when setting it.
 */
#if defined(CONFIG_M523x) || defined(CONFIG_M527x) || defined(CONFIG_M528x) || \
    defined(CONFIG_M520x) || defined(CONFIG_M532x) || defined(CONFIG_ARM) || \
    defined(CONFIG_ARM64)
#define	OPT_FRAME_SIZE	(PKT_MAXBUF_SIZE << 16)
#else
#define	OPT_FRAME_SIZE	0
#endif

/* FEC MII MMFR bits definition */
#define FEC_MMFR_ST		(1 << 30)
#define FEC_MMFR_ST_C45		(0)
#define FEC_MMFR_OP_READ	(2 << 28)
#define FEC_MMFR_OP_READ_C45	(3 << 28)
#define FEC_MMFR_OP_WRITE	(1 << 28)
#define FEC_MMFR_OP_ADDR_WRITE	(0)
#define FEC_MMFR_PA(v)		((v & 0x1f) << 23)
#define FEC_MMFR_RA(v)		((v & 0x1f) << 18)
#define FEC_MMFR_TA		(2 << 16)
#define FEC_MMFR_DATA(v)	(v & 0xffff)
/* FEC ECR bits definition */
#define FEC_ECR_MAGICEN		(1 << 2)
#define FEC_ECR_SLEEP		(1 << 3)

#define FEC_MII_TIMEOUT		30000 /* us */

/* Transmitter timeout */
#define TX_TIMEOUT (2 * HZ)

#define FEC_PAUSE_FLAG_AUTONEG	0x1
#define FEC_PAUSE_FLAG_ENABLE	0x2
#define FEC_WOL_HAS_MAGIC_PACKET	(0x1 << 0)
#define FEC_WOL_FLAG_ENABLE		(0x1 << 1)
#define FEC_WOL_FLAG_SLEEP_ON		(0x1 << 2)

/* Max number of allowed TCP segments for software TSO */
#define FEC_MAX_TSO_SEGS	100
#define FEC_MAX_SKB_DESCS	(FEC_MAX_TSO_SEGS * 2 + MAX_SKB_FRAGS)

#define IS_TSO_HEADER(txq, addr) \
	((addr >= txq->tso_hdrs_dma) && \
	(addr < txq->tso_hdrs_dma + txq->bd.ring_size * TSO_HEADER_SIZE))

static int mii_cnt;

static struct bufdesc *fec_enet_get_nextdesc(struct bufdesc *bdp,
					     struct bufdesc_prop *bd)
{
	return (bdp >= bd->last) ? bd->base
			: (struct bufdesc *)(((void *)bdp) + bd->dsize);
}

static struct bufdesc *fec_enet_get_prevdesc(struct bufdesc *bdp,
					     struct bufdesc_prop *bd)
{
	return (bdp <= bd->base) ? bd->last
			: (struct bufdesc *)(((void *)bdp) - bd->dsize);
}

static int fec_enet_get_bd_index(struct bufdesc *bdp,
				 struct bufdesc_prop *bd)
{
	return ((const char *)bdp - (const char *)bd->base) >> bd->dsize_log2;
}

static int fec_enet_get_free_txdesc_num(struct fec_enet_priv_tx_q *txq)
{
	int entries;

	entries = (((const char *)txq->dirty_tx -
			(const char *)txq->bd.cur) >> txq->bd.dsize_log2) - 1;

	return entries >= 0 ? entries : entries + txq->bd.ring_size;
}

static void swap_buffer(void *bufaddr, int len)
{
	int i;
	unsigned int *buf = bufaddr;

	for (i = 0; i < len; i += 4, buf++)
		swab32s(buf);
}

static void fec_dump(struct net_device *ndev)
{
	struct fec_enet_private *fep = netdev_priv(ndev);
	struct bufdesc *bdp;
	struct fec_enet_priv_tx_q *txq;
	int index = 0;

	netdev_info(ndev, "TX ring dump\n");
	pr_info("Nr     SC     addr       len  SKB\n");

	txq = fep->tx_queue[0];
	bdp = txq->bd.base;

	do {
		pr_info("%3u %c%c 0x%04x 0x%08x %4u %p\n",
			index,
			bdp == txq->bd.cur ? 'S' : ' ',
			bdp == txq->dirty_tx ? 'H' : ' ',
			fec16_to_cpu(bdp->cbd_sc),
			fec32_to_cpu(bdp->cbd_bufaddr),
			fec16_to_cpu(bdp->cbd_datlen),
			txq->tx_buf[index].skb);
		bdp = fec_enet_get_nextdesc(bdp, &txq->bd);
		index++;
	} while (bdp != txq->bd.base);
}

static inline bool is_ipv4_pkt(struct sk_buff *skb)
{
	return skb->protocol == htons(ETH_P_IP) && ip_hdr(skb)->version == 4;
}

static int
fec_enet_clear_csum(struct sk_buff *skb, struct net_device *ndev)
{
	/* Only run for packets requiring a checksum. */
	if (skb->ip_summed != CHECKSUM_PARTIAL)
		return 0;

	if (unlikely(skb_cow_head(skb, 0)))
		return -1;

	if (is_ipv4_pkt(skb))
		ip_hdr(skb)->check = 0;
	*(__sum16 *)(skb->head + skb->csum_start + skb->csum_offset) = 0;

	return 0;
}

static int
fec_enet_create_page_pool(struct fec_enet_private *fep,
			  struct fec_enet_priv_rx_q *rxq, int size)
{
	struct bpf_prog *xdp_prog = READ_ONCE(fep->xdp_prog);
	struct page_pool_params pp_params = {
		.order = 0,
		.flags = PP_FLAG_DMA_MAP | PP_FLAG_DMA_SYNC_DEV,
		.pool_size = size,
		.nid = dev_to_node(&fep->pdev->dev),
		.dev = &fep->pdev->dev,
		.dma_dir = xdp_prog ? DMA_BIDIRECTIONAL : DMA_FROM_DEVICE,
		.offset = FEC_ENET_XDP_HEADROOM,
		.max_len = FEC_ENET_RX_FRSIZE,
	};
	int err;

	rxq->page_pool = page_pool_create(&pp_params);
	if (IS_ERR(rxq->page_pool)) {
		err = PTR_ERR(rxq->page_pool);
		rxq->page_pool = NULL;
		return err;
	}

	err = xdp_rxq_info_reg(&rxq->xdp_rxq, fep->netdev, rxq->id, 0);
	if (err < 0)
		goto err_free_pp;

	err = xdp_rxq_info_reg_mem_model(&rxq->xdp_rxq, MEM_TYPE_PAGE_POOL,
					 rxq->page_pool);
	if (err)
		goto err_unregister_rxq;

	return 0;

err_unregister_rxq:
	xdp_rxq_info_unreg(&rxq->xdp_rxq);
err_free_pp:
	page_pool_destroy(rxq->page_pool);
	rxq->page_pool = NULL;
	return err;
}

static struct bufdesc *
fec_enet_txq_submit_frag_skb(struct fec_enet_priv_tx_q *txq,
			     struct sk_buff *skb,
			     struct net_device *ndev)
{
	struct fec_enet_private *fep = netdev_priv(ndev);
	struct bufdesc *bdp = txq->bd.cur;
	struct bufdesc_ex *ebdp;
	int nr_frags = skb_shinfo(skb)->nr_frags;
	int frag, frag_len;
	unsigned short status;
	unsigned int estatus = 0;
	skb_frag_t *this_frag;
	unsigned int index;
	void *bufaddr;
	dma_addr_t addr;
	int i;

	for (frag = 0; frag < nr_frags; frag++) {
		this_frag = &skb_shinfo(skb)->frags[frag];
		bdp = fec_enet_get_nextdesc(bdp, &txq->bd);
		ebdp = (struct bufdesc_ex *)bdp;

		status = fec16_to_cpu(bdp->cbd_sc);
		status &= ~BD_ENET_TX_STATS;
		status |= (BD_ENET_TX_TC | BD_ENET_TX_READY);
		frag_len = skb_frag_size(&skb_shinfo(skb)->frags[frag]);

		/* Handle the last BD specially */
		if (frag == nr_frags - 1) {
			status |= (BD_ENET_TX_INTR | BD_ENET_TX_LAST);
			if (fep->bufdesc_ex) {
				estatus |= BD_ENET_TX_INT;
				if (unlikely(skb_shinfo(skb)->tx_flags &
					SKBTX_HW_TSTAMP && fep->hwts_tx_en))
					estatus |= BD_ENET_TX_TS;
			}
		}

		if (fep->bufdesc_ex) {
			if (fep->quirks & FEC_QUIRK_HAS_AVB)
				estatus |= FEC_TX_BD_FTYPE(txq->bd.qid);
			if (skb->ip_summed == CHECKSUM_PARTIAL)
				estatus |= BD_ENET_TX_PINS | BD_ENET_TX_IINS;

			ebdp->cbd_bdu = 0;
			ebdp->cbd_esc = cpu_to_fec32(estatus);
		}

		bufaddr = skb_frag_address(this_frag);

		index = fec_enet_get_bd_index(bdp, &txq->bd);
		if (((unsigned long) bufaddr) & fep->tx_align ||
			fep->quirks & FEC_QUIRK_SWAP_FRAME) {
			memcpy(txq->tx_bounce[index], bufaddr, frag_len);
			bufaddr = txq->tx_bounce[index];

			if (fep->quirks & FEC_QUIRK_SWAP_FRAME)
				swap_buffer(bufaddr, frag_len);
		}

		addr = dma_map_single(&fep->pdev->dev, bufaddr, frag_len,
				      DMA_TO_DEVICE);
		if (dma_mapping_error(&fep->pdev->dev, addr)) {
			if (net_ratelimit())
				netdev_err(ndev, "Tx DMA memory map failed\n");
			goto dma_mapping_error;
		}

		bdp->cbd_bufaddr = cpu_to_fec32(addr);
		bdp->cbd_datlen = cpu_to_fec16(frag_len);
		/* Make sure the updates to rest of the descriptor are
		 * performed before transferring ownership.
		 */
		wmb();
		bdp->cbd_sc = cpu_to_fec16(status);
	}

	return bdp;
dma_mapping_error:
	bdp = txq->bd.cur;
	for (i = 0; i < frag; i++) {
		bdp = fec_enet_get_nextdesc(bdp, &txq->bd);
		dma_unmap_single(&fep->pdev->dev, fec32_to_cpu(bdp->cbd_bufaddr),
				 fec16_to_cpu(bdp->cbd_datlen), DMA_TO_DEVICE);
	}
	return ERR_PTR(-ENOMEM);
}

static int fec_enet_txq_submit_skb(struct fec_enet_priv_tx_q *txq,
				   struct sk_buff *skb, struct net_device *ndev)
{
	struct fec_enet_private *fep = netdev_priv(ndev);
	int nr_frags = skb_shinfo(skb)->nr_frags;
	struct bufdesc *bdp, *last_bdp;
	void *bufaddr;
	dma_addr_t addr;
	unsigned short status;
	unsigned short buflen;
	unsigned int estatus = 0;
	unsigned int index;
	int entries_free;

	entries_free = fec_enet_get_free_txdesc_num(txq);
	if (entries_free < MAX_SKB_FRAGS + 1) {
		dev_kfree_skb_any(skb);
		if (net_ratelimit())
			netdev_err(ndev, "NOT enough BD for SG!\n");
		return NETDEV_TX_OK;
	}

	/* Protocol checksum off-load for TCP and UDP. */
	if (fec_enet_clear_csum(skb, ndev)) {
		dev_kfree_skb_any(skb);
		return NETDEV_TX_OK;
	}

	/* Fill in a Tx ring entry */
	bdp = txq->bd.cur;
	last_bdp = bdp;
	status = fec16_to_cpu(bdp->cbd_sc);
	status &= ~BD_ENET_TX_STATS;

	/* Set buffer length and buffer pointer */
	bufaddr = skb->data;
	buflen = skb_headlen(skb);

	index = fec_enet_get_bd_index(bdp, &txq->bd);
	if (((unsigned long) bufaddr) & fep->tx_align ||
		fep->quirks & FEC_QUIRK_SWAP_FRAME) {
		memcpy(txq->tx_bounce[index], skb->data, buflen);
		bufaddr = txq->tx_bounce[index];

		if (fep->quirks & FEC_QUIRK_SWAP_FRAME)
			swap_buffer(bufaddr, buflen);
	}

	/* Push the data cache so the CPM does not get stale memory data. */
	addr = dma_map_single(&fep->pdev->dev, bufaddr, buflen, DMA_TO_DEVICE);
	if (dma_mapping_error(&fep->pdev->dev, addr)) {
		dev_kfree_skb_any(skb);
		if (net_ratelimit())
			netdev_err(ndev, "Tx DMA memory map failed\n");
		return NETDEV_TX_OK;
	}

	if (nr_frags) {
		last_bdp = fec_enet_txq_submit_frag_skb(txq, skb, ndev);
		if (IS_ERR(last_bdp)) {
			dma_unmap_single(&fep->pdev->dev, addr,
					 buflen, DMA_TO_DEVICE);
			dev_kfree_skb_any(skb);
			return NETDEV_TX_OK;
		}
	} else {
		status |= (BD_ENET_TX_INTR | BD_ENET_TX_LAST);
		if (fep->bufdesc_ex) {
			estatus = BD_ENET_TX_INT;
			if (unlikely(skb_shinfo(skb)->tx_flags &
				SKBTX_HW_TSTAMP && fep->hwts_tx_en))
				estatus |= BD_ENET_TX_TS;
		}
	}
	bdp->cbd_bufaddr = cpu_to_fec32(addr);
	bdp->cbd_datlen = cpu_to_fec16(buflen);

	if (fep->bufdesc_ex) {

		struct bufdesc_ex *ebdp = (struct bufdesc_ex *)bdp;

		if (unlikely(skb_shinfo(skb)->tx_flags & SKBTX_HW_TSTAMP &&
			fep->hwts_tx_en))
			skb_shinfo(skb)->tx_flags |= SKBTX_IN_PROGRESS;

		if (fep->quirks & FEC_QUIRK_HAS_AVB)
			estatus |= FEC_TX_BD_FTYPE(txq->bd.qid);

		if (skb->ip_summed == CHECKSUM_PARTIAL)
			estatus |= BD_ENET_TX_PINS | BD_ENET_TX_IINS;

		ebdp->cbd_bdu = 0;
		ebdp->cbd_esc = cpu_to_fec32(estatus);
	}

	index = fec_enet_get_bd_index(last_bdp, &txq->bd);
	/* Save skb pointer */
	txq->tx_buf[index].skb = skb;

	/* Make sure the updates to rest of the descriptor are performed before
	 * transferring ownership.
	 */
	wmb();

	/* Send it on its way.  Tell FEC it's ready, interrupt when done,
	 * it's the last BD of the frame, and to put the CRC on the end.
	 */
	status |= (BD_ENET_TX_READY | BD_ENET_TX_TC);
	bdp->cbd_sc = cpu_to_fec16(status);

	/* If this was the last BD in the ring, start at the beginning again. */
	bdp = fec_enet_get_nextdesc(last_bdp, &txq->bd);

	skb_tx_timestamp(skb);

	/* Make sure the update to bdp is performed before txq->bd.cur. */
	wmb();
	txq->bd.cur = bdp;

	/* Trigger transmission start */
	writel(0, txq->bd.reg_desc_active);

	return 0;
}

static int
fec_enet_txq_put_data_tso(struct fec_enet_priv_tx_q *txq, struct sk_buff *skb,
			  struct net_device *ndev,
			  struct bufdesc *bdp, int index, char *data,
			  int size, bool last_tcp, bool is_last)
{
	struct fec_enet_private *fep = netdev_priv(ndev);
	struct bufdesc_ex *ebdp = container_of(bdp, struct bufdesc_ex, desc);
	unsigned short status;
	unsigned int estatus = 0;
	dma_addr_t addr;

	status = fec16_to_cpu(bdp->cbd_sc);
	status &= ~BD_ENET_TX_STATS;

	status |= (BD_ENET_TX_TC | BD_ENET_TX_READY);

	if (((unsigned long) data) & fep->tx_align ||
		fep->quirks & FEC_QUIRK_SWAP_FRAME) {
		memcpy(txq->tx_bounce[index], data, size);
		data = txq->tx_bounce[index];

		if (fep->quirks & FEC_QUIRK_SWAP_FRAME)
			swap_buffer(data, size);
	}

	addr = dma_map_single(&fep->pdev->dev, data, size, DMA_TO_DEVICE);
	if (dma_mapping_error(&fep->pdev->dev, addr)) {
		dev_kfree_skb_any(skb);
		if (net_ratelimit())
			netdev_err(ndev, "Tx DMA memory map failed\n");
		return NETDEV_TX_OK;
	}

	bdp->cbd_datlen = cpu_to_fec16(size);
	bdp->cbd_bufaddr = cpu_to_fec32(addr);

	if (fep->bufdesc_ex) {
		if (fep->quirks & FEC_QUIRK_HAS_AVB)
			estatus |= FEC_TX_BD_FTYPE(txq->bd.qid);
		if (skb->ip_summed == CHECKSUM_PARTIAL)
			estatus |= BD_ENET_TX_PINS | BD_ENET_TX_IINS;
		ebdp->cbd_bdu = 0;
		ebdp->cbd_esc = cpu_to_fec32(estatus);
	}

	/* Handle the last BD specially */
	if (last_tcp)
		status |= (BD_ENET_TX_LAST | BD_ENET_TX_TC);
	if (is_last) {
		status |= BD_ENET_TX_INTR;
		if (fep->bufdesc_ex)
			ebdp->cbd_esc |= cpu_to_fec32(BD_ENET_TX_INT);
	}

	bdp->cbd_sc = cpu_to_fec16(status);

	return 0;
}

static int
fec_enet_txq_put_hdr_tso(struct fec_enet_priv_tx_q *txq,
			 struct sk_buff *skb, struct net_device *ndev,
			 struct bufdesc *bdp, int index)
{
	struct fec_enet_private *fep = netdev_priv(ndev);
	int hdr_len = skb_tcp_all_headers(skb);
	struct bufdesc_ex *ebdp = container_of(bdp, struct bufdesc_ex, desc);
	void *bufaddr;
	unsigned long dmabuf;
	unsigned short status;
	unsigned int estatus = 0;

	status = fec16_to_cpu(bdp->cbd_sc);
	status &= ~BD_ENET_TX_STATS;
	status |= (BD_ENET_TX_TC | BD_ENET_TX_READY);

	bufaddr = txq->tso_hdrs + index * TSO_HEADER_SIZE;
	dmabuf = txq->tso_hdrs_dma + index * TSO_HEADER_SIZE;
	if (((unsigned long)bufaddr) & fep->tx_align ||
		fep->quirks & FEC_QUIRK_SWAP_FRAME) {
		memcpy(txq->tx_bounce[index], skb->data, hdr_len);
		bufaddr = txq->tx_bounce[index];

		if (fep->quirks & FEC_QUIRK_SWAP_FRAME)
			swap_buffer(bufaddr, hdr_len);

		dmabuf = dma_map_single(&fep->pdev->dev, bufaddr,
					hdr_len, DMA_TO_DEVICE);
		if (dma_mapping_error(&fep->pdev->dev, dmabuf)) {
			dev_kfree_skb_any(skb);
			if (net_ratelimit())
				netdev_err(ndev, "Tx DMA memory map failed\n");
			return NETDEV_TX_OK;
		}
	}

	bdp->cbd_bufaddr = cpu_to_fec32(dmabuf);
	bdp->cbd_datlen = cpu_to_fec16(hdr_len);

	if (fep->bufdesc_ex) {
		if (fep->quirks & FEC_QUIRK_HAS_AVB)
			estatus |= FEC_TX_BD_FTYPE(txq->bd.qid);
		if (skb->ip_summed == CHECKSUM_PARTIAL)
			estatus |= BD_ENET_TX_PINS | BD_ENET_TX_IINS;
		ebdp->cbd_bdu = 0;
		ebdp->cbd_esc = cpu_to_fec32(estatus);
	}

	bdp->cbd_sc = cpu_to_fec16(status);

	return 0;
}

static int fec_enet_txq_submit_tso(struct fec_enet_priv_tx_q *txq,
				   struct sk_buff *skb,
				   struct net_device *ndev)
{
	struct fec_enet_private *fep = netdev_priv(ndev);
	int hdr_len, total_len, data_left;
	struct bufdesc *bdp = txq->bd.cur;
	struct tso_t tso;
	unsigned int index = 0;
	int ret;

	if (tso_count_descs(skb) >= fec_enet_get_free_txdesc_num(txq)) {
		dev_kfree_skb_any(skb);
		if (net_ratelimit())
			netdev_err(ndev, "NOT enough BD for TSO!\n");
		return NETDEV_TX_OK;
	}

	/* Protocol checksum off-load for TCP and UDP. */
	if (fec_enet_clear_csum(skb, ndev)) {
		dev_kfree_skb_any(skb);
		return NETDEV_TX_OK;
	}

	/* Initialize the TSO handler, and prepare the first payload */
	hdr_len = tso_start(skb, &tso);

	total_len = skb->len - hdr_len;
	while (total_len > 0) {
		char *hdr;

		index = fec_enet_get_bd_index(bdp, &txq->bd);
		data_left = min_t(int, skb_shinfo(skb)->gso_size, total_len);
		total_len -= data_left;

		/* prepare packet headers: MAC + IP + TCP */
		hdr = txq->tso_hdrs + index * TSO_HEADER_SIZE;
		tso_build_hdr(skb, hdr, &tso, data_left, total_len == 0);
		ret = fec_enet_txq_put_hdr_tso(txq, skb, ndev, bdp, index);
		if (ret)
			goto err_release;

		while (data_left > 0) {
			int size;

			size = min_t(int, tso.size, data_left);
			bdp = fec_enet_get_nextdesc(bdp, &txq->bd);
			index = fec_enet_get_bd_index(bdp, &txq->bd);
			ret = fec_enet_txq_put_data_tso(txq, skb, ndev,
							bdp, index,
							tso.data, size,
							size == data_left,
							total_len == 0);
			if (ret)
				goto err_release;

			data_left -= size;
			tso_build_data(skb, &tso, size);
		}

		bdp = fec_enet_get_nextdesc(bdp, &txq->bd);
	}

	/* Save skb pointer */
	txq->tx_buf[index].skb = skb;

	skb_tx_timestamp(skb);
	txq->bd.cur = bdp;

	/* Trigger transmission start */
	if (!(fep->quirks & FEC_QUIRK_ERR007885) ||
	    !readl(txq->bd.reg_desc_active) ||
	    !readl(txq->bd.reg_desc_active) ||
	    !readl(txq->bd.reg_desc_active) ||
	    !readl(txq->bd.reg_desc_active))
		writel(0, txq->bd.reg_desc_active);

	return 0;

err_release:
	/* TODO: Release all used data descriptors for TSO */
	return ret;
}

static netdev_tx_t
fec_enet_start_xmit(struct sk_buff *skb, struct net_device *ndev)
{
	struct fec_enet_private *fep = netdev_priv(ndev);
	int entries_free;
	unsigned short queue;
	struct fec_enet_priv_tx_q *txq;
	struct netdev_queue *nq;
	int ret;

	queue = skb_get_queue_mapping(skb);
	txq = fep->tx_queue[queue];
	nq = netdev_get_tx_queue(ndev, queue);

	if (skb_is_gso(skb))
		ret = fec_enet_txq_submit_tso(txq, skb, ndev);
	else
		ret = fec_enet_txq_submit_skb(txq, skb, ndev);
	if (ret)
		return ret;

	entries_free = fec_enet_get_free_txdesc_num(txq);
	if (entries_free <= txq->tx_stop_threshold)
		netif_tx_stop_queue(nq);

	return NETDEV_TX_OK;
}

/* Init RX & TX buffer descriptors
 */
static void fec_enet_bd_init(struct net_device *dev)
{
	struct fec_enet_private *fep = netdev_priv(dev);
	struct fec_enet_priv_tx_q *txq;
	struct fec_enet_priv_rx_q *rxq;
	struct bufdesc *bdp;
	unsigned int i;
	unsigned int q;

	for (q = 0; q < fep->num_rx_queues; q++) {
		/* Initialize the receive buffer descriptors. */
		rxq = fep->rx_queue[q];
		bdp = rxq->bd.base;

		for (i = 0; i < rxq->bd.ring_size; i++) {

			/* Initialize the BD for every fragment in the page. */
			if (bdp->cbd_bufaddr)
				bdp->cbd_sc = cpu_to_fec16(BD_ENET_RX_EMPTY);
			else
				bdp->cbd_sc = cpu_to_fec16(0);
			bdp = fec_enet_get_nextdesc(bdp, &rxq->bd);
		}

		/* Set the last buffer to wrap */
		bdp = fec_enet_get_prevdesc(bdp, &rxq->bd);
		bdp->cbd_sc |= cpu_to_fec16(BD_SC_WRAP);

		rxq->bd.cur = rxq->bd.base;
	}

	for (q = 0; q < fep->num_tx_queues; q++) {
		/* ...and the same for transmit */
		txq = fep->tx_queue[q];
		bdp = txq->bd.base;
		txq->bd.cur = bdp;

		for (i = 0; i < txq->bd.ring_size; i++) {
			/* Initialize the BD for every fragment in the page. */
			bdp->cbd_sc = cpu_to_fec16(0);
			if (txq->tx_buf[i].type == FEC_TXBUF_T_SKB) {
				if (bdp->cbd_bufaddr &&
				    !IS_TSO_HEADER(txq, fec32_to_cpu(bdp->cbd_bufaddr)))
					dma_unmap_single(&fep->pdev->dev,
							 fec32_to_cpu(bdp->cbd_bufaddr),
							 fec16_to_cpu(bdp->cbd_datlen),
							 DMA_TO_DEVICE);
				if (txq->tx_buf[i].skb) {
					dev_kfree_skb_any(txq->tx_buf[i].skb);
					txq->tx_buf[i].skb = NULL;
				}
			} else {
				if (bdp->cbd_bufaddr)
					dma_unmap_single(&fep->pdev->dev,
							 fec32_to_cpu(bdp->cbd_bufaddr),
							 fec16_to_cpu(bdp->cbd_datlen),
							 DMA_TO_DEVICE);

				if (txq->tx_buf[i].xdp) {
					xdp_return_frame(txq->tx_buf[i].xdp);
					txq->tx_buf[i].xdp = NULL;
				}

				/* restore default tx buffer type: FEC_TXBUF_T_SKB */
				txq->tx_buf[i].type = FEC_TXBUF_T_SKB;
			}

			bdp->cbd_bufaddr = cpu_to_fec32(0);
			bdp = fec_enet_get_nextdesc(bdp, &txq->bd);
		}

		/* Set the last buffer to wrap */
		bdp = fec_enet_get_prevdesc(bdp, &txq->bd);
		bdp->cbd_sc |= cpu_to_fec16(BD_SC_WRAP);
		txq->dirty_tx = bdp;
	}
}

static void fec_enet_active_rxring(struct net_device *ndev)
{
	struct fec_enet_private *fep = netdev_priv(ndev);
	int i;

	for (i = 0; i < fep->num_rx_queues; i++)
		writel(0, fep->rx_queue[i]->bd.reg_desc_active);
}

static void fec_enet_enable_ring(struct net_device *ndev)
{
	struct fec_enet_private *fep = netdev_priv(ndev);
	struct fec_enet_priv_tx_q *txq;
	struct fec_enet_priv_rx_q *rxq;
	int i;

	for (i = 0; i < fep->num_rx_queues; i++) {
		rxq = fep->rx_queue[i];
		writel(rxq->bd.dma, fep->hwp + FEC_R_DES_START(i));
		writel(PKT_MAXBUF_SIZE, fep->hwp + FEC_R_BUFF_SIZE(i));

		/* enable DMA1/2 */
		if (i)
			writel(RCMR_MATCHEN | RCMR_CMP(i),
			       fep->hwp + FEC_RCMR(i));
	}

	for (i = 0; i < fep->num_tx_queues; i++) {
		txq = fep->tx_queue[i];
		writel(txq->bd.dma, fep->hwp + FEC_X_DES_START(i));

		/* enable DMA1/2 */
		if (i)
			writel(DMA_CLASS_EN | IDLE_SLOPE(i),
			       fep->hwp + FEC_DMA_CFG(i));
	}
}

/*
 * This function is called to start or restart the FEC during a link
 * change, transmit timeout, or to reconfigure the FEC.  The network
 * packet processing for this device must be stopped before this call.
 */
static void
fec_restart(struct net_device *ndev)
{
	struct fec_enet_private *fep = netdev_priv(ndev);
	u32 temp_mac[2];
	u32 rcntl = OPT_FRAME_SIZE | 0x04;
	u32 ecntl = 0x2; /* ETHEREN */

	/* Whack a reset.  We should wait for this.
	 * For i.MX6SX SOC, enet use AXI bus, we use disable MAC
	 * instead of reset MAC itself.
	 */
	if (fep->quirks & FEC_QUIRK_HAS_MULTI_QUEUES ||
	    ((fep->quirks & FEC_QUIRK_NO_HARD_RESET) && fep->link)) {
		writel(0, fep->hwp + FEC_ECNTRL);
	} else {
		writel(1, fep->hwp + FEC_ECNTRL);
		udelay(10);
	}

	/*
	 * enet-mac reset will reset mac address registers too,
	 * so need to reconfigure it.
	 */
	memcpy(&temp_mac, ndev->dev_addr, ETH_ALEN);
	writel((__force u32)cpu_to_be32(temp_mac[0]),
	       fep->hwp + FEC_ADDR_LOW);
	writel((__force u32)cpu_to_be32(temp_mac[1]),
	       fep->hwp + FEC_ADDR_HIGH);

	/* Clear any outstanding interrupt, except MDIO. */
	writel((0xffffffff & ~FEC_ENET_MII), fep->hwp + FEC_IEVENT);

	fec_enet_bd_init(ndev);

	fec_enet_enable_ring(ndev);

	/* Enable MII mode */
	if (fep->full_duplex == DUPLEX_FULL) {
		/* FD enable */
		writel(0x04, fep->hwp + FEC_X_CNTRL);
	} else {
		/* No Rcv on Xmit */
		rcntl |= 0x02;
		writel(0x0, fep->hwp + FEC_X_CNTRL);
	}

	/* Set MII speed */
	writel(fep->phy_speed, fep->hwp + FEC_MII_SPEED);

#if !defined(CONFIG_M5272)
	if (fep->quirks & FEC_QUIRK_HAS_RACC) {
		u32 val = readl(fep->hwp + FEC_RACC);

		/* align IP header */
		val |= FEC_RACC_SHIFT16;
		if (fep->csum_flags & FLAG_RX_CSUM_ENABLED)
			/* set RX checksum */
			val |= FEC_RACC_OPTIONS;
		else
			val &= ~FEC_RACC_OPTIONS;
		writel(val, fep->hwp + FEC_RACC);
		writel(PKT_MAXBUF_SIZE, fep->hwp + FEC_FTRL);
	}
#endif

	/*
	 * The phy interface and speed need to get configured
	 * differently on enet-mac.
	 */
	if (fep->quirks & FEC_QUIRK_ENET_MAC) {
		/* Enable flow control and length check */
		rcntl |= 0x40000000 | 0x00000020;

		/* RGMII, RMII or MII */
		if (fep->phy_interface == PHY_INTERFACE_MODE_RGMII ||
		    fep->phy_interface == PHY_INTERFACE_MODE_RGMII_ID ||
		    fep->phy_interface == PHY_INTERFACE_MODE_RGMII_RXID ||
		    fep->phy_interface == PHY_INTERFACE_MODE_RGMII_TXID)
			rcntl |= (1 << 6);
		else if (fep->phy_interface == PHY_INTERFACE_MODE_RMII)
			rcntl |= (1 << 8);
		else
			rcntl &= ~(1 << 8);

		/* 1G, 100M or 10M */
		if (ndev->phydev) {
			if (ndev->phydev->speed == SPEED_1000)
				ecntl |= (1 << 5);
			else if (ndev->phydev->speed == SPEED_100)
				rcntl &= ~(1 << 9);
			else
				rcntl |= (1 << 9);
		}
	} else {
#ifdef FEC_MIIGSK_ENR
		if (fep->quirks & FEC_QUIRK_USE_GASKET) {
			u32 cfgr;
			/* disable the gasket and wait */
			writel(0, fep->hwp + FEC_MIIGSK_ENR);
			while (readl(fep->hwp + FEC_MIIGSK_ENR) & 4)
				udelay(1);

			/*
			 * configure the gasket:
			 *   RMII, 50 MHz, no loopback, no echo
			 *   MII, 25 MHz, no loopback, no echo
			 */
			cfgr = (fep->phy_interface == PHY_INTERFACE_MODE_RMII)
				? BM_MIIGSK_CFGR_RMII : BM_MIIGSK_CFGR_MII;
			if (ndev->phydev && ndev->phydev->speed == SPEED_10)
				cfgr |= BM_MIIGSK_CFGR_FRCONT_10M;
			writel(cfgr, fep->hwp + FEC_MIIGSK_CFGR);

			/* re-enable the gasket */
			writel(2, fep->hwp + FEC_MIIGSK_ENR);
		}
#endif
	}

#if !defined(CONFIG_M5272)
	/* enable pause frame*/
	if ((fep->pause_flag & FEC_PAUSE_FLAG_ENABLE) ||
	    ((fep->pause_flag & FEC_PAUSE_FLAG_AUTONEG) &&
	     ndev->phydev && ndev->phydev->pause)) {
		rcntl |= FEC_ENET_FCE;

		/* set FIFO threshold parameter to reduce overrun */
		writel(FEC_ENET_RSEM_V, fep->hwp + FEC_R_FIFO_RSEM);
		writel(FEC_ENET_RSFL_V, fep->hwp + FEC_R_FIFO_RSFL);
		writel(FEC_ENET_RAEM_V, fep->hwp + FEC_R_FIFO_RAEM);
		writel(FEC_ENET_RAFL_V, fep->hwp + FEC_R_FIFO_RAFL);

		/* OPD */
		writel(FEC_ENET_OPD_V, fep->hwp + FEC_OPD);
	} else {
		rcntl &= ~FEC_ENET_FCE;
	}
#endif /* !defined(CONFIG_M5272) */

	writel(rcntl, fep->hwp + FEC_R_CNTRL);

	/* Setup multicast filter. */
	set_multicast_list(ndev);
#ifndef CONFIG_M5272
	writel(0, fep->hwp + FEC_HASH_TABLE_HIGH);
	writel(0, fep->hwp + FEC_HASH_TABLE_LOW);
#endif

	if (fep->quirks & FEC_QUIRK_ENET_MAC) {
		/* enable ENET endian swap */
		ecntl |= (1 << 8);
		/* enable ENET store and forward mode */
		writel(1 << 8, fep->hwp + FEC_X_WMRK);
	}

	if (fep->bufdesc_ex)
		ecntl |= (1 << 4);

	if (fep->quirks & FEC_QUIRK_DELAYED_CLKS_SUPPORT &&
	    fep->rgmii_txc_dly)
		ecntl |= FEC_ENET_TXC_DLY;
	if (fep->quirks & FEC_QUIRK_DELAYED_CLKS_SUPPORT &&
	    fep->rgmii_rxc_dly)
		ecntl |= FEC_ENET_RXC_DLY;

#ifndef CONFIG_M5272
	/* Enable the MIB statistic event counters */
	writel(0 << 31, fep->hwp + FEC_MIB_CTRLSTAT);
#endif

	/* And last, enable the transmit and receive processing */
	writel(ecntl, fep->hwp + FEC_ECNTRL);
	fec_enet_active_rxring(ndev);

	if (fep->bufdesc_ex)
		fec_ptp_start_cyclecounter(ndev);

	/* Enable interrupts we wish to service */
	if (fep->link)
		writel(FEC_DEFAULT_IMASK, fep->hwp + FEC_IMASK);
	else
		writel(0, fep->hwp + FEC_IMASK);

	/* Init the interrupt coalescing */
	if (fep->quirks & FEC_QUIRK_HAS_COALESCE)
		fec_enet_itr_coal_set(ndev);
}

static int fec_enet_ipc_handle_init(struct fec_enet_private *fep)
{
	if (!(of_machine_is_compatible("fsl,imx8qm") ||
	      of_machine_is_compatible("fsl,imx8qxp") ||
	      of_machine_is_compatible("fsl,imx8dxl")))
		return 0;

	return imx_scu_get_handle(&fep->ipc_handle);
}

static void fec_enet_ipg_stop_set(struct fec_enet_private *fep, bool enabled)
{
	struct device_node *np = fep->pdev->dev.of_node;
	u32 rsrc_id, val;
	int idx;

	if (!np || !fep->ipc_handle)
		return;

	idx = of_alias_get_id(np, "ethernet");
	if (idx < 0)
		idx = 0;
	rsrc_id = idx ? IMX_SC_R_ENET_1 : IMX_SC_R_ENET_0;

	val = enabled ? 1 : 0;
	imx_sc_misc_set_control(fep->ipc_handle, rsrc_id, IMX_SC_C_IPG_STOP, val);
}

static void fec_enet_stop_mode(struct fec_enet_private *fep, bool enabled)
{
	struct fec_platform_data *pdata = fep->pdev->dev.platform_data;
	struct fec_stop_mode_gpr *stop_gpr = &fep->stop_gpr;

	if (stop_gpr->gpr) {
		if (enabled)
			regmap_update_bits(stop_gpr->gpr, stop_gpr->reg,
					   BIT(stop_gpr->bit),
					   BIT(stop_gpr->bit));
		else
			regmap_update_bits(stop_gpr->gpr, stop_gpr->reg,
					   BIT(stop_gpr->bit), 0);
	} else if (pdata && pdata->sleep_mode_enable) {
		pdata->sleep_mode_enable(enabled);
	} else {
		fec_enet_ipg_stop_set(fep, enabled);
	}
}

static void fec_irqs_disable(struct net_device *ndev)
{
	struct fec_enet_private *fep = netdev_priv(ndev);

	writel(0, fep->hwp + FEC_IMASK);
}

static void fec_irqs_disable_except_wakeup(struct net_device *ndev)
{
	struct fec_enet_private *fep = netdev_priv(ndev);

	writel(0, fep->hwp + FEC_IMASK);
	writel(FEC_ENET_WAKEUP, fep->hwp + FEC_IMASK);
}

static void
fec_stop(struct net_device *ndev)
{
	struct fec_enet_private *fep = netdev_priv(ndev);
	u32 rmii_mode = readl(fep->hwp + FEC_R_CNTRL) & (1 << 8);
	u32 val;

	/* We cannot expect a graceful transmit stop without link !!! */
	if (fep->link) {
		writel(1, fep->hwp + FEC_X_CNTRL); /* Graceful transmit stop */
		udelay(10);
		if (!(readl(fep->hwp + FEC_IEVENT) & FEC_ENET_GRA))
			netdev_err(ndev, "Graceful transmit stop did not complete!\n");
	}

	/* Whack a reset.  We should wait for this.
	 * For i.MX6SX SOC, enet use AXI bus, we use disable MAC
	 * instead of reset MAC itself.
	 */
	if (!(fep->wol_flag & FEC_WOL_FLAG_SLEEP_ON)) {
		if (fep->quirks & FEC_QUIRK_HAS_MULTI_QUEUES) {
			writel(0, fep->hwp + FEC_ECNTRL);
		} else {
			writel(1, fep->hwp + FEC_ECNTRL);
			udelay(10);
		}
	} else {
		val = readl(fep->hwp + FEC_ECNTRL);
		val |= (FEC_ECR_MAGICEN | FEC_ECR_SLEEP);
		writel(val, fep->hwp + FEC_ECNTRL);
	}
	writel(fep->phy_speed, fep->hwp + FEC_MII_SPEED);
	writel(FEC_DEFAULT_IMASK, fep->hwp + FEC_IMASK);

	/* We have to keep ENET enabled to have MII interrupt stay working */
	if (fep->quirks & FEC_QUIRK_ENET_MAC &&
		!(fep->wol_flag & FEC_WOL_FLAG_SLEEP_ON)) {
		writel(2, fep->hwp + FEC_ECNTRL);
		writel(rmii_mode, fep->hwp + FEC_R_CNTRL);
	}
}


static void
fec_timeout(struct net_device *ndev, unsigned int txqueue)
{
	struct fec_enet_private *fep = netdev_priv(ndev);

	fec_dump(ndev);

	ndev->stats.tx_errors++;

	schedule_work(&fep->tx_timeout_work);
}

static void fec_enet_timeout_work(struct work_struct *work)
{
	struct fec_enet_private *fep =
		container_of(work, struct fec_enet_private, tx_timeout_work);
	struct net_device *ndev = fep->netdev;

	rtnl_lock();
	if (netif_device_present(ndev) || netif_running(ndev)) {
		napi_disable(&fep->napi);
		netif_tx_lock_bh(ndev);
		fec_restart(ndev);
		netif_tx_wake_all_queues(ndev);
		netif_tx_unlock_bh(ndev);
		napi_enable(&fep->napi);
	}
	rtnl_unlock();
}

static void
fec_enet_hwtstamp(struct fec_enet_private *fep, unsigned ts,
	struct skb_shared_hwtstamps *hwtstamps)
{
	unsigned long flags;
	u64 ns;

	spin_lock_irqsave(&fep->tmreg_lock, flags);
	ns = timecounter_cyc2time(&fep->tc, ts);
	spin_unlock_irqrestore(&fep->tmreg_lock, flags);

	memset(hwtstamps, 0, sizeof(*hwtstamps));
	hwtstamps->hwtstamp = ns_to_ktime(ns);
}

static void
fec_enet_tx_queue(struct net_device *ndev, u16 queue_id, int budget)
{
	struct	fec_enet_private *fep;
	struct xdp_frame *xdpf;
	struct bufdesc *bdp;
	unsigned short status;
	struct	sk_buff	*skb;
	struct fec_enet_priv_tx_q *txq;
	struct netdev_queue *nq;
	int	index = 0;
	int	entries_free;

	fep = netdev_priv(ndev);

	txq = fep->tx_queue[queue_id];
	/* get next bdp of dirty_tx */
	nq = netdev_get_tx_queue(ndev, queue_id);
	bdp = txq->dirty_tx;

	/* get next bdp of dirty_tx */
	bdp = fec_enet_get_nextdesc(bdp, &txq->bd);

	while (bdp != READ_ONCE(txq->bd.cur)) {
		/* Order the load of bd.cur and cbd_sc */
		rmb();
		status = fec16_to_cpu(READ_ONCE(bdp->cbd_sc));
		if (status & BD_ENET_TX_READY)
			break;

		index = fec_enet_get_bd_index(bdp, &txq->bd);

		if (txq->tx_buf[index].type == FEC_TXBUF_T_SKB) {
			skb = txq->tx_buf[index].skb;
			txq->tx_buf[index].skb = NULL;
			if (bdp->cbd_bufaddr &&
			    !IS_TSO_HEADER(txq, fec32_to_cpu(bdp->cbd_bufaddr)))
				dma_unmap_single(&fep->pdev->dev,
						 fec32_to_cpu(bdp->cbd_bufaddr),
						 fec16_to_cpu(bdp->cbd_datlen),
						 DMA_TO_DEVICE);
			bdp->cbd_bufaddr = cpu_to_fec32(0);
			if (!skb)
				goto tx_buf_done;
		} else {
<<<<<<< HEAD
=======
			/* Tx processing cannot call any XDP (or page pool) APIs if
			 * the "budget" is 0. Because NAPI is called with budget of
			 * 0 (such as netpoll) indicates we may be in an IRQ context,
			 * however, we can't use the page pool from IRQ context.
			 */
			if (unlikely(!budget))
				break;

>>>>>>> 75aa50e2
			xdpf = txq->tx_buf[index].xdp;
			if (bdp->cbd_bufaddr)
				dma_unmap_single(&fep->pdev->dev,
						 fec32_to_cpu(bdp->cbd_bufaddr),
						 fec16_to_cpu(bdp->cbd_datlen),
						 DMA_TO_DEVICE);
			bdp->cbd_bufaddr = cpu_to_fec32(0);
			if (!xdpf) {
				txq->tx_buf[index].type = FEC_TXBUF_T_SKB;
				goto tx_buf_done;
			}
		}

		/* Check for errors. */
		if (status & (BD_ENET_TX_HB | BD_ENET_TX_LC |
				   BD_ENET_TX_RL | BD_ENET_TX_UN |
				   BD_ENET_TX_CSL)) {
			ndev->stats.tx_errors++;
			if (status & BD_ENET_TX_HB)  /* No heartbeat */
				ndev->stats.tx_heartbeat_errors++;
			if (status & BD_ENET_TX_LC)  /* Late collision */
				ndev->stats.tx_window_errors++;
			if (status & BD_ENET_TX_RL)  /* Retrans limit */
				ndev->stats.tx_aborted_errors++;
			if (status & BD_ENET_TX_UN)  /* Underrun */
				ndev->stats.tx_fifo_errors++;
			if (status & BD_ENET_TX_CSL) /* Carrier lost */
				ndev->stats.tx_carrier_errors++;
		} else {
			ndev->stats.tx_packets++;

			if (txq->tx_buf[index].type == FEC_TXBUF_T_SKB)
				ndev->stats.tx_bytes += skb->len;
			else
				ndev->stats.tx_bytes += xdpf->len;
		}

		/* Deferred means some collisions occurred during transmit,
		 * but we eventually sent the packet OK.
		 */
		if (status & BD_ENET_TX_DEF)
			ndev->stats.collisions++;

		if (txq->tx_buf[index].type == FEC_TXBUF_T_SKB) {
			/* NOTE: SKBTX_IN_PROGRESS being set does not imply it's we who
			 * are to time stamp the packet, so we still need to check time
			 * stamping enabled flag.
			 */
			if (unlikely(skb_shinfo(skb)->tx_flags & SKBTX_IN_PROGRESS &&
				     fep->hwts_tx_en) && fep->bufdesc_ex) {
				struct skb_shared_hwtstamps shhwtstamps;
				struct bufdesc_ex *ebdp = (struct bufdesc_ex *)bdp;

				fec_enet_hwtstamp(fep, fec32_to_cpu(ebdp->ts), &shhwtstamps);
				skb_tstamp_tx(skb, &shhwtstamps);
			}

			/* Free the sk buffer associated with this last transmit */
			dev_kfree_skb_any(skb);
		} else {
			xdp_return_frame(xdpf);

			txq->tx_buf[index].xdp = NULL;
			/* restore default tx buffer type: FEC_TXBUF_T_SKB */
			txq->tx_buf[index].type = FEC_TXBUF_T_SKB;
		}

tx_buf_done:
		/* Make sure the update to bdp and tx_buf are performed
		 * before dirty_tx
		 */
		wmb();
		txq->dirty_tx = bdp;

		/* Update pointer to next buffer descriptor to be transmitted */
		bdp = fec_enet_get_nextdesc(bdp, &txq->bd);

		/* Since we have freed up a buffer, the ring is no longer full
		 */
		if (netif_tx_queue_stopped(nq)) {
			entries_free = fec_enet_get_free_txdesc_num(txq);
			if (entries_free >= txq->tx_wake_threshold)
				netif_tx_wake_queue(nq);
		}
	}

	/* ERR006358: Keep the transmitter going */
	if (bdp != txq->bd.cur &&
	    readl(txq->bd.reg_desc_active) == 0)
		writel(0, txq->bd.reg_desc_active);
}

static void fec_enet_tx(struct net_device *ndev, int budget)
{
	struct fec_enet_private *fep = netdev_priv(ndev);
	int i;

	/* Make sure that AVB queues are processed first. */
	for (i = fep->num_tx_queues - 1; i >= 0; i--)
		fec_enet_tx_queue(ndev, i, budget);
}

static void fec_enet_update_cbd(struct fec_enet_priv_rx_q *rxq,
				struct bufdesc *bdp, int index)
{
	struct page *new_page;
	dma_addr_t phys_addr;

	new_page = page_pool_dev_alloc_pages(rxq->page_pool);
	WARN_ON(!new_page);
	rxq->rx_skb_info[index].page = new_page;

	rxq->rx_skb_info[index].offset = FEC_ENET_XDP_HEADROOM;
	phys_addr = page_pool_get_dma_addr(new_page) + FEC_ENET_XDP_HEADROOM;
	bdp->cbd_bufaddr = cpu_to_fec32(phys_addr);
}

static u32
fec_enet_run_xdp(struct fec_enet_private *fep, struct bpf_prog *prog,
		 struct xdp_buff *xdp, struct fec_enet_priv_rx_q *rxq, int index)
{
	unsigned int sync, len = xdp->data_end - xdp->data;
	u32 ret = FEC_ENET_XDP_PASS;
	struct page *page;
	int err;
	u32 act;

	act = bpf_prog_run_xdp(prog, xdp);

	/* Due xdp_adjust_tail: DMA sync for_device cover max len CPU touch */
	sync = xdp->data_end - xdp->data_hard_start - FEC_ENET_XDP_HEADROOM;
	sync = max(sync, len);

	switch (act) {
	case XDP_PASS:
		rxq->stats[RX_XDP_PASS]++;
		ret = FEC_ENET_XDP_PASS;
		break;

	case XDP_REDIRECT:
		rxq->stats[RX_XDP_REDIRECT]++;
		err = xdp_do_redirect(fep->netdev, xdp, prog);
		if (!err) {
			ret = FEC_ENET_XDP_REDIR;
		} else {
			ret = FEC_ENET_XDP_CONSUMED;
			page = virt_to_head_page(xdp->data);
			page_pool_put_page(rxq->page_pool, page, sync, true);
		}
		break;

	default:
		bpf_warn_invalid_xdp_action(fep->netdev, prog, act);
		fallthrough;

	case XDP_TX:
		bpf_warn_invalid_xdp_action(fep->netdev, prog, act);
		fallthrough;

	case XDP_ABORTED:
		fallthrough;    /* handle aborts by dropping packet */

	case XDP_DROP:
		rxq->stats[RX_XDP_DROP]++;
		ret = FEC_ENET_XDP_CONSUMED;
		page = virt_to_head_page(xdp->data);
		page_pool_put_page(rxq->page_pool, page, sync, true);
		break;
	}

	return ret;
}

/* During a receive, the bd_rx.cur points to the current incoming buffer.
 * When we update through the ring, if the next incoming buffer has
 * not been given to the system, we just set the empty indicator,
 * effectively tossing the packet.
 */
static int
fec_enet_rx_queue(struct net_device *ndev, int budget, u16 queue_id)
{
	struct fec_enet_private *fep = netdev_priv(ndev);
	struct fec_enet_priv_rx_q *rxq;
	struct bufdesc *bdp;
	unsigned short status;
	struct  sk_buff *skb;
	ushort	pkt_len;
	__u8 *data;
	int	pkt_received = 0;
	struct	bufdesc_ex *ebdp = NULL;
	bool	vlan_packet_rcvd = false;
	u16	vlan_tag;
	int	index = 0;
	bool	need_swap = fep->quirks & FEC_QUIRK_SWAP_FRAME;
	struct bpf_prog *xdp_prog = READ_ONCE(fep->xdp_prog);
	u32 ret, xdp_result = FEC_ENET_XDP_PASS;
	u32 data_start = FEC_ENET_XDP_HEADROOM;
	struct xdp_buff xdp;
	struct page *page;
	u32 sub_len = 4;

#if !defined(CONFIG_M5272)
	/*If it has the FEC_QUIRK_HAS_RACC quirk property, the bit of
	 * FEC_RACC_SHIFT16 is set by default in the probe function.
	 */
	if (fep->quirks & FEC_QUIRK_HAS_RACC) {
		data_start += 2;
		sub_len += 2;
	}
#endif

#ifdef CONFIG_M532x
	flush_cache_all();
#endif
	rxq = fep->rx_queue[queue_id];

	/* First, grab all of the stats for the incoming packet.
	 * These get messed up if we get called due to a busy condition.
	 */
	bdp = rxq->bd.cur;
	xdp_init_buff(&xdp, PAGE_SIZE, &rxq->xdp_rxq);

	while (!((status = fec16_to_cpu(bdp->cbd_sc)) & BD_ENET_RX_EMPTY)) {

		if (pkt_received >= budget)
			break;
		pkt_received++;

		writel(FEC_ENET_RXF_GET(queue_id), fep->hwp + FEC_IEVENT);

		/* Check for errors. */
		status ^= BD_ENET_RX_LAST;
		if (status & (BD_ENET_RX_LG | BD_ENET_RX_SH | BD_ENET_RX_NO |
			   BD_ENET_RX_CR | BD_ENET_RX_OV | BD_ENET_RX_LAST |
			   BD_ENET_RX_CL)) {
			ndev->stats.rx_errors++;
			if (status & BD_ENET_RX_OV) {
				/* FIFO overrun */
				ndev->stats.rx_fifo_errors++;
				goto rx_processing_done;
			}
			if (status & (BD_ENET_RX_LG | BD_ENET_RX_SH
						| BD_ENET_RX_LAST)) {
				/* Frame too long or too short. */
				ndev->stats.rx_length_errors++;
				if (status & BD_ENET_RX_LAST)
					netdev_err(ndev, "rcv is not +last\n");
			}
			if (status & BD_ENET_RX_CR)	/* CRC Error */
				ndev->stats.rx_crc_errors++;
			/* Report late collisions as a frame error. */
			if (status & (BD_ENET_RX_NO | BD_ENET_RX_CL))
				ndev->stats.rx_frame_errors++;
			goto rx_processing_done;
		}

		/* Process the incoming frame. */
		ndev->stats.rx_packets++;
		pkt_len = fec16_to_cpu(bdp->cbd_datlen);
		ndev->stats.rx_bytes += pkt_len;

		index = fec_enet_get_bd_index(bdp, &rxq->bd);
		page = rxq->rx_skb_info[index].page;
		dma_sync_single_for_cpu(&fep->pdev->dev,
					fec32_to_cpu(bdp->cbd_bufaddr),
					pkt_len,
					DMA_FROM_DEVICE);
		prefetch(page_address(page));
		fec_enet_update_cbd(rxq, bdp, index);

		if (xdp_prog) {
			xdp_buff_clear_frags_flag(&xdp);
			/* subtract 16bit shift and FCS */
			xdp_prepare_buff(&xdp, page_address(page),
					 data_start, pkt_len - sub_len, false);
			ret = fec_enet_run_xdp(fep, xdp_prog, &xdp, rxq, index);
			xdp_result |= ret;
			if (ret != FEC_ENET_XDP_PASS)
				goto rx_processing_done;
		}

		/* The packet length includes FCS, but we don't want to
		 * include that when passing upstream as it messes up
		 * bridging applications.
		 */
		skb = build_skb(page_address(page), PAGE_SIZE);
		if (unlikely(!skb)) {
			page_pool_recycle_direct(rxq->page_pool, page);
			ndev->stats.rx_dropped++;

			netdev_err_once(ndev, "build_skb failed!\n");
			goto rx_processing_done;
		}

		skb_reserve(skb, data_start);
		skb_put(skb, pkt_len - sub_len);
		skb_mark_for_recycle(skb);

		if (unlikely(need_swap)) {
			data = page_address(page) + FEC_ENET_XDP_HEADROOM;
			swap_buffer(data, pkt_len);
		}
		data = skb->data;

		/* Extract the enhanced buffer descriptor */
		ebdp = NULL;
		if (fep->bufdesc_ex)
			ebdp = (struct bufdesc_ex *)bdp;

		/* If this is a VLAN packet remove the VLAN Tag */
		vlan_packet_rcvd = false;
		if ((ndev->features & NETIF_F_HW_VLAN_CTAG_RX) &&
		    fep->bufdesc_ex &&
		    (ebdp->cbd_esc & cpu_to_fec32(BD_ENET_RX_VLAN))) {
			/* Push and remove the vlan tag */
			struct vlan_hdr *vlan_header =
					(struct vlan_hdr *) (data + ETH_HLEN);
			vlan_tag = ntohs(vlan_header->h_vlan_TCI);

			vlan_packet_rcvd = true;

			memmove(skb->data + VLAN_HLEN, data, ETH_ALEN * 2);
			skb_pull(skb, VLAN_HLEN);
		}

		skb->protocol = eth_type_trans(skb, ndev);

		/* Get receive timestamp from the skb */
		if (fep->hwts_rx_en && fep->bufdesc_ex)
			fec_enet_hwtstamp(fep, fec32_to_cpu(ebdp->ts),
					  skb_hwtstamps(skb));

		if (fep->bufdesc_ex &&
		    (fep->csum_flags & FLAG_RX_CSUM_ENABLED)) {
			if (!(ebdp->cbd_esc & cpu_to_fec32(FLAG_RX_CSUM_ERROR))) {
				/* don't check it */
				skb->ip_summed = CHECKSUM_UNNECESSARY;
			} else {
				skb_checksum_none_assert(skb);
			}
		}

		/* Handle received VLAN packets */
		if (vlan_packet_rcvd)
			__vlan_hwaccel_put_tag(skb,
					       htons(ETH_P_8021Q),
					       vlan_tag);

		skb_record_rx_queue(skb, queue_id);
		napi_gro_receive(&fep->napi, skb);

rx_processing_done:
		/* Clear the status flags for this buffer */
		status &= ~BD_ENET_RX_STATS;

		/* Mark the buffer empty */
		status |= BD_ENET_RX_EMPTY;

		if (fep->bufdesc_ex) {
			struct bufdesc_ex *ebdp = (struct bufdesc_ex *)bdp;

			ebdp->cbd_esc = cpu_to_fec32(BD_ENET_RX_INT);
			ebdp->cbd_prot = 0;
			ebdp->cbd_bdu = 0;
		}
		/* Make sure the updates to rest of the descriptor are
		 * performed before transferring ownership.
		 */
		wmb();
		bdp->cbd_sc = cpu_to_fec16(status);

		/* Update BD pointer to next entry */
		bdp = fec_enet_get_nextdesc(bdp, &rxq->bd);

		/* Doing this here will keep the FEC running while we process
		 * incoming frames.  On a heavily loaded network, we should be
		 * able to keep up at the expense of system resources.
		 */
		writel(0, rxq->bd.reg_desc_active);
	}
	rxq->bd.cur = bdp;

	if (xdp_result & FEC_ENET_XDP_REDIR)
		xdp_do_flush_map();

	return pkt_received;
}

static int fec_enet_rx(struct net_device *ndev, int budget)
{
	struct fec_enet_private *fep = netdev_priv(ndev);
	int i, done = 0;

	/* Make sure that AVB queues are processed first. */
	for (i = fep->num_rx_queues - 1; i >= 0; i--)
		done += fec_enet_rx_queue(ndev, budget - done, i);

	return done;
}

static bool fec_enet_collect_events(struct fec_enet_private *fep)
{
	uint int_events;

	int_events = readl(fep->hwp + FEC_IEVENT);

	/* Don't clear MDIO events, we poll for those */
	int_events &= ~FEC_ENET_MII;

	writel(int_events, fep->hwp + FEC_IEVENT);

	return int_events != 0;
}

static irqreturn_t
fec_enet_interrupt(int irq, void *dev_id)
{
	struct net_device *ndev = dev_id;
	struct fec_enet_private *fep = netdev_priv(ndev);
	irqreturn_t ret = IRQ_NONE;

	if (fec_enet_collect_events(fep) && fep->link) {
		ret = IRQ_HANDLED;

		if (napi_schedule_prep(&fep->napi)) {
			/* Disable interrupts */
			writel(0, fep->hwp + FEC_IMASK);
			__napi_schedule(&fep->napi);
		}
	}

	return ret;
}

static int fec_enet_rx_napi(struct napi_struct *napi, int budget)
{
	struct net_device *ndev = napi->dev;
	struct fec_enet_private *fep = netdev_priv(ndev);
	int done = 0;

	do {
		done += fec_enet_rx(ndev, budget - done);
		fec_enet_tx(ndev, budget);
	} while ((done < budget) && fec_enet_collect_events(fep));

	if (done < budget) {
		napi_complete_done(napi, done);
		writel(FEC_DEFAULT_IMASK, fep->hwp + FEC_IMASK);
	}

	return done;
}

/* ------------------------------------------------------------------------- */
static int fec_get_mac(struct net_device *ndev)
{
	struct fec_enet_private *fep = netdev_priv(ndev);
	unsigned char *iap, tmpaddr[ETH_ALEN];
	int ret;

	/*
	 * try to get mac address in following order:
	 *
	 * 1) module parameter via kernel command line in form
	 *    fec.macaddr=0x00,0x04,0x9f,0x01,0x30,0xe0
	 */
	iap = macaddr;

	/*
	 * 2) from device tree data
	 */
	if (!is_valid_ether_addr(iap)) {
		struct device_node *np = fep->pdev->dev.of_node;
		if (np) {
			ret = of_get_mac_address(np, tmpaddr);
			if (!ret)
				iap = tmpaddr;
			else if (ret == -EPROBE_DEFER)
				return ret;
		}
	}

	/*
	 * 3) from flash or fuse (via platform data)
	 */
	if (!is_valid_ether_addr(iap)) {
#ifdef CONFIG_M5272
		if (FEC_FLASHMAC)
			iap = (unsigned char *)FEC_FLASHMAC;
#else
		struct fec_platform_data *pdata = dev_get_platdata(&fep->pdev->dev);

		if (pdata)
			iap = (unsigned char *)&pdata->mac;
#endif
	}

	/*
	 * 4) FEC mac registers set by bootloader
	 */
	if (!is_valid_ether_addr(iap)) {
		*((__be32 *) &tmpaddr[0]) =
			cpu_to_be32(readl(fep->hwp + FEC_ADDR_LOW));
		*((__be16 *) &tmpaddr[4]) =
			cpu_to_be16(readl(fep->hwp + FEC_ADDR_HIGH) >> 16);
		iap = &tmpaddr[0];
	}

	/*
	 * 5) random mac address
	 */
	if (!is_valid_ether_addr(iap)) {
		/* Report it and use a random ethernet address instead */
		dev_err(&fep->pdev->dev, "Invalid MAC address: %pM\n", iap);
		eth_hw_addr_random(ndev);
		dev_info(&fep->pdev->dev, "Using random MAC address: %pM\n",
			 ndev->dev_addr);
		return 0;
	}

	/* Adjust MAC if using macaddr */
	eth_hw_addr_gen(ndev, iap, iap == macaddr ? fep->dev_id : 0);

	return 0;
}

/* ------------------------------------------------------------------------- */

/*
 * Phy section
 */
static void fec_enet_adjust_link(struct net_device *ndev)
{
	struct fec_enet_private *fep = netdev_priv(ndev);
	struct phy_device *phy_dev = ndev->phydev;
	int status_change = 0;

	/*
	 * If the netdev is down, or is going down, we're not interested
	 * in link state events, so just mark our idea of the link as down
	 * and ignore the event.
	 */
	if (!netif_running(ndev) || !netif_device_present(ndev)) {
		fep->link = 0;
	} else if (phy_dev->link) {
		if (!fep->link) {
			fep->link = phy_dev->link;
			status_change = 1;
		}

		if (fep->full_duplex != phy_dev->duplex) {
			fep->full_duplex = phy_dev->duplex;
			status_change = 1;
		}

		if (phy_dev->speed != fep->speed) {
			fep->speed = phy_dev->speed;
			status_change = 1;
		}

		/* if any of the above changed restart the FEC */
		if (status_change) {
			napi_disable(&fep->napi);
			netif_tx_lock_bh(ndev);
			fec_restart(ndev);
			netif_tx_wake_all_queues(ndev);
			netif_tx_unlock_bh(ndev);
			napi_enable(&fep->napi);
		}
	} else {
		if (fep->link) {
			napi_disable(&fep->napi);
			netif_tx_lock_bh(ndev);
			fec_stop(ndev);
			netif_tx_unlock_bh(ndev);
			napi_enable(&fep->napi);
			fep->link = phy_dev->link;
			status_change = 1;
		}
	}

	if (status_change)
		phy_print_status(phy_dev);
}

static int fec_enet_mdio_wait(struct fec_enet_private *fep)
{
	uint ievent;
	int ret;

	ret = readl_poll_timeout_atomic(fep->hwp + FEC_IEVENT, ievent,
					ievent & FEC_ENET_MII, 2, 30000);

	if (!ret)
		writel(FEC_ENET_MII, fep->hwp + FEC_IEVENT);

	return ret;
}

static int fec_enet_mdio_read_c22(struct mii_bus *bus, int mii_id, int regnum)
{
	struct fec_enet_private *fep = bus->priv;
	struct device *dev = &fep->pdev->dev;
	int ret = 0, frame_start, frame_addr, frame_op;

	ret = pm_runtime_resume_and_get(dev);
	if (ret < 0)
		return ret;

	/* C22 read */
	frame_op = FEC_MMFR_OP_READ;
	frame_start = FEC_MMFR_ST;
	frame_addr = regnum;

	/* start a read op */
	writel(frame_start | frame_op |
	       FEC_MMFR_PA(mii_id) | FEC_MMFR_RA(frame_addr) |
	       FEC_MMFR_TA, fep->hwp + FEC_MII_DATA);

	/* wait for end of transfer */
	ret = fec_enet_mdio_wait(fep);
	if (ret) {
		netdev_err(fep->netdev, "MDIO read timeout\n");
		goto out;
	}

	ret = FEC_MMFR_DATA(readl(fep->hwp + FEC_MII_DATA));

out:
	pm_runtime_mark_last_busy(dev);
	pm_runtime_put_autosuspend(dev);

	return ret;
}

static int fec_enet_mdio_read_c45(struct mii_bus *bus, int mii_id,
				  int devad, int regnum)
{
	struct fec_enet_private *fep = bus->priv;
	struct device *dev = &fep->pdev->dev;
	int ret = 0, frame_start, frame_op;

	ret = pm_runtime_resume_and_get(dev);
	if (ret < 0)
		return ret;

	frame_start = FEC_MMFR_ST_C45;

	/* write address */
	writel(frame_start | FEC_MMFR_OP_ADDR_WRITE |
	       FEC_MMFR_PA(mii_id) | FEC_MMFR_RA(devad) |
	       FEC_MMFR_TA | (regnum & 0xFFFF),
	       fep->hwp + FEC_MII_DATA);

	/* wait for end of transfer */
	ret = fec_enet_mdio_wait(fep);
	if (ret) {
		netdev_err(fep->netdev, "MDIO address write timeout\n");
		goto out;
	}

	frame_op = FEC_MMFR_OP_READ_C45;

	/* start a read op */
	writel(frame_start | frame_op |
	       FEC_MMFR_PA(mii_id) | FEC_MMFR_RA(devad) |
	       FEC_MMFR_TA, fep->hwp + FEC_MII_DATA);

	/* wait for end of transfer */
	ret = fec_enet_mdio_wait(fep);
	if (ret) {
		netdev_err(fep->netdev, "MDIO read timeout\n");
		goto out;
	}

	ret = FEC_MMFR_DATA(readl(fep->hwp + FEC_MII_DATA));

out:
	pm_runtime_mark_last_busy(dev);
	pm_runtime_put_autosuspend(dev);

	return ret;
}

static int fec_enet_mdio_write_c22(struct mii_bus *bus, int mii_id, int regnum,
				   u16 value)
{
	struct fec_enet_private *fep = bus->priv;
	struct device *dev = &fep->pdev->dev;
	int ret, frame_start, frame_addr;

	ret = pm_runtime_resume_and_get(dev);
	if (ret < 0)
		return ret;

	/* C22 write */
	frame_start = FEC_MMFR_ST;
	frame_addr = regnum;

	/* start a write op */
	writel(frame_start | FEC_MMFR_OP_WRITE |
	       FEC_MMFR_PA(mii_id) | FEC_MMFR_RA(frame_addr) |
	       FEC_MMFR_TA | FEC_MMFR_DATA(value),
	       fep->hwp + FEC_MII_DATA);

	/* wait for end of transfer */
	ret = fec_enet_mdio_wait(fep);
	if (ret)
		netdev_err(fep->netdev, "MDIO write timeout\n");

	pm_runtime_mark_last_busy(dev);
	pm_runtime_put_autosuspend(dev);

	return ret;
}

static int fec_enet_mdio_write_c45(struct mii_bus *bus, int mii_id,
				   int devad, int regnum, u16 value)
{
	struct fec_enet_private *fep = bus->priv;
	struct device *dev = &fep->pdev->dev;
	int ret, frame_start;

	ret = pm_runtime_resume_and_get(dev);
	if (ret < 0)
		return ret;

	frame_start = FEC_MMFR_ST_C45;

	/* write address */
	writel(frame_start | FEC_MMFR_OP_ADDR_WRITE |
	       FEC_MMFR_PA(mii_id) | FEC_MMFR_RA(devad) |
	       FEC_MMFR_TA | (regnum & 0xFFFF),
	       fep->hwp + FEC_MII_DATA);

	/* wait for end of transfer */
	ret = fec_enet_mdio_wait(fep);
	if (ret) {
		netdev_err(fep->netdev, "MDIO address write timeout\n");
		goto out;
	}

	/* start a write op */
	writel(frame_start | FEC_MMFR_OP_WRITE |
	       FEC_MMFR_PA(mii_id) | FEC_MMFR_RA(devad) |
	       FEC_MMFR_TA | FEC_MMFR_DATA(value),
	       fep->hwp + FEC_MII_DATA);

	/* wait for end of transfer */
	ret = fec_enet_mdio_wait(fep);
	if (ret)
		netdev_err(fep->netdev, "MDIO write timeout\n");

out:
	pm_runtime_mark_last_busy(dev);
	pm_runtime_put_autosuspend(dev);

	return ret;
}

static void fec_enet_phy_reset_after_clk_enable(struct net_device *ndev)
{
	struct fec_enet_private *fep = netdev_priv(ndev);
	struct phy_device *phy_dev = ndev->phydev;

	if (phy_dev) {
		phy_reset_after_clk_enable(phy_dev);
	} else if (fep->phy_node) {
		/*
		 * If the PHY still is not bound to the MAC, but there is
		 * OF PHY node and a matching PHY device instance already,
		 * use the OF PHY node to obtain the PHY device instance,
		 * and then use that PHY device instance when triggering
		 * the PHY reset.
		 */
		phy_dev = of_phy_find_device(fep->phy_node);
		phy_reset_after_clk_enable(phy_dev);
		put_device(&phy_dev->mdio.dev);
	}
}

static int fec_enet_clk_enable(struct net_device *ndev, bool enable)
{
	struct fec_enet_private *fep = netdev_priv(ndev);
	int ret;

	if (enable) {
		ret = clk_prepare_enable(fep->clk_enet_out);
		if (ret)
			return ret;

		if (fep->clk_ptp) {
			mutex_lock(&fep->ptp_clk_mutex);
			ret = clk_prepare_enable(fep->clk_ptp);
			if (ret) {
				mutex_unlock(&fep->ptp_clk_mutex);
				goto failed_clk_ptp;
			} else {
				fep->ptp_clk_on = true;
			}
			mutex_unlock(&fep->ptp_clk_mutex);
		}

		ret = clk_prepare_enable(fep->clk_ref);
		if (ret)
			goto failed_clk_ref;

		ret = clk_prepare_enable(fep->clk_2x_txclk);
		if (ret)
			goto failed_clk_2x_txclk;

		fec_enet_phy_reset_after_clk_enable(ndev);
	} else {
		clk_disable_unprepare(fep->clk_enet_out);
		if (fep->clk_ptp) {
			mutex_lock(&fep->ptp_clk_mutex);
			clk_disable_unprepare(fep->clk_ptp);
			fep->ptp_clk_on = false;
			mutex_unlock(&fep->ptp_clk_mutex);
		}
		clk_disable_unprepare(fep->clk_ref);
		clk_disable_unprepare(fep->clk_2x_txclk);
	}

	return 0;

failed_clk_2x_txclk:
	if (fep->clk_ref)
		clk_disable_unprepare(fep->clk_ref);
failed_clk_ref:
	if (fep->clk_ptp) {
		mutex_lock(&fep->ptp_clk_mutex);
		clk_disable_unprepare(fep->clk_ptp);
		fep->ptp_clk_on = false;
		mutex_unlock(&fep->ptp_clk_mutex);
	}
failed_clk_ptp:
	clk_disable_unprepare(fep->clk_enet_out);

	return ret;
}

static int fec_enet_parse_rgmii_delay(struct fec_enet_private *fep,
				      struct device_node *np)
{
	u32 rgmii_tx_delay, rgmii_rx_delay;

	/* For rgmii tx internal delay, valid values are 0ps and 2000ps */
	if (!of_property_read_u32(np, "tx-internal-delay-ps", &rgmii_tx_delay)) {
		if (rgmii_tx_delay != 0 && rgmii_tx_delay != 2000) {
			dev_err(&fep->pdev->dev, "The only allowed RGMII TX delay values are: 0ps, 2000ps");
			return -EINVAL;
		} else if (rgmii_tx_delay == 2000) {
			fep->rgmii_txc_dly = true;
		}
	}

	/* For rgmii rx internal delay, valid values are 0ps and 2000ps */
	if (!of_property_read_u32(np, "rx-internal-delay-ps", &rgmii_rx_delay)) {
		if (rgmii_rx_delay != 0 && rgmii_rx_delay != 2000) {
			dev_err(&fep->pdev->dev, "The only allowed RGMII RX delay values are: 0ps, 2000ps");
			return -EINVAL;
		} else if (rgmii_rx_delay == 2000) {
			fep->rgmii_rxc_dly = true;
		}
	}

	return 0;
}

static int fec_enet_mii_probe(struct net_device *ndev)
{
	struct fec_enet_private *fep = netdev_priv(ndev);
	struct phy_device *phy_dev = NULL;
	char mdio_bus_id[MII_BUS_ID_SIZE];
	char phy_name[MII_BUS_ID_SIZE + 3];
	int phy_id;
	int dev_id = fep->dev_id;

	if (fep->phy_node) {
		phy_dev = of_phy_connect(ndev, fep->phy_node,
					 &fec_enet_adjust_link, 0,
					 fep->phy_interface);
		if (!phy_dev) {
			netdev_err(ndev, "Unable to connect to phy\n");
			return -ENODEV;
		}
	} else {
		/* check for attached phy */
		for (phy_id = 0; (phy_id < PHY_MAX_ADDR); phy_id++) {
			if (!mdiobus_is_registered_device(fep->mii_bus, phy_id))
				continue;
			if (dev_id--)
				continue;
			strscpy(mdio_bus_id, fep->mii_bus->id, MII_BUS_ID_SIZE);
			break;
		}

		if (phy_id >= PHY_MAX_ADDR) {
			netdev_info(ndev, "no PHY, assuming direct connection to switch\n");
			strscpy(mdio_bus_id, "fixed-0", MII_BUS_ID_SIZE);
			phy_id = 0;
		}

		snprintf(phy_name, sizeof(phy_name),
			 PHY_ID_FMT, mdio_bus_id, phy_id);
		phy_dev = phy_connect(ndev, phy_name, &fec_enet_adjust_link,
				      fep->phy_interface);
	}

	if (IS_ERR(phy_dev)) {
		netdev_err(ndev, "could not attach to PHY\n");
		return PTR_ERR(phy_dev);
	}

	/* mask with MAC supported features */
	if (fep->quirks & FEC_QUIRK_HAS_GBIT) {
		phy_set_max_speed(phy_dev, 1000);
		phy_remove_link_mode(phy_dev,
				     ETHTOOL_LINK_MODE_1000baseT_Half_BIT);
#if !defined(CONFIG_M5272)
		phy_support_sym_pause(phy_dev);
#endif
	}
	else
		phy_set_max_speed(phy_dev, 100);

	fep->link = 0;
	fep->full_duplex = 0;

	phy_dev->mac_managed_pm = true;

	phy_attached_info(phy_dev);

	return 0;
}

static int fec_enet_mii_init(struct platform_device *pdev)
{
	static struct mii_bus *fec0_mii_bus;
	struct net_device *ndev = platform_get_drvdata(pdev);
	struct fec_enet_private *fep = netdev_priv(ndev);
	bool suppress_preamble = false;
	struct device_node *node;
	int err = -ENXIO;
	u32 mii_speed, holdtime;
	u32 bus_freq;

	/*
	 * The i.MX28 dual fec interfaces are not equal.
	 * Here are the differences:
	 *
	 *  - fec0 supports MII & RMII modes while fec1 only supports RMII
	 *  - fec0 acts as the 1588 time master while fec1 is slave
	 *  - external phys can only be configured by fec0
	 *
	 * That is to say fec1 can not work independently. It only works
	 * when fec0 is working. The reason behind this design is that the
	 * second interface is added primarily for Switch mode.
	 *
	 * Because of the last point above, both phys are attached on fec0
	 * mdio interface in board design, and need to be configured by
	 * fec0 mii_bus.
	 */
	if ((fep->quirks & FEC_QUIRK_SINGLE_MDIO) && fep->dev_id > 0) {
		/* fec1 uses fec0 mii_bus */
		if (mii_cnt && fec0_mii_bus) {
			fep->mii_bus = fec0_mii_bus;
			mii_cnt++;
			return 0;
		}
		return -ENOENT;
	}

	bus_freq = 2500000; /* 2.5MHz by default */
	node = of_get_child_by_name(pdev->dev.of_node, "mdio");
	if (node) {
		of_property_read_u32(node, "clock-frequency", &bus_freq);
		suppress_preamble = of_property_read_bool(node,
							  "suppress-preamble");
	}

	/*
	 * Set MII speed (= clk_get_rate() / 2 * phy_speed)
	 *
	 * The formula for FEC MDC is 'ref_freq / (MII_SPEED x 2)' while
	 * for ENET-MAC is 'ref_freq / ((MII_SPEED + 1) x 2)'.  The i.MX28
	 * Reference Manual has an error on this, and gets fixed on i.MX6Q
	 * document.
	 */
	mii_speed = DIV_ROUND_UP(clk_get_rate(fep->clk_ipg), bus_freq * 2);
	if (fep->quirks & FEC_QUIRK_ENET_MAC)
		mii_speed--;
	if (mii_speed > 63) {
		dev_err(&pdev->dev,
			"fec clock (%lu) too fast to get right mii speed\n",
			clk_get_rate(fep->clk_ipg));
		err = -EINVAL;
		goto err_out;
	}

	/*
	 * The i.MX28 and i.MX6 types have another filed in the MSCR (aka
	 * MII_SPEED) register that defines the MDIO output hold time. Earlier
	 * versions are RAZ there, so just ignore the difference and write the
	 * register always.
	 * The minimal hold time according to IEE802.3 (clause 22) is 10 ns.
	 * HOLDTIME + 1 is the number of clk cycles the fec is holding the
	 * output.
	 * The HOLDTIME bitfield takes values between 0 and 7 (inclusive).
	 * Given that ceil(clkrate / 5000000) <= 64, the calculation for
	 * holdtime cannot result in a value greater than 3.
	 */
	holdtime = DIV_ROUND_UP(clk_get_rate(fep->clk_ipg), 100000000) - 1;

	fep->phy_speed = mii_speed << 1 | holdtime << 8;

	if (suppress_preamble)
		fep->phy_speed |= BIT(7);

	if (fep->quirks & FEC_QUIRK_CLEAR_SETUP_MII) {
		/* Clear MMFR to avoid to generate MII event by writing MSCR.
		 * MII event generation condition:
		 * - writing MSCR:
		 *	- mmfr[31:0]_not_zero & mscr[7:0]_is_zero &
		 *	  mscr_reg_data_in[7:0] != 0
		 * - writing MMFR:
		 *	- mscr[7:0]_not_zero
		 */
		writel(0, fep->hwp + FEC_MII_DATA);
	}

	writel(fep->phy_speed, fep->hwp + FEC_MII_SPEED);

	/* Clear any pending transaction complete indication */
	writel(FEC_ENET_MII, fep->hwp + FEC_IEVENT);

	fep->mii_bus = mdiobus_alloc();
	if (fep->mii_bus == NULL) {
		err = -ENOMEM;
		goto err_out;
	}

	fep->mii_bus->name = "fec_enet_mii_bus";
	fep->mii_bus->read = fec_enet_mdio_read_c22;
	fep->mii_bus->write = fec_enet_mdio_write_c22;
	if (fep->quirks & FEC_QUIRK_HAS_MDIO_C45) {
		fep->mii_bus->read_c45 = fec_enet_mdio_read_c45;
		fep->mii_bus->write_c45 = fec_enet_mdio_write_c45;
	}
	snprintf(fep->mii_bus->id, MII_BUS_ID_SIZE, "%s-%x",
		pdev->name, fep->dev_id + 1);
	fep->mii_bus->priv = fep;
	fep->mii_bus->parent = &pdev->dev;

	err = of_mdiobus_register(fep->mii_bus, node);
	if (err)
		goto err_out_free_mdiobus;
	of_node_put(node);

	mii_cnt++;

	/* save fec0 mii_bus */
	if (fep->quirks & FEC_QUIRK_SINGLE_MDIO)
		fec0_mii_bus = fep->mii_bus;

	return 0;

err_out_free_mdiobus:
	mdiobus_free(fep->mii_bus);
err_out:
	of_node_put(node);
	return err;
}

static void fec_enet_mii_remove(struct fec_enet_private *fep)
{
	if (--mii_cnt == 0) {
		mdiobus_unregister(fep->mii_bus);
		mdiobus_free(fep->mii_bus);
	}
}

static void fec_enet_get_drvinfo(struct net_device *ndev,
				 struct ethtool_drvinfo *info)
{
	struct fec_enet_private *fep = netdev_priv(ndev);

	strscpy(info->driver, fep->pdev->dev.driver->name,
		sizeof(info->driver));
	strscpy(info->bus_info, dev_name(&ndev->dev), sizeof(info->bus_info));
}

static int fec_enet_get_regs_len(struct net_device *ndev)
{
	struct fec_enet_private *fep = netdev_priv(ndev);
	struct resource *r;
	int s = 0;

	r = platform_get_resource(fep->pdev, IORESOURCE_MEM, 0);
	if (r)
		s = resource_size(r);

	return s;
}

/* List of registers that can be safety be read to dump them with ethtool */
#if defined(CONFIG_M523x) || defined(CONFIG_M527x) || defined(CONFIG_M528x) || \
	defined(CONFIG_M520x) || defined(CONFIG_M532x) || defined(CONFIG_ARM) || \
	defined(CONFIG_ARM64) || defined(CONFIG_COMPILE_TEST)
static __u32 fec_enet_register_version = 2;
static u32 fec_enet_register_offset[] = {
	FEC_IEVENT, FEC_IMASK, FEC_R_DES_ACTIVE_0, FEC_X_DES_ACTIVE_0,
	FEC_ECNTRL, FEC_MII_DATA, FEC_MII_SPEED, FEC_MIB_CTRLSTAT, FEC_R_CNTRL,
	FEC_X_CNTRL, FEC_ADDR_LOW, FEC_ADDR_HIGH, FEC_OPD, FEC_TXIC0, FEC_TXIC1,
	FEC_TXIC2, FEC_RXIC0, FEC_RXIC1, FEC_RXIC2, FEC_HASH_TABLE_HIGH,
	FEC_HASH_TABLE_LOW, FEC_GRP_HASH_TABLE_HIGH, FEC_GRP_HASH_TABLE_LOW,
	FEC_X_WMRK, FEC_R_BOUND, FEC_R_FSTART, FEC_R_DES_START_1,
	FEC_X_DES_START_1, FEC_R_BUFF_SIZE_1, FEC_R_DES_START_2,
	FEC_X_DES_START_2, FEC_R_BUFF_SIZE_2, FEC_R_DES_START_0,
	FEC_X_DES_START_0, FEC_R_BUFF_SIZE_0, FEC_R_FIFO_RSFL, FEC_R_FIFO_RSEM,
	FEC_R_FIFO_RAEM, FEC_R_FIFO_RAFL, FEC_RACC, FEC_RCMR_1, FEC_RCMR_2,
	FEC_DMA_CFG_1, FEC_DMA_CFG_2, FEC_R_DES_ACTIVE_1, FEC_X_DES_ACTIVE_1,
	FEC_R_DES_ACTIVE_2, FEC_X_DES_ACTIVE_2, FEC_QOS_SCHEME,
	RMON_T_DROP, RMON_T_PACKETS, RMON_T_BC_PKT, RMON_T_MC_PKT,
	RMON_T_CRC_ALIGN, RMON_T_UNDERSIZE, RMON_T_OVERSIZE, RMON_T_FRAG,
	RMON_T_JAB, RMON_T_COL, RMON_T_P64, RMON_T_P65TO127, RMON_T_P128TO255,
	RMON_T_P256TO511, RMON_T_P512TO1023, RMON_T_P1024TO2047,
	RMON_T_P_GTE2048, RMON_T_OCTETS,
	IEEE_T_DROP, IEEE_T_FRAME_OK, IEEE_T_1COL, IEEE_T_MCOL, IEEE_T_DEF,
	IEEE_T_LCOL, IEEE_T_EXCOL, IEEE_T_MACERR, IEEE_T_CSERR, IEEE_T_SQE,
	IEEE_T_FDXFC, IEEE_T_OCTETS_OK,
	RMON_R_PACKETS, RMON_R_BC_PKT, RMON_R_MC_PKT, RMON_R_CRC_ALIGN,
	RMON_R_UNDERSIZE, RMON_R_OVERSIZE, RMON_R_FRAG, RMON_R_JAB,
	RMON_R_RESVD_O, RMON_R_P64, RMON_R_P65TO127, RMON_R_P128TO255,
	RMON_R_P256TO511, RMON_R_P512TO1023, RMON_R_P1024TO2047,
	RMON_R_P_GTE2048, RMON_R_OCTETS,
	IEEE_R_DROP, IEEE_R_FRAME_OK, IEEE_R_CRC, IEEE_R_ALIGN, IEEE_R_MACERR,
	IEEE_R_FDXFC, IEEE_R_OCTETS_OK
};
/* for i.MX6ul */
static u32 fec_enet_register_offset_6ul[] = {
	FEC_IEVENT, FEC_IMASK, FEC_R_DES_ACTIVE_0, FEC_X_DES_ACTIVE_0,
	FEC_ECNTRL, FEC_MII_DATA, FEC_MII_SPEED, FEC_MIB_CTRLSTAT, FEC_R_CNTRL,
	FEC_X_CNTRL, FEC_ADDR_LOW, FEC_ADDR_HIGH, FEC_OPD, FEC_TXIC0, FEC_RXIC0,
	FEC_HASH_TABLE_HIGH, FEC_HASH_TABLE_LOW, FEC_GRP_HASH_TABLE_HIGH,
	FEC_GRP_HASH_TABLE_LOW, FEC_X_WMRK, FEC_R_DES_START_0,
	FEC_X_DES_START_0, FEC_R_BUFF_SIZE_0, FEC_R_FIFO_RSFL, FEC_R_FIFO_RSEM,
	FEC_R_FIFO_RAEM, FEC_R_FIFO_RAFL, FEC_RACC,
	RMON_T_DROP, RMON_T_PACKETS, RMON_T_BC_PKT, RMON_T_MC_PKT,
	RMON_T_CRC_ALIGN, RMON_T_UNDERSIZE, RMON_T_OVERSIZE, RMON_T_FRAG,
	RMON_T_JAB, RMON_T_COL, RMON_T_P64, RMON_T_P65TO127, RMON_T_P128TO255,
	RMON_T_P256TO511, RMON_T_P512TO1023, RMON_T_P1024TO2047,
	RMON_T_P_GTE2048, RMON_T_OCTETS,
	IEEE_T_DROP, IEEE_T_FRAME_OK, IEEE_T_1COL, IEEE_T_MCOL, IEEE_T_DEF,
	IEEE_T_LCOL, IEEE_T_EXCOL, IEEE_T_MACERR, IEEE_T_CSERR, IEEE_T_SQE,
	IEEE_T_FDXFC, IEEE_T_OCTETS_OK,
	RMON_R_PACKETS, RMON_R_BC_PKT, RMON_R_MC_PKT, RMON_R_CRC_ALIGN,
	RMON_R_UNDERSIZE, RMON_R_OVERSIZE, RMON_R_FRAG, RMON_R_JAB,
	RMON_R_RESVD_O, RMON_R_P64, RMON_R_P65TO127, RMON_R_P128TO255,
	RMON_R_P256TO511, RMON_R_P512TO1023, RMON_R_P1024TO2047,
	RMON_R_P_GTE2048, RMON_R_OCTETS,
	IEEE_R_DROP, IEEE_R_FRAME_OK, IEEE_R_CRC, IEEE_R_ALIGN, IEEE_R_MACERR,
	IEEE_R_FDXFC, IEEE_R_OCTETS_OK
};
#else
static __u32 fec_enet_register_version = 1;
static u32 fec_enet_register_offset[] = {
	FEC_ECNTRL, FEC_IEVENT, FEC_IMASK, FEC_IVEC, FEC_R_DES_ACTIVE_0,
	FEC_R_DES_ACTIVE_1, FEC_R_DES_ACTIVE_2, FEC_X_DES_ACTIVE_0,
	FEC_X_DES_ACTIVE_1, FEC_X_DES_ACTIVE_2, FEC_MII_DATA, FEC_MII_SPEED,
	FEC_R_BOUND, FEC_R_FSTART, FEC_X_WMRK, FEC_X_FSTART, FEC_R_CNTRL,
	FEC_MAX_FRM_LEN, FEC_X_CNTRL, FEC_ADDR_LOW, FEC_ADDR_HIGH,
	FEC_GRP_HASH_TABLE_HIGH, FEC_GRP_HASH_TABLE_LOW, FEC_R_DES_START_0,
	FEC_R_DES_START_1, FEC_R_DES_START_2, FEC_X_DES_START_0,
	FEC_X_DES_START_1, FEC_X_DES_START_2, FEC_R_BUFF_SIZE_0,
	FEC_R_BUFF_SIZE_1, FEC_R_BUFF_SIZE_2
};
#endif

static void fec_enet_get_regs(struct net_device *ndev,
			      struct ethtool_regs *regs, void *regbuf)
{
	struct fec_enet_private *fep = netdev_priv(ndev);
	u32 __iomem *theregs = (u32 __iomem *)fep->hwp;
	struct device *dev = &fep->pdev->dev;
	u32 *buf = (u32 *)regbuf;
	u32 i, off;
	int ret;
#if defined(CONFIG_M523x) || defined(CONFIG_M527x) || defined(CONFIG_M528x) || \
	defined(CONFIG_M520x) || defined(CONFIG_M532x) || defined(CONFIG_ARM) || \
	defined(CONFIG_ARM64) || defined(CONFIG_COMPILE_TEST)
	u32 *reg_list;
	u32 reg_cnt;

	if (!of_machine_is_compatible("fsl,imx6ul")) {
		reg_list = fec_enet_register_offset;
		reg_cnt = ARRAY_SIZE(fec_enet_register_offset);
	} else {
		reg_list = fec_enet_register_offset_6ul;
		reg_cnt = ARRAY_SIZE(fec_enet_register_offset_6ul);
	}
#else
	/* coldfire */
	static u32 *reg_list = fec_enet_register_offset;
	static const u32 reg_cnt = ARRAY_SIZE(fec_enet_register_offset);
#endif
	ret = pm_runtime_resume_and_get(dev);
	if (ret < 0)
		return;

	regs->version = fec_enet_register_version;

	memset(buf, 0, regs->len);

	for (i = 0; i < reg_cnt; i++) {
		off = reg_list[i];

		if ((off == FEC_R_BOUND || off == FEC_R_FSTART) &&
		    !(fep->quirks & FEC_QUIRK_HAS_FRREG))
			continue;

		off >>= 2;
		buf[off] = readl(&theregs[off]);
	}

	pm_runtime_mark_last_busy(dev);
	pm_runtime_put_autosuspend(dev);
}

static int fec_enet_get_ts_info(struct net_device *ndev,
				struct ethtool_ts_info *info)
{
	struct fec_enet_private *fep = netdev_priv(ndev);

	if (fep->bufdesc_ex) {

		info->so_timestamping = SOF_TIMESTAMPING_TX_SOFTWARE |
					SOF_TIMESTAMPING_RX_SOFTWARE |
					SOF_TIMESTAMPING_SOFTWARE |
					SOF_TIMESTAMPING_TX_HARDWARE |
					SOF_TIMESTAMPING_RX_HARDWARE |
					SOF_TIMESTAMPING_RAW_HARDWARE;
		if (fep->ptp_clock)
			info->phc_index = ptp_clock_index(fep->ptp_clock);
		else
			info->phc_index = -1;

		info->tx_types = (1 << HWTSTAMP_TX_OFF) |
				 (1 << HWTSTAMP_TX_ON);

		info->rx_filters = (1 << HWTSTAMP_FILTER_NONE) |
				   (1 << HWTSTAMP_FILTER_ALL);
		return 0;
	} else {
		return ethtool_op_get_ts_info(ndev, info);
	}
}

#if !defined(CONFIG_M5272)

static void fec_enet_get_pauseparam(struct net_device *ndev,
				    struct ethtool_pauseparam *pause)
{
	struct fec_enet_private *fep = netdev_priv(ndev);

	pause->autoneg = (fep->pause_flag & FEC_PAUSE_FLAG_AUTONEG) != 0;
	pause->tx_pause = (fep->pause_flag & FEC_PAUSE_FLAG_ENABLE) != 0;
	pause->rx_pause = pause->tx_pause;
}

static int fec_enet_set_pauseparam(struct net_device *ndev,
				   struct ethtool_pauseparam *pause)
{
	struct fec_enet_private *fep = netdev_priv(ndev);

	if (!ndev->phydev)
		return -ENODEV;

	if (pause->tx_pause != pause->rx_pause) {
		netdev_info(ndev,
			"hardware only support enable/disable both tx and rx");
		return -EINVAL;
	}

	fep->pause_flag = 0;

	/* tx pause must be same as rx pause */
	fep->pause_flag |= pause->rx_pause ? FEC_PAUSE_FLAG_ENABLE : 0;
	fep->pause_flag |= pause->autoneg ? FEC_PAUSE_FLAG_AUTONEG : 0;

	phy_set_sym_pause(ndev->phydev, pause->rx_pause, pause->tx_pause,
			  pause->autoneg);

	if (pause->autoneg) {
		if (netif_running(ndev))
			fec_stop(ndev);
		phy_start_aneg(ndev->phydev);
	}
	if (netif_running(ndev)) {
		napi_disable(&fep->napi);
		netif_tx_lock_bh(ndev);
		fec_restart(ndev);
		netif_tx_wake_all_queues(ndev);
		netif_tx_unlock_bh(ndev);
		napi_enable(&fep->napi);
	}

	return 0;
}

static const struct fec_stat {
	char name[ETH_GSTRING_LEN];
	u16 offset;
} fec_stats[] = {
	/* RMON TX */
	{ "tx_dropped", RMON_T_DROP },
	{ "tx_packets", RMON_T_PACKETS },
	{ "tx_broadcast", RMON_T_BC_PKT },
	{ "tx_multicast", RMON_T_MC_PKT },
	{ "tx_crc_errors", RMON_T_CRC_ALIGN },
	{ "tx_undersize", RMON_T_UNDERSIZE },
	{ "tx_oversize", RMON_T_OVERSIZE },
	{ "tx_fragment", RMON_T_FRAG },
	{ "tx_jabber", RMON_T_JAB },
	{ "tx_collision", RMON_T_COL },
	{ "tx_64byte", RMON_T_P64 },
	{ "tx_65to127byte", RMON_T_P65TO127 },
	{ "tx_128to255byte", RMON_T_P128TO255 },
	{ "tx_256to511byte", RMON_T_P256TO511 },
	{ "tx_512to1023byte", RMON_T_P512TO1023 },
	{ "tx_1024to2047byte", RMON_T_P1024TO2047 },
	{ "tx_GTE2048byte", RMON_T_P_GTE2048 },
	{ "tx_octets", RMON_T_OCTETS },

	/* IEEE TX */
	{ "IEEE_tx_drop", IEEE_T_DROP },
	{ "IEEE_tx_frame_ok", IEEE_T_FRAME_OK },
	{ "IEEE_tx_1col", IEEE_T_1COL },
	{ "IEEE_tx_mcol", IEEE_T_MCOL },
	{ "IEEE_tx_def", IEEE_T_DEF },
	{ "IEEE_tx_lcol", IEEE_T_LCOL },
	{ "IEEE_tx_excol", IEEE_T_EXCOL },
	{ "IEEE_tx_macerr", IEEE_T_MACERR },
	{ "IEEE_tx_cserr", IEEE_T_CSERR },
	{ "IEEE_tx_sqe", IEEE_T_SQE },
	{ "IEEE_tx_fdxfc", IEEE_T_FDXFC },
	{ "IEEE_tx_octets_ok", IEEE_T_OCTETS_OK },

	/* RMON RX */
	{ "rx_packets", RMON_R_PACKETS },
	{ "rx_broadcast", RMON_R_BC_PKT },
	{ "rx_multicast", RMON_R_MC_PKT },
	{ "rx_crc_errors", RMON_R_CRC_ALIGN },
	{ "rx_undersize", RMON_R_UNDERSIZE },
	{ "rx_oversize", RMON_R_OVERSIZE },
	{ "rx_fragment", RMON_R_FRAG },
	{ "rx_jabber", RMON_R_JAB },
	{ "rx_64byte", RMON_R_P64 },
	{ "rx_65to127byte", RMON_R_P65TO127 },
	{ "rx_128to255byte", RMON_R_P128TO255 },
	{ "rx_256to511byte", RMON_R_P256TO511 },
	{ "rx_512to1023byte", RMON_R_P512TO1023 },
	{ "rx_1024to2047byte", RMON_R_P1024TO2047 },
	{ "rx_GTE2048byte", RMON_R_P_GTE2048 },
	{ "rx_octets", RMON_R_OCTETS },

	/* IEEE RX */
	{ "IEEE_rx_drop", IEEE_R_DROP },
	{ "IEEE_rx_frame_ok", IEEE_R_FRAME_OK },
	{ "IEEE_rx_crc", IEEE_R_CRC },
	{ "IEEE_rx_align", IEEE_R_ALIGN },
	{ "IEEE_rx_macerr", IEEE_R_MACERR },
	{ "IEEE_rx_fdxfc", IEEE_R_FDXFC },
	{ "IEEE_rx_octets_ok", IEEE_R_OCTETS_OK },
};

#define FEC_STATS_SIZE		(ARRAY_SIZE(fec_stats) * sizeof(u64))

static const char *fec_xdp_stat_strs[XDP_STATS_TOTAL] = {
	"rx_xdp_redirect",           /* RX_XDP_REDIRECT = 0, */
	"rx_xdp_pass",               /* RX_XDP_PASS, */
	"rx_xdp_drop",               /* RX_XDP_DROP, */
	"rx_xdp_tx",                 /* RX_XDP_TX, */
	"rx_xdp_tx_errors",          /* RX_XDP_TX_ERRORS, */
	"tx_xdp_xmit",               /* TX_XDP_XMIT, */
	"tx_xdp_xmit_errors",        /* TX_XDP_XMIT_ERRORS, */
};

static void fec_enet_update_ethtool_stats(struct net_device *dev)
{
	struct fec_enet_private *fep = netdev_priv(dev);
	int i;

	for (i = 0; i < ARRAY_SIZE(fec_stats); i++)
		fep->ethtool_stats[i] = readl(fep->hwp + fec_stats[i].offset);
}

static void fec_enet_get_xdp_stats(struct fec_enet_private *fep, u64 *data)
{
	u64 xdp_stats[XDP_STATS_TOTAL] = { 0 };
	struct fec_enet_priv_rx_q *rxq;
	int i, j;

	for (i = fep->num_rx_queues - 1; i >= 0; i--) {
		rxq = fep->rx_queue[i];

		for (j = 0; j < XDP_STATS_TOTAL; j++)
			xdp_stats[j] += rxq->stats[j];
	}

	memcpy(data, xdp_stats, sizeof(xdp_stats));
}

static void fec_enet_page_pool_stats(struct fec_enet_private *fep, u64 *data)
{
#ifdef CONFIG_PAGE_POOL_STATS
	struct page_pool_stats stats = {};
	struct fec_enet_priv_rx_q *rxq;
	int i;

	for (i = fep->num_rx_queues - 1; i >= 0; i--) {
		rxq = fep->rx_queue[i];

		if (!rxq->page_pool)
			continue;

		page_pool_get_stats(rxq->page_pool, &stats);
	}

	page_pool_ethtool_stats_get(data, &stats);
#endif
}

static void fec_enet_get_ethtool_stats(struct net_device *dev,
				       struct ethtool_stats *stats, u64 *data)
{
	struct fec_enet_private *fep = netdev_priv(dev);

	if (netif_running(dev))
		fec_enet_update_ethtool_stats(dev);

	memcpy(data, fep->ethtool_stats, FEC_STATS_SIZE);
	data += FEC_STATS_SIZE / sizeof(u64);

	fec_enet_get_xdp_stats(fep, data);
	data += XDP_STATS_TOTAL;

	fec_enet_page_pool_stats(fep, data);
}

static void fec_enet_get_strings(struct net_device *netdev,
	u32 stringset, u8 *data)
{
	int i;
	switch (stringset) {
	case ETH_SS_STATS:
		for (i = 0; i < ARRAY_SIZE(fec_stats); i++) {
			memcpy(data, fec_stats[i].name, ETH_GSTRING_LEN);
			data += ETH_GSTRING_LEN;
		}
		for (i = 0; i < ARRAY_SIZE(fec_xdp_stat_strs); i++) {
			strncpy(data, fec_xdp_stat_strs[i], ETH_GSTRING_LEN);
			data += ETH_GSTRING_LEN;
		}
		page_pool_ethtool_stats_get_strings(data);

		break;
	case ETH_SS_TEST:
		net_selftest_get_strings(data);
		break;
	}
}

static int fec_enet_get_sset_count(struct net_device *dev, int sset)
{
	int count;

	switch (sset) {
	case ETH_SS_STATS:
		count = ARRAY_SIZE(fec_stats) + XDP_STATS_TOTAL;
		count += page_pool_ethtool_stats_get_count();
		return count;

	case ETH_SS_TEST:
		return net_selftest_get_count();
	default:
		return -EOPNOTSUPP;
	}
}

static void fec_enet_clear_ethtool_stats(struct net_device *dev)
{
	struct fec_enet_private *fep = netdev_priv(dev);
	struct fec_enet_priv_rx_q *rxq;
	int i, j;

	/* Disable MIB statistics counters */
	writel(FEC_MIB_CTRLSTAT_DISABLE, fep->hwp + FEC_MIB_CTRLSTAT);

	for (i = 0; i < ARRAY_SIZE(fec_stats); i++)
		writel(0, fep->hwp + fec_stats[i].offset);

	for (i = fep->num_rx_queues - 1; i >= 0; i--) {
		rxq = fep->rx_queue[i];
		for (j = 0; j < XDP_STATS_TOTAL; j++)
			rxq->stats[j] = 0;
	}

	/* Don't disable MIB statistics counters */
	writel(0, fep->hwp + FEC_MIB_CTRLSTAT);
}

#else	/* !defined(CONFIG_M5272) */
#define FEC_STATS_SIZE	0
static inline void fec_enet_update_ethtool_stats(struct net_device *dev)
{
}

static inline void fec_enet_clear_ethtool_stats(struct net_device *dev)
{
}
#endif /* !defined(CONFIG_M5272) */

/* ITR clock source is enet system clock (clk_ahb).
 * TCTT unit is cycle_ns * 64 cycle
 * So, the ICTT value = X us / (cycle_ns * 64)
 */
static int fec_enet_us_to_itr_clock(struct net_device *ndev, int us)
{
	struct fec_enet_private *fep = netdev_priv(ndev);

	return us * (fep->itr_clk_rate / 64000) / 1000;
}

/* Set threshold for interrupt coalescing */
static void fec_enet_itr_coal_set(struct net_device *ndev)
{
	struct fec_enet_private *fep = netdev_priv(ndev);
	int rx_itr, tx_itr;

	/* Must be greater than zero to avoid unpredictable behavior */
	if (!fep->rx_time_itr || !fep->rx_pkts_itr ||
	    !fep->tx_time_itr || !fep->tx_pkts_itr)
		return;

	/* Select enet system clock as Interrupt Coalescing
	 * timer Clock Source
	 */
	rx_itr = FEC_ITR_CLK_SEL;
	tx_itr = FEC_ITR_CLK_SEL;

	/* set ICFT and ICTT */
	rx_itr |= FEC_ITR_ICFT(fep->rx_pkts_itr);
	rx_itr |= FEC_ITR_ICTT(fec_enet_us_to_itr_clock(ndev, fep->rx_time_itr));
	tx_itr |= FEC_ITR_ICFT(fep->tx_pkts_itr);
	tx_itr |= FEC_ITR_ICTT(fec_enet_us_to_itr_clock(ndev, fep->tx_time_itr));

	rx_itr |= FEC_ITR_EN;
	tx_itr |= FEC_ITR_EN;

	writel(tx_itr, fep->hwp + FEC_TXIC0);
	writel(rx_itr, fep->hwp + FEC_RXIC0);
	if (fep->quirks & FEC_QUIRK_HAS_MULTI_QUEUES) {
		writel(tx_itr, fep->hwp + FEC_TXIC1);
		writel(rx_itr, fep->hwp + FEC_RXIC1);
		writel(tx_itr, fep->hwp + FEC_TXIC2);
		writel(rx_itr, fep->hwp + FEC_RXIC2);
	}
}

static int fec_enet_get_coalesce(struct net_device *ndev,
				 struct ethtool_coalesce *ec,
				 struct kernel_ethtool_coalesce *kernel_coal,
				 struct netlink_ext_ack *extack)
{
	struct fec_enet_private *fep = netdev_priv(ndev);

	if (!(fep->quirks & FEC_QUIRK_HAS_COALESCE))
		return -EOPNOTSUPP;

	ec->rx_coalesce_usecs = fep->rx_time_itr;
	ec->rx_max_coalesced_frames = fep->rx_pkts_itr;

	ec->tx_coalesce_usecs = fep->tx_time_itr;
	ec->tx_max_coalesced_frames = fep->tx_pkts_itr;

	return 0;
}

static int fec_enet_set_coalesce(struct net_device *ndev,
				 struct ethtool_coalesce *ec,
				 struct kernel_ethtool_coalesce *kernel_coal,
				 struct netlink_ext_ack *extack)
{
	struct fec_enet_private *fep = netdev_priv(ndev);
	struct device *dev = &fep->pdev->dev;
	unsigned int cycle;

	if (!(fep->quirks & FEC_QUIRK_HAS_COALESCE))
		return -EOPNOTSUPP;

	if (ec->rx_max_coalesced_frames > 255) {
		dev_err(dev, "Rx coalesced frames exceed hardware limitation\n");
		return -EINVAL;
	}

	if (ec->tx_max_coalesced_frames > 255) {
		dev_err(dev, "Tx coalesced frame exceed hardware limitation\n");
		return -EINVAL;
	}

	cycle = fec_enet_us_to_itr_clock(ndev, ec->rx_coalesce_usecs);
	if (cycle > 0xFFFF) {
		dev_err(dev, "Rx coalesced usec exceed hardware limitation\n");
		return -EINVAL;
	}

	cycle = fec_enet_us_to_itr_clock(ndev, ec->tx_coalesce_usecs);
	if (cycle > 0xFFFF) {
		dev_err(dev, "Tx coalesced usec exceed hardware limitation\n");
		return -EINVAL;
	}

	fep->rx_time_itr = ec->rx_coalesce_usecs;
	fep->rx_pkts_itr = ec->rx_max_coalesced_frames;

	fep->tx_time_itr = ec->tx_coalesce_usecs;
	fep->tx_pkts_itr = ec->tx_max_coalesced_frames;

	fec_enet_itr_coal_set(ndev);

	return 0;
}

/* LPI Sleep Ts count base on tx clk (clk_ref).
 * The lpi sleep cnt value = X us / (cycle_ns).
 */
static int fec_enet_us_to_tx_cycle(struct net_device *ndev, int us)
{
	struct fec_enet_private *fep = netdev_priv(ndev);

	return us * (fep->clk_ref_rate / 1000) / 1000;
}

static int fec_enet_eee_mode_set(struct net_device *ndev, bool enable)
{
	struct fec_enet_private *fep = netdev_priv(ndev);
	struct ethtool_eee *p = &fep->eee;
	unsigned int sleep_cycle, wake_cycle;
	int ret = 0;

	if (enable) {
		ret = phy_init_eee(ndev->phydev, false);
		if (ret)
			return ret;

		sleep_cycle = fec_enet_us_to_tx_cycle(ndev, p->tx_lpi_timer);
		wake_cycle = sleep_cycle;
	} else {
		sleep_cycle = 0;
		wake_cycle = 0;
	}

	p->tx_lpi_enabled = enable;
	p->eee_enabled = enable;
	p->eee_active = enable;

	writel(sleep_cycle, fep->hwp + FEC_LPI_SLEEP);
	writel(wake_cycle, fep->hwp + FEC_LPI_WAKE);

	return 0;
}

static int
fec_enet_get_eee(struct net_device *ndev, struct ethtool_eee *edata)
{
	struct fec_enet_private *fep = netdev_priv(ndev);
	struct ethtool_eee *p = &fep->eee;

	if (!(fep->quirks & FEC_QUIRK_HAS_EEE))
		return -EOPNOTSUPP;

	if (!netif_running(ndev))
		return -ENETDOWN;

	edata->eee_enabled = p->eee_enabled;
	edata->eee_active = p->eee_active;
	edata->tx_lpi_timer = p->tx_lpi_timer;
	edata->tx_lpi_enabled = p->tx_lpi_enabled;

	return phy_ethtool_get_eee(ndev->phydev, edata);
}

static int
fec_enet_set_eee(struct net_device *ndev, struct ethtool_eee *edata)
{
	struct fec_enet_private *fep = netdev_priv(ndev);
	struct ethtool_eee *p = &fep->eee;
	int ret = 0;

	if (!(fep->quirks & FEC_QUIRK_HAS_EEE))
		return -EOPNOTSUPP;

	if (!netif_running(ndev))
		return -ENETDOWN;

	p->tx_lpi_timer = edata->tx_lpi_timer;

	if (!edata->eee_enabled || !edata->tx_lpi_enabled ||
	    !edata->tx_lpi_timer)
		ret = fec_enet_eee_mode_set(ndev, false);
	else
		ret = fec_enet_eee_mode_set(ndev, true);

	if (ret)
		return ret;

	return phy_ethtool_set_eee(ndev->phydev, edata);
}

static void
fec_enet_get_wol(struct net_device *ndev, struct ethtool_wolinfo *wol)
{
	struct fec_enet_private *fep = netdev_priv(ndev);

	if (fep->wol_flag & FEC_WOL_HAS_MAGIC_PACKET) {
		wol->supported = WAKE_MAGIC;
		wol->wolopts = fep->wol_flag & FEC_WOL_FLAG_ENABLE ? WAKE_MAGIC : 0;
	} else {
		wol->supported = wol->wolopts = 0;
	}
}

static int
fec_enet_set_wol(struct net_device *ndev, struct ethtool_wolinfo *wol)
{
	struct fec_enet_private *fep = netdev_priv(ndev);

	if (!(fep->wol_flag & FEC_WOL_HAS_MAGIC_PACKET))
		return -EINVAL;

	if (wol->wolopts & ~WAKE_MAGIC)
		return -EINVAL;

	device_set_wakeup_enable(&ndev->dev, wol->wolopts & WAKE_MAGIC);
	if (device_may_wakeup(&ndev->dev))
		fep->wol_flag |= FEC_WOL_FLAG_ENABLE;
	else
		fep->wol_flag &= (~FEC_WOL_FLAG_ENABLE);

	return 0;
}

static const struct ethtool_ops fec_enet_ethtool_ops = {
	.supported_coalesce_params = ETHTOOL_COALESCE_USECS |
				     ETHTOOL_COALESCE_MAX_FRAMES,
	.get_drvinfo		= fec_enet_get_drvinfo,
	.get_regs_len		= fec_enet_get_regs_len,
	.get_regs		= fec_enet_get_regs,
	.nway_reset		= phy_ethtool_nway_reset,
	.get_link		= ethtool_op_get_link,
	.get_coalesce		= fec_enet_get_coalesce,
	.set_coalesce		= fec_enet_set_coalesce,
#ifndef CONFIG_M5272
	.get_pauseparam		= fec_enet_get_pauseparam,
	.set_pauseparam		= fec_enet_set_pauseparam,
	.get_strings		= fec_enet_get_strings,
	.get_ethtool_stats	= fec_enet_get_ethtool_stats,
	.get_sset_count		= fec_enet_get_sset_count,
#endif
	.get_ts_info		= fec_enet_get_ts_info,
	.get_wol		= fec_enet_get_wol,
	.set_wol		= fec_enet_set_wol,
	.get_eee		= fec_enet_get_eee,
	.set_eee		= fec_enet_set_eee,
	.get_link_ksettings	= phy_ethtool_get_link_ksettings,
	.set_link_ksettings	= phy_ethtool_set_link_ksettings,
	.self_test		= net_selftest,
};

static void fec_enet_free_buffers(struct net_device *ndev)
{
	struct fec_enet_private *fep = netdev_priv(ndev);
	unsigned int i;
	struct sk_buff *skb;
	struct fec_enet_priv_tx_q *txq;
	struct fec_enet_priv_rx_q *rxq;
	unsigned int q;

	for (q = 0; q < fep->num_rx_queues; q++) {
		rxq = fep->rx_queue[q];
		for (i = 0; i < rxq->bd.ring_size; i++)
			page_pool_put_full_page(rxq->page_pool, rxq->rx_skb_info[i].page, false);

		for (i = 0; i < XDP_STATS_TOTAL; i++)
			rxq->stats[i] = 0;

		if (xdp_rxq_info_is_reg(&rxq->xdp_rxq))
			xdp_rxq_info_unreg(&rxq->xdp_rxq);
		page_pool_destroy(rxq->page_pool);
		rxq->page_pool = NULL;
	}

	for (q = 0; q < fep->num_tx_queues; q++) {
		txq = fep->tx_queue[q];
		for (i = 0; i < txq->bd.ring_size; i++) {
			kfree(txq->tx_bounce[i]);
			txq->tx_bounce[i] = NULL;

			if (txq->tx_buf[i].type == FEC_TXBUF_T_SKB) {
				skb = txq->tx_buf[i].skb;
				txq->tx_buf[i].skb = NULL;
				dev_kfree_skb(skb);
			} else {
				if (txq->tx_buf[i].xdp) {
					xdp_return_frame(txq->tx_buf[i].xdp);
					txq->tx_buf[i].xdp = NULL;
				}

				txq->tx_buf[i].type = FEC_TXBUF_T_SKB;
			}
		}
	}
}

static void fec_enet_free_queue(struct net_device *ndev)
{
	struct fec_enet_private *fep = netdev_priv(ndev);
	int i;
	struct fec_enet_priv_tx_q *txq;

	for (i = 0; i < fep->num_tx_queues; i++)
		if (fep->tx_queue[i] && fep->tx_queue[i]->tso_hdrs) {
			txq = fep->tx_queue[i];
			dma_free_coherent(&fep->pdev->dev,
					  txq->bd.ring_size * TSO_HEADER_SIZE,
					  txq->tso_hdrs,
					  txq->tso_hdrs_dma);
		}

	for (i = 0; i < fep->num_rx_queues; i++)
		kfree(fep->rx_queue[i]);
	for (i = 0; i < fep->num_tx_queues; i++)
		kfree(fep->tx_queue[i]);
}

static int fec_enet_alloc_queue(struct net_device *ndev)
{
	struct fec_enet_private *fep = netdev_priv(ndev);
	int i;
	int ret = 0;
	struct fec_enet_priv_tx_q *txq;

	for (i = 0; i < fep->num_tx_queues; i++) {
		txq = kzalloc(sizeof(*txq), GFP_KERNEL);
		if (!txq) {
			ret = -ENOMEM;
			goto alloc_failed;
		}

		fep->tx_queue[i] = txq;
		txq->bd.ring_size = TX_RING_SIZE;
		fep->total_tx_ring_size += fep->tx_queue[i]->bd.ring_size;

		txq->tx_stop_threshold = FEC_MAX_SKB_DESCS;
		txq->tx_wake_threshold = FEC_MAX_SKB_DESCS + 2 * MAX_SKB_FRAGS;

		txq->tso_hdrs = dma_alloc_coherent(&fep->pdev->dev,
					txq->bd.ring_size * TSO_HEADER_SIZE,
					&txq->tso_hdrs_dma,
					GFP_KERNEL);
		if (!txq->tso_hdrs) {
			ret = -ENOMEM;
			goto alloc_failed;
		}
	}

	for (i = 0; i < fep->num_rx_queues; i++) {
		fep->rx_queue[i] = kzalloc(sizeof(*fep->rx_queue[i]),
					   GFP_KERNEL);
		if (!fep->rx_queue[i]) {
			ret = -ENOMEM;
			goto alloc_failed;
		}

		fep->rx_queue[i]->bd.ring_size = RX_RING_SIZE;
		fep->total_rx_ring_size += fep->rx_queue[i]->bd.ring_size;
	}
	return ret;

alloc_failed:
	fec_enet_free_queue(ndev);
	return ret;
}

static int
fec_enet_alloc_rxq_buffers(struct net_device *ndev, unsigned int queue)
{
	struct fec_enet_private *fep = netdev_priv(ndev);
	struct fec_enet_priv_rx_q *rxq;
	dma_addr_t phys_addr;
	struct bufdesc	*bdp;
	struct page *page;
	int i, err;

	rxq = fep->rx_queue[queue];
	bdp = rxq->bd.base;

	err = fec_enet_create_page_pool(fep, rxq, rxq->bd.ring_size);
	if (err < 0) {
		netdev_err(ndev, "%s failed queue %d (%d)\n", __func__, queue, err);
		return err;
	}

	for (i = 0; i < rxq->bd.ring_size; i++) {
		page = page_pool_dev_alloc_pages(rxq->page_pool);
		if (!page)
			goto err_alloc;

		phys_addr = page_pool_get_dma_addr(page) + FEC_ENET_XDP_HEADROOM;
		bdp->cbd_bufaddr = cpu_to_fec32(phys_addr);

		rxq->rx_skb_info[i].page = page;
		rxq->rx_skb_info[i].offset = FEC_ENET_XDP_HEADROOM;
		bdp->cbd_sc = cpu_to_fec16(BD_ENET_RX_EMPTY);

		if (fep->bufdesc_ex) {
			struct bufdesc_ex *ebdp = (struct bufdesc_ex *)bdp;
			ebdp->cbd_esc = cpu_to_fec32(BD_ENET_RX_INT);
		}

		bdp = fec_enet_get_nextdesc(bdp, &rxq->bd);
	}

	/* Set the last buffer to wrap. */
	bdp = fec_enet_get_prevdesc(bdp, &rxq->bd);
	bdp->cbd_sc |= cpu_to_fec16(BD_SC_WRAP);
	return 0;

 err_alloc:
	fec_enet_free_buffers(ndev);
	return -ENOMEM;
}

static int
fec_enet_alloc_txq_buffers(struct net_device *ndev, unsigned int queue)
{
	struct fec_enet_private *fep = netdev_priv(ndev);
	unsigned int i;
	struct bufdesc  *bdp;
	struct fec_enet_priv_tx_q *txq;

	txq = fep->tx_queue[queue];
	bdp = txq->bd.base;
	for (i = 0; i < txq->bd.ring_size; i++) {
		txq->tx_bounce[i] = kmalloc(FEC_ENET_TX_FRSIZE, GFP_KERNEL);
		if (!txq->tx_bounce[i])
			goto err_alloc;

		bdp->cbd_sc = cpu_to_fec16(0);
		bdp->cbd_bufaddr = cpu_to_fec32(0);

		if (fep->bufdesc_ex) {
			struct bufdesc_ex *ebdp = (struct bufdesc_ex *)bdp;
			ebdp->cbd_esc = cpu_to_fec32(BD_ENET_TX_INT);
		}

		bdp = fec_enet_get_nextdesc(bdp, &txq->bd);
	}

	/* Set the last buffer to wrap. */
	bdp = fec_enet_get_prevdesc(bdp, &txq->bd);
	bdp->cbd_sc |= cpu_to_fec16(BD_SC_WRAP);

	return 0;

 err_alloc:
	fec_enet_free_buffers(ndev);
	return -ENOMEM;
}

static int fec_enet_alloc_buffers(struct net_device *ndev)
{
	struct fec_enet_private *fep = netdev_priv(ndev);
	unsigned int i;

	for (i = 0; i < fep->num_rx_queues; i++)
		if (fec_enet_alloc_rxq_buffers(ndev, i))
			return -ENOMEM;

	for (i = 0; i < fep->num_tx_queues; i++)
		if (fec_enet_alloc_txq_buffers(ndev, i))
			return -ENOMEM;
	return 0;
}

static int
fec_enet_open(struct net_device *ndev)
{
	struct fec_enet_private *fep = netdev_priv(ndev);
	int ret;
	bool reset_again;

	ret = pm_runtime_resume_and_get(&fep->pdev->dev);
	if (ret < 0)
		return ret;

	pinctrl_pm_select_default_state(&fep->pdev->dev);
	ret = fec_enet_clk_enable(ndev, true);
	if (ret)
		goto clk_enable;

	/* During the first fec_enet_open call the PHY isn't probed at this
	 * point. Therefore the phy_reset_after_clk_enable() call within
	 * fec_enet_clk_enable() fails. As we need this reset in order to be
	 * sure the PHY is working correctly we check if we need to reset again
	 * later when the PHY is probed
	 */
	if (ndev->phydev && ndev->phydev->drv)
		reset_again = false;
	else
		reset_again = true;

	/* I should reset the ring buffers here, but I don't yet know
	 * a simple way to do that.
	 */

	ret = fec_enet_alloc_buffers(ndev);
	if (ret)
		goto err_enet_alloc;

	/* Init MAC prior to mii bus probe */
	fec_restart(ndev);

	/* Call phy_reset_after_clk_enable() again if it failed during
	 * phy_reset_after_clk_enable() before because the PHY wasn't probed.
	 */
	if (reset_again)
		fec_enet_phy_reset_after_clk_enable(ndev);

	/* Probe and connect to PHY when open the interface */
	ret = fec_enet_mii_probe(ndev);
	if (ret)
		goto err_enet_mii_probe;

	if (fep->quirks & FEC_QUIRK_ERR006687)
		imx6q_cpuidle_fec_irqs_used();

	if (fep->quirks & FEC_QUIRK_HAS_PMQOS)
		cpu_latency_qos_add_request(&fep->pm_qos_req, 0);

	napi_enable(&fep->napi);
	phy_start(ndev->phydev);
	netif_tx_start_all_queues(ndev);

	device_set_wakeup_enable(&ndev->dev, fep->wol_flag &
				 FEC_WOL_FLAG_ENABLE);

	return 0;

err_enet_mii_probe:
	fec_enet_free_buffers(ndev);
err_enet_alloc:
	fec_enet_clk_enable(ndev, false);
clk_enable:
	pm_runtime_mark_last_busy(&fep->pdev->dev);
	pm_runtime_put_autosuspend(&fep->pdev->dev);
	pinctrl_pm_select_sleep_state(&fep->pdev->dev);
	return ret;
}

static int
fec_enet_close(struct net_device *ndev)
{
	struct fec_enet_private *fep = netdev_priv(ndev);

	phy_stop(ndev->phydev);

	if (netif_device_present(ndev)) {
		napi_disable(&fep->napi);
		netif_tx_disable(ndev);
		fec_stop(ndev);
	}

	phy_disconnect(ndev->phydev);

	if (fep->quirks & FEC_QUIRK_ERR006687)
		imx6q_cpuidle_fec_irqs_unused();

	fec_enet_update_ethtool_stats(ndev);

	fec_enet_clk_enable(ndev, false);
	if (fep->quirks & FEC_QUIRK_HAS_PMQOS)
		cpu_latency_qos_remove_request(&fep->pm_qos_req);

	pinctrl_pm_select_sleep_state(&fep->pdev->dev);
	pm_runtime_mark_last_busy(&fep->pdev->dev);
	pm_runtime_put_autosuspend(&fep->pdev->dev);

	fec_enet_free_buffers(ndev);

	return 0;
}

/* Set or clear the multicast filter for this adaptor.
 * Skeleton taken from sunlance driver.
 * The CPM Ethernet implementation allows Multicast as well as individual
 * MAC address filtering.  Some of the drivers check to make sure it is
 * a group multicast address, and discard those that are not.  I guess I
 * will do the same for now, but just remove the test if you want
 * individual filtering as well (do the upper net layers want or support
 * this kind of feature?).
 */

#define FEC_HASH_BITS	6		/* #bits in hash */

static void set_multicast_list(struct net_device *ndev)
{
	struct fec_enet_private *fep = netdev_priv(ndev);
	struct netdev_hw_addr *ha;
	unsigned int crc, tmp;
	unsigned char hash;
	unsigned int hash_high = 0, hash_low = 0;

	if (ndev->flags & IFF_PROMISC) {
		tmp = readl(fep->hwp + FEC_R_CNTRL);
		tmp |= 0x8;
		writel(tmp, fep->hwp + FEC_R_CNTRL);
		return;
	}

	tmp = readl(fep->hwp + FEC_R_CNTRL);
	tmp &= ~0x8;
	writel(tmp, fep->hwp + FEC_R_CNTRL);

	if (ndev->flags & IFF_ALLMULTI) {
		/* Catch all multicast addresses, so set the
		 * filter to all 1's
		 */
		writel(0xffffffff, fep->hwp + FEC_GRP_HASH_TABLE_HIGH);
		writel(0xffffffff, fep->hwp + FEC_GRP_HASH_TABLE_LOW);

		return;
	}

	/* Add the addresses in hash register */
	netdev_for_each_mc_addr(ha, ndev) {
		/* calculate crc32 value of mac address */
		crc = ether_crc_le(ndev->addr_len, ha->addr);

		/* only upper 6 bits (FEC_HASH_BITS) are used
		 * which point to specific bit in the hash registers
		 */
		hash = (crc >> (32 - FEC_HASH_BITS)) & 0x3f;

		if (hash > 31)
			hash_high |= 1 << (hash - 32);
		else
			hash_low |= 1 << hash;
	}

	writel(hash_high, fep->hwp + FEC_GRP_HASH_TABLE_HIGH);
	writel(hash_low, fep->hwp + FEC_GRP_HASH_TABLE_LOW);
}

/* Set a MAC change in hardware. */
static int
fec_set_mac_address(struct net_device *ndev, void *p)
{
	struct fec_enet_private *fep = netdev_priv(ndev);
	struct sockaddr *addr = p;

	if (addr) {
		if (!is_valid_ether_addr(addr->sa_data))
			return -EADDRNOTAVAIL;
		eth_hw_addr_set(ndev, addr->sa_data);
	}

	/* Add netif status check here to avoid system hang in below case:
	 * ifconfig ethx down; ifconfig ethx hw ether xx:xx:xx:xx:xx:xx;
	 * After ethx down, fec all clocks are gated off and then register
	 * access causes system hang.
	 */
	if (!netif_running(ndev))
		return 0;

	writel(ndev->dev_addr[3] | (ndev->dev_addr[2] << 8) |
		(ndev->dev_addr[1] << 16) | (ndev->dev_addr[0] << 24),
		fep->hwp + FEC_ADDR_LOW);
	writel((ndev->dev_addr[5] << 16) | (ndev->dev_addr[4] << 24),
		fep->hwp + FEC_ADDR_HIGH);
	return 0;
}

#ifdef CONFIG_NET_POLL_CONTROLLER
/**
 * fec_poll_controller - FEC Poll controller function
 * @dev: The FEC network adapter
 *
 * Polled functionality used by netconsole and others in non interrupt mode
 *
 */
static void fec_poll_controller(struct net_device *dev)
{
	int i;
	struct fec_enet_private *fep = netdev_priv(dev);

	for (i = 0; i < FEC_IRQ_NUM; i++) {
		if (fep->irq[i] > 0) {
			disable_irq(fep->irq[i]);
			fec_enet_interrupt(fep->irq[i], dev);
			enable_irq(fep->irq[i]);
		}
	}
}
#endif

static inline void fec_enet_set_netdev_features(struct net_device *netdev,
	netdev_features_t features)
{
	struct fec_enet_private *fep = netdev_priv(netdev);
	netdev_features_t changed = features ^ netdev->features;

	netdev->features = features;

	/* Receive checksum has been changed */
	if (changed & NETIF_F_RXCSUM) {
		if (features & NETIF_F_RXCSUM)
			fep->csum_flags |= FLAG_RX_CSUM_ENABLED;
		else
			fep->csum_flags &= ~FLAG_RX_CSUM_ENABLED;
	}
}

static int fec_set_features(struct net_device *netdev,
	netdev_features_t features)
{
	struct fec_enet_private *fep = netdev_priv(netdev);
	netdev_features_t changed = features ^ netdev->features;

	if (netif_running(netdev) && changed & NETIF_F_RXCSUM) {
		napi_disable(&fep->napi);
		netif_tx_lock_bh(netdev);
		fec_stop(netdev);
		fec_enet_set_netdev_features(netdev, features);
		fec_restart(netdev);
		netif_tx_wake_all_queues(netdev);
		netif_tx_unlock_bh(netdev);
		napi_enable(&fep->napi);
	} else {
		fec_enet_set_netdev_features(netdev, features);
	}

	return 0;
}

static u16 fec_enet_get_raw_vlan_tci(struct sk_buff *skb)
{
	struct vlan_ethhdr *vhdr;
	unsigned short vlan_TCI = 0;

	if (skb->protocol == htons(ETH_P_ALL)) {
		vhdr = (struct vlan_ethhdr *)(skb->data);
		vlan_TCI = ntohs(vhdr->h_vlan_TCI);
	}

	return vlan_TCI;
}

static u16 fec_enet_select_queue(struct net_device *ndev, struct sk_buff *skb,
				 struct net_device *sb_dev)
{
	struct fec_enet_private *fep = netdev_priv(ndev);
	u16 vlan_tag;

	if (!(fep->quirks & FEC_QUIRK_HAS_AVB))
		return netdev_pick_tx(ndev, skb, NULL);

	vlan_tag = fec_enet_get_raw_vlan_tci(skb);
	if (!vlan_tag)
		return vlan_tag;

	return fec_enet_vlan_pri_to_queue[vlan_tag >> 13];
}

static int fec_enet_bpf(struct net_device *dev, struct netdev_bpf *bpf)
{
	struct fec_enet_private *fep = netdev_priv(dev);
	bool is_run = netif_running(dev);
	struct bpf_prog *old_prog;

	switch (bpf->command) {
	case XDP_SETUP_PROG:
		/* No need to support the SoCs that require to
		 * do the frame swap because the performance wouldn't be
		 * better than the skb mode.
		 */
		if (fep->quirks & FEC_QUIRK_SWAP_FRAME)
			return -EOPNOTSUPP;

		if (!bpf->prog)
			xdp_features_clear_redirect_target(dev);

		if (is_run) {
			napi_disable(&fep->napi);
			netif_tx_disable(dev);
		}

		old_prog = xchg(&fep->xdp_prog, bpf->prog);
		if (old_prog)
			bpf_prog_put(old_prog);

		fec_restart(dev);

		if (is_run) {
			napi_enable(&fep->napi);
			netif_tx_start_all_queues(dev);
		}

		if (bpf->prog)
			xdp_features_set_redirect_target(dev, false);

		return 0;

	case XDP_SETUP_XSK_POOL:
		return -EOPNOTSUPP;

	default:
		return -EOPNOTSUPP;
	}
}

static int
fec_enet_xdp_get_tx_queue(struct fec_enet_private *fep, int index)
{
	if (unlikely(index < 0))
		return 0;

	return (index % fep->num_tx_queues);
}

static int fec_enet_txq_xmit_frame(struct fec_enet_private *fep,
				   struct fec_enet_priv_tx_q *txq,
				   struct xdp_frame *frame)
{
	unsigned int index, status, estatus;
	struct bufdesc *bdp;
	dma_addr_t dma_addr;
	int entries_free;

	entries_free = fec_enet_get_free_txdesc_num(txq);
	if (entries_free < MAX_SKB_FRAGS + 1) {
		netdev_err_once(fep->netdev, "NOT enough BD for SG!\n");
		return -EBUSY;
	}

	/* Fill in a Tx ring entry */
	bdp = txq->bd.cur;
	status = fec16_to_cpu(bdp->cbd_sc);
	status &= ~BD_ENET_TX_STATS;

	index = fec_enet_get_bd_index(bdp, &txq->bd);

	dma_addr = dma_map_single(&fep->pdev->dev, frame->data,
				  frame->len, DMA_TO_DEVICE);
	if (dma_mapping_error(&fep->pdev->dev, dma_addr))
		return -ENOMEM;

	status |= (BD_ENET_TX_INTR | BD_ENET_TX_LAST);
	if (fep->bufdesc_ex)
		estatus = BD_ENET_TX_INT;

	bdp->cbd_bufaddr = cpu_to_fec32(dma_addr);
	bdp->cbd_datlen = cpu_to_fec16(frame->len);

	if (fep->bufdesc_ex) {
		struct bufdesc_ex *ebdp = (struct bufdesc_ex *)bdp;

		if (fep->quirks & FEC_QUIRK_HAS_AVB)
			estatus |= FEC_TX_BD_FTYPE(txq->bd.qid);

		ebdp->cbd_bdu = 0;
		ebdp->cbd_esc = cpu_to_fec32(estatus);
	}

	txq->tx_buf[index].type = FEC_TXBUF_T_XDP_NDO;
	txq->tx_buf[index].xdp = frame;

	/* Make sure the updates to rest of the descriptor are performed before
	 * transferring ownership.
	 */
	dma_wmb();

	/* Send it on its way.  Tell FEC it's ready, interrupt when done,
	 * it's the last BD of the frame, and to put the CRC on the end.
	 */
	status |= (BD_ENET_TX_READY | BD_ENET_TX_TC);
	bdp->cbd_sc = cpu_to_fec16(status);

	/* If this was the last BD in the ring, start at the beginning again. */
	bdp = fec_enet_get_nextdesc(bdp, &txq->bd);

	/* Make sure the update to bdp are performed before txq->bd.cur. */
	dma_wmb();

	txq->bd.cur = bdp;

	/* Trigger transmission start */
	writel(0, txq->bd.reg_desc_active);

	return 0;
}

static int fec_enet_xdp_xmit(struct net_device *dev,
			     int num_frames,
			     struct xdp_frame **frames,
			     u32 flags)
{
	struct fec_enet_private *fep = netdev_priv(dev);
	struct fec_enet_priv_tx_q *txq;
	int cpu = smp_processor_id();
	unsigned int sent_frames = 0;
	struct netdev_queue *nq;
	unsigned int queue;
	int i;

	queue = fec_enet_xdp_get_tx_queue(fep, cpu);
	txq = fep->tx_queue[queue];
	nq = netdev_get_tx_queue(fep->netdev, queue);

	__netif_tx_lock(nq, cpu);

	/* Avoid tx timeout as XDP shares the queue with kernel stack */
	txq_trans_cond_update(nq);
	for (i = 0; i < num_frames; i++) {
		if (fec_enet_txq_xmit_frame(fep, txq, frames[i]) < 0)
			break;
		sent_frames++;
	}

	__netif_tx_unlock(nq);

	return sent_frames;
}

static int fec_hwtstamp_get(struct net_device *ndev,
			    struct kernel_hwtstamp_config *config)
{
	struct fec_enet_private *fep = netdev_priv(ndev);

	if (!netif_running(ndev))
		return -EINVAL;

	if (!fep->bufdesc_ex)
		return -EOPNOTSUPP;

	fec_ptp_get(ndev, config);

	return 0;
}

static int fec_hwtstamp_set(struct net_device *ndev,
			    struct kernel_hwtstamp_config *config,
			    struct netlink_ext_ack *extack)
{
	struct fec_enet_private *fep = netdev_priv(ndev);

	if (!netif_running(ndev))
		return -EINVAL;

	if (!fep->bufdesc_ex)
		return -EOPNOTSUPP;

	return fec_ptp_set(ndev, config, extack);
}

static const struct net_device_ops fec_netdev_ops = {
	.ndo_open		= fec_enet_open,
	.ndo_stop		= fec_enet_close,
	.ndo_start_xmit		= fec_enet_start_xmit,
	.ndo_select_queue       = fec_enet_select_queue,
	.ndo_set_rx_mode	= set_multicast_list,
	.ndo_validate_addr	= eth_validate_addr,
	.ndo_tx_timeout		= fec_timeout,
	.ndo_set_mac_address	= fec_set_mac_address,
	.ndo_eth_ioctl		= phy_do_ioctl_running,
#ifdef CONFIG_NET_POLL_CONTROLLER
	.ndo_poll_controller	= fec_poll_controller,
#endif
	.ndo_set_features	= fec_set_features,
	.ndo_bpf		= fec_enet_bpf,
	.ndo_xdp_xmit		= fec_enet_xdp_xmit,
	.ndo_hwtstamp_get	= fec_hwtstamp_get,
	.ndo_hwtstamp_set	= fec_hwtstamp_set,
};

static const unsigned short offset_des_active_rxq[] = {
	FEC_R_DES_ACTIVE_0, FEC_R_DES_ACTIVE_1, FEC_R_DES_ACTIVE_2
};

static const unsigned short offset_des_active_txq[] = {
	FEC_X_DES_ACTIVE_0, FEC_X_DES_ACTIVE_1, FEC_X_DES_ACTIVE_2
};

 /*
  * XXX:  We need to clean up on failure exits here.
  *
  */
static int fec_enet_init(struct net_device *ndev)
{
	struct fec_enet_private *fep = netdev_priv(ndev);
	struct bufdesc *cbd_base;
	dma_addr_t bd_dma;
	int bd_size;
	unsigned int i;
	unsigned dsize = fep->bufdesc_ex ? sizeof(struct bufdesc_ex) :
			sizeof(struct bufdesc);
	unsigned dsize_log2 = __fls(dsize);
	int ret;

	WARN_ON(dsize != (1 << dsize_log2));
#if defined(CONFIG_ARM) || defined(CONFIG_ARM64)
	fep->rx_align = 0xf;
	fep->tx_align = 0xf;
#else
	fep->rx_align = 0x3;
	fep->tx_align = 0x3;
#endif
	fep->rx_pkts_itr = FEC_ITR_ICFT_DEFAULT;
	fep->tx_pkts_itr = FEC_ITR_ICFT_DEFAULT;
	fep->rx_time_itr = FEC_ITR_ICTT_DEFAULT;
	fep->tx_time_itr = FEC_ITR_ICTT_DEFAULT;

	/* Check mask of the streaming and coherent API */
	ret = dma_set_mask_and_coherent(&fep->pdev->dev, DMA_BIT_MASK(32));
	if (ret < 0) {
		dev_warn(&fep->pdev->dev, "No suitable DMA available\n");
		return ret;
	}

	ret = fec_enet_alloc_queue(ndev);
	if (ret)
		return ret;

	bd_size = (fep->total_tx_ring_size + fep->total_rx_ring_size) * dsize;

	/* Allocate memory for buffer descriptors. */
	cbd_base = dmam_alloc_coherent(&fep->pdev->dev, bd_size, &bd_dma,
				       GFP_KERNEL);
	if (!cbd_base) {
		ret = -ENOMEM;
		goto free_queue_mem;
	}

	/* Get the Ethernet address */
	ret = fec_get_mac(ndev);
	if (ret)
		goto free_queue_mem;

	/* Set receive and transmit descriptor base. */
	for (i = 0; i < fep->num_rx_queues; i++) {
		struct fec_enet_priv_rx_q *rxq = fep->rx_queue[i];
		unsigned size = dsize * rxq->bd.ring_size;

		rxq->bd.qid = i;
		rxq->bd.base = cbd_base;
		rxq->bd.cur = cbd_base;
		rxq->bd.dma = bd_dma;
		rxq->bd.dsize = dsize;
		rxq->bd.dsize_log2 = dsize_log2;
		rxq->bd.reg_desc_active = fep->hwp + offset_des_active_rxq[i];
		bd_dma += size;
		cbd_base = (struct bufdesc *)(((void *)cbd_base) + size);
		rxq->bd.last = (struct bufdesc *)(((void *)cbd_base) - dsize);
	}

	for (i = 0; i < fep->num_tx_queues; i++) {
		struct fec_enet_priv_tx_q *txq = fep->tx_queue[i];
		unsigned size = dsize * txq->bd.ring_size;

		txq->bd.qid = i;
		txq->bd.base = cbd_base;
		txq->bd.cur = cbd_base;
		txq->bd.dma = bd_dma;
		txq->bd.dsize = dsize;
		txq->bd.dsize_log2 = dsize_log2;
		txq->bd.reg_desc_active = fep->hwp + offset_des_active_txq[i];
		bd_dma += size;
		cbd_base = (struct bufdesc *)(((void *)cbd_base) + size);
		txq->bd.last = (struct bufdesc *)(((void *)cbd_base) - dsize);
	}


	/* The FEC Ethernet specific entries in the device structure */
	ndev->watchdog_timeo = TX_TIMEOUT;
	ndev->netdev_ops = &fec_netdev_ops;
	ndev->ethtool_ops = &fec_enet_ethtool_ops;

	writel(FEC_RX_DISABLED_IMASK, fep->hwp + FEC_IMASK);
	netif_napi_add(ndev, &fep->napi, fec_enet_rx_napi);

	if (fep->quirks & FEC_QUIRK_HAS_VLAN)
		/* enable hw VLAN support */
		ndev->features |= NETIF_F_HW_VLAN_CTAG_RX;

	if (fep->quirks & FEC_QUIRK_HAS_CSUM) {
		netif_set_tso_max_segs(ndev, FEC_MAX_TSO_SEGS);

		/* enable hw accelerator */
		ndev->features |= (NETIF_F_IP_CSUM | NETIF_F_IPV6_CSUM
				| NETIF_F_RXCSUM | NETIF_F_SG | NETIF_F_TSO);
		fep->csum_flags |= FLAG_RX_CSUM_ENABLED;
	}

	if (fep->quirks & FEC_QUIRK_HAS_MULTI_QUEUES) {
		fep->tx_align = 0;
		fep->rx_align = 0x3f;
	}

	ndev->hw_features = ndev->features;

	if (!(fep->quirks & FEC_QUIRK_SWAP_FRAME))
		ndev->xdp_features = NETDEV_XDP_ACT_BASIC |
				     NETDEV_XDP_ACT_REDIRECT;

	fec_restart(ndev);

	if (fep->quirks & FEC_QUIRK_MIB_CLEAR)
		fec_enet_clear_ethtool_stats(ndev);
	else
		fec_enet_update_ethtool_stats(ndev);

	return 0;

free_queue_mem:
	fec_enet_free_queue(ndev);
	return ret;
}

#ifdef CONFIG_OF
static int fec_reset_phy(struct platform_device *pdev)
{
	struct gpio_desc *phy_reset;
	int msec = 1, phy_post_delay = 0;
	struct device_node *np = pdev->dev.of_node;
	int err;

	if (!np)
		return 0;

	err = of_property_read_u32(np, "phy-reset-duration", &msec);
	/* A sane reset duration should not be longer than 1s */
	if (!err && msec > 1000)
		msec = 1;

	err = of_property_read_u32(np, "phy-reset-post-delay", &phy_post_delay);
	/* valid reset duration should be less than 1s */
	if (!err && phy_post_delay > 1000)
		return -EINVAL;

	phy_reset = devm_gpiod_get_optional(&pdev->dev, "phy-reset",
					    GPIOD_OUT_HIGH);
	if (IS_ERR(phy_reset))
		return dev_err_probe(&pdev->dev, PTR_ERR(phy_reset),
				     "failed to get phy-reset-gpios\n");

	if (!phy_reset)
		return 0;

	if (msec > 20)
		msleep(msec);
	else
		usleep_range(msec * 1000, msec * 1000 + 1000);

	gpiod_set_value_cansleep(phy_reset, 0);

	if (!phy_post_delay)
		return 0;

	if (phy_post_delay > 20)
		msleep(phy_post_delay);
	else
		usleep_range(phy_post_delay * 1000,
			     phy_post_delay * 1000 + 1000);

	return 0;
}
#else /* CONFIG_OF */
static int fec_reset_phy(struct platform_device *pdev)
{
	/*
	 * In case of platform probe, the reset has been done
	 * by machine code.
	 */
	return 0;
}
#endif /* CONFIG_OF */

static void
fec_enet_get_queue_num(struct platform_device *pdev, int *num_tx, int *num_rx)
{
	struct device_node *np = pdev->dev.of_node;

	*num_tx = *num_rx = 1;

	if (!np || !of_device_is_available(np))
		return;

	/* parse the num of tx and rx queues */
	of_property_read_u32(np, "fsl,num-tx-queues", num_tx);

	of_property_read_u32(np, "fsl,num-rx-queues", num_rx);

	if (*num_tx < 1 || *num_tx > FEC_ENET_MAX_TX_QS) {
		dev_warn(&pdev->dev, "Invalid num_tx(=%d), fall back to 1\n",
			 *num_tx);
		*num_tx = 1;
		return;
	}

	if (*num_rx < 1 || *num_rx > FEC_ENET_MAX_RX_QS) {
		dev_warn(&pdev->dev, "Invalid num_rx(=%d), fall back to 1\n",
			 *num_rx);
		*num_rx = 1;
		return;
	}

}

static int fec_enet_get_irq_cnt(struct platform_device *pdev)
{
	int irq_cnt = platform_irq_count(pdev);

	if (irq_cnt > FEC_IRQ_NUM)
		irq_cnt = FEC_IRQ_NUM;	/* last for pps */
	else if (irq_cnt == 2)
		irq_cnt = 1;	/* last for pps */
	else if (irq_cnt <= 0)
		irq_cnt = 1;	/* At least 1 irq is needed */
	return irq_cnt;
}

static void fec_enet_get_wakeup_irq(struct platform_device *pdev)
{
	struct net_device *ndev = platform_get_drvdata(pdev);
	struct fec_enet_private *fep = netdev_priv(ndev);

	if (fep->quirks & FEC_QUIRK_WAKEUP_FROM_INT2)
		fep->wake_irq = fep->irq[2];
	else
		fep->wake_irq = fep->irq[0];
}

static int fec_enet_init_stop_mode(struct fec_enet_private *fep,
				   struct device_node *np)
{
	struct device_node *gpr_np;
	u32 out_val[3];
	int ret = 0;

	gpr_np = of_parse_phandle(np, "fsl,stop-mode", 0);
	if (!gpr_np)
		return 0;

	ret = of_property_read_u32_array(np, "fsl,stop-mode", out_val,
					 ARRAY_SIZE(out_val));
	if (ret) {
		dev_dbg(&fep->pdev->dev, "no stop mode property\n");
		goto out;
	}

	fep->stop_gpr.gpr = syscon_node_to_regmap(gpr_np);
	if (IS_ERR(fep->stop_gpr.gpr)) {
		dev_err(&fep->pdev->dev, "could not find gpr regmap\n");
		ret = PTR_ERR(fep->stop_gpr.gpr);
		fep->stop_gpr.gpr = NULL;
		goto out;
	}

	fep->stop_gpr.reg = out_val[1];
	fep->stop_gpr.bit = out_val[2];

out:
	of_node_put(gpr_np);

	return ret;
}

static int
fec_probe(struct platform_device *pdev)
{
	struct fec_enet_private *fep;
	struct fec_platform_data *pdata;
	phy_interface_t interface;
	struct net_device *ndev;
	int i, irq, ret = 0;
	const struct of_device_id *of_id;
	static int dev_id;
	struct device_node *np = pdev->dev.of_node, *phy_node;
	int num_tx_qs;
	int num_rx_qs;
	char irq_name[8];
	int irq_cnt;
	struct fec_devinfo *dev_info;

	fec_enet_get_queue_num(pdev, &num_tx_qs, &num_rx_qs);

	/* Init network device */
	ndev = alloc_etherdev_mqs(sizeof(struct fec_enet_private) +
				  FEC_STATS_SIZE, num_tx_qs, num_rx_qs);
	if (!ndev)
		return -ENOMEM;

	SET_NETDEV_DEV(ndev, &pdev->dev);

	/* setup board info structure */
	fep = netdev_priv(ndev);

	of_id = of_match_device(fec_dt_ids, &pdev->dev);
	if (of_id)
		pdev->id_entry = of_id->data;
	dev_info = (struct fec_devinfo *)pdev->id_entry->driver_data;
	if (dev_info)
		fep->quirks = dev_info->quirks;

	fep->netdev = ndev;
	fep->num_rx_queues = num_rx_qs;
	fep->num_tx_queues = num_tx_qs;

#if !defined(CONFIG_M5272)
	/* default enable pause frame auto negotiation */
	if (fep->quirks & FEC_QUIRK_HAS_GBIT)
		fep->pause_flag |= FEC_PAUSE_FLAG_AUTONEG;
#endif

	/* Select default pin state */
	pinctrl_pm_select_default_state(&pdev->dev);

	fep->hwp = devm_platform_ioremap_resource(pdev, 0);
	if (IS_ERR(fep->hwp)) {
		ret = PTR_ERR(fep->hwp);
		goto failed_ioremap;
	}

	fep->pdev = pdev;
	fep->dev_id = dev_id++;

	platform_set_drvdata(pdev, ndev);

	if ((of_machine_is_compatible("fsl,imx6q") ||
	     of_machine_is_compatible("fsl,imx6dl")) &&
	    !of_property_read_bool(np, "fsl,err006687-workaround-present"))
		fep->quirks |= FEC_QUIRK_ERR006687;

	ret = fec_enet_ipc_handle_init(fep);
	if (ret)
		goto failed_ipc_init;

	if (of_property_read_bool(np, "fsl,magic-packet"))
		fep->wol_flag |= FEC_WOL_HAS_MAGIC_PACKET;

	ret = fec_enet_init_stop_mode(fep, np);
	if (ret)
		goto failed_stop_mode;

	phy_node = of_parse_phandle(np, "phy-handle", 0);
	if (!phy_node && of_phy_is_fixed_link(np)) {
		ret = of_phy_register_fixed_link(np);
		if (ret < 0) {
			dev_err(&pdev->dev,
				"broken fixed-link specification\n");
			goto failed_phy;
		}
		phy_node = of_node_get(np);
	}
	fep->phy_node = phy_node;

	ret = of_get_phy_mode(pdev->dev.of_node, &interface);
	if (ret) {
		pdata = dev_get_platdata(&pdev->dev);
		if (pdata)
			fep->phy_interface = pdata->phy;
		else
			fep->phy_interface = PHY_INTERFACE_MODE_MII;
	} else {
		fep->phy_interface = interface;
	}

	ret = fec_enet_parse_rgmii_delay(fep, np);
	if (ret)
		goto failed_rgmii_delay;

	fep->clk_ipg = devm_clk_get(&pdev->dev, "ipg");
	if (IS_ERR(fep->clk_ipg)) {
		ret = PTR_ERR(fep->clk_ipg);
		goto failed_clk;
	}

	fep->clk_ahb = devm_clk_get(&pdev->dev, "ahb");
	if (IS_ERR(fep->clk_ahb)) {
		ret = PTR_ERR(fep->clk_ahb);
		goto failed_clk;
	}

	fep->itr_clk_rate = clk_get_rate(fep->clk_ahb);

	/* enet_out is optional, depends on board */
	fep->clk_enet_out = devm_clk_get_optional(&pdev->dev, "enet_out");
	if (IS_ERR(fep->clk_enet_out)) {
		ret = PTR_ERR(fep->clk_enet_out);
		goto failed_clk;
	}

	fep->ptp_clk_on = false;
	mutex_init(&fep->ptp_clk_mutex);

	/* clk_ref is optional, depends on board */
	fep->clk_ref = devm_clk_get_optional(&pdev->dev, "enet_clk_ref");
	if (IS_ERR(fep->clk_ref)) {
		ret = PTR_ERR(fep->clk_ref);
		goto failed_clk;
	}
	fep->clk_ref_rate = clk_get_rate(fep->clk_ref);

	/* clk_2x_txclk is optional, depends on board */
	if (fep->rgmii_txc_dly || fep->rgmii_rxc_dly) {
		fep->clk_2x_txclk = devm_clk_get(&pdev->dev, "enet_2x_txclk");
		if (IS_ERR(fep->clk_2x_txclk))
			fep->clk_2x_txclk = NULL;
	}

	fep->bufdesc_ex = fep->quirks & FEC_QUIRK_HAS_BUFDESC_EX;
	fep->clk_ptp = devm_clk_get(&pdev->dev, "ptp");
	if (IS_ERR(fep->clk_ptp)) {
		fep->clk_ptp = NULL;
		fep->bufdesc_ex = false;
	}

	ret = fec_enet_clk_enable(ndev, true);
	if (ret)
		goto failed_clk;

	ret = clk_prepare_enable(fep->clk_ipg);
	if (ret)
		goto failed_clk_ipg;
	ret = clk_prepare_enable(fep->clk_ahb);
	if (ret)
		goto failed_clk_ahb;

	fep->reg_phy = devm_regulator_get_optional(&pdev->dev, "phy");
	if (!IS_ERR(fep->reg_phy)) {
		ret = regulator_enable(fep->reg_phy);
		if (ret) {
			dev_err(&pdev->dev,
				"Failed to enable phy regulator: %d\n", ret);
			goto failed_regulator;
		}
	} else {
		if (PTR_ERR(fep->reg_phy) == -EPROBE_DEFER) {
			ret = -EPROBE_DEFER;
			goto failed_regulator;
		}
		fep->reg_phy = NULL;
	}

	pm_runtime_set_autosuspend_delay(&pdev->dev, FEC_MDIO_PM_TIMEOUT);
	pm_runtime_use_autosuspend(&pdev->dev);
	pm_runtime_get_noresume(&pdev->dev);
	pm_runtime_set_active(&pdev->dev);
	pm_runtime_enable(&pdev->dev);

	ret = fec_reset_phy(pdev);
	if (ret)
		goto failed_reset;

	irq_cnt = fec_enet_get_irq_cnt(pdev);
	if (fep->bufdesc_ex)
		fec_ptp_init(pdev, irq_cnt);

	ret = fec_enet_init(ndev);
	if (ret)
		goto failed_init;

	for (i = 0; i < irq_cnt; i++) {
		snprintf(irq_name, sizeof(irq_name), "int%d", i);
		irq = platform_get_irq_byname_optional(pdev, irq_name);
		if (irq < 0)
			irq = platform_get_irq(pdev, i);
		if (irq < 0) {
			ret = irq;
			goto failed_irq;
		}
		ret = devm_request_irq(&pdev->dev, irq, fec_enet_interrupt,
				       0, pdev->name, ndev);
		if (ret)
			goto failed_irq;

		fep->irq[i] = irq;
	}

	/* Decide which interrupt line is wakeup capable */
	fec_enet_get_wakeup_irq(pdev);

	ret = fec_enet_mii_init(pdev);
	if (ret)
		goto failed_mii_init;

	/* Carrier starts down, phylib will bring it up */
	netif_carrier_off(ndev);
	fec_enet_clk_enable(ndev, false);
	pinctrl_pm_select_sleep_state(&pdev->dev);

	ndev->max_mtu = PKT_MAXBUF_SIZE - ETH_HLEN - ETH_FCS_LEN;

	ret = register_netdev(ndev);
	if (ret)
		goto failed_register;

	device_init_wakeup(&ndev->dev, fep->wol_flag &
			   FEC_WOL_HAS_MAGIC_PACKET);

	if (fep->bufdesc_ex && fep->ptp_clock)
		netdev_info(ndev, "registered PHC device %d\n", fep->dev_id);

	INIT_WORK(&fep->tx_timeout_work, fec_enet_timeout_work);

	pm_runtime_mark_last_busy(&pdev->dev);
	pm_runtime_put_autosuspend(&pdev->dev);

	return 0;

failed_register:
	fec_enet_mii_remove(fep);
failed_mii_init:
failed_irq:
failed_init:
	fec_ptp_stop(pdev);
failed_reset:
	pm_runtime_put_noidle(&pdev->dev);
	pm_runtime_disable(&pdev->dev);
	if (fep->reg_phy)
		regulator_disable(fep->reg_phy);
failed_regulator:
	clk_disable_unprepare(fep->clk_ahb);
failed_clk_ahb:
	clk_disable_unprepare(fep->clk_ipg);
failed_clk_ipg:
	fec_enet_clk_enable(ndev, false);
failed_clk:
failed_rgmii_delay:
	if (of_phy_is_fixed_link(np))
		of_phy_deregister_fixed_link(np);
	of_node_put(phy_node);
failed_stop_mode:
failed_ipc_init:
failed_phy:
	dev_id--;
failed_ioremap:
	free_netdev(ndev);

	return ret;
}

static void
fec_drv_remove(struct platform_device *pdev)
{
	struct net_device *ndev = platform_get_drvdata(pdev);
	struct fec_enet_private *fep = netdev_priv(ndev);
	struct device_node *np = pdev->dev.of_node;
	int ret;

	ret = pm_runtime_get_sync(&pdev->dev);
	if (ret < 0)
		dev_err(&pdev->dev,
			"Failed to resume device in remove callback (%pe)\n",
			ERR_PTR(ret));

	cancel_work_sync(&fep->tx_timeout_work);
	fec_ptp_stop(pdev);
	unregister_netdev(ndev);
	fec_enet_mii_remove(fep);
	if (fep->reg_phy)
		regulator_disable(fep->reg_phy);

	if (of_phy_is_fixed_link(np))
		of_phy_deregister_fixed_link(np);
	of_node_put(fep->phy_node);

	/* After pm_runtime_get_sync() failed, the clks are still off, so skip
	 * disabling them again.
	 */
	if (ret >= 0) {
		clk_disable_unprepare(fep->clk_ahb);
		clk_disable_unprepare(fep->clk_ipg);
	}
	pm_runtime_put_noidle(&pdev->dev);
	pm_runtime_disable(&pdev->dev);

	free_netdev(ndev);
}

static int __maybe_unused fec_suspend(struct device *dev)
{
	struct net_device *ndev = dev_get_drvdata(dev);
	struct fec_enet_private *fep = netdev_priv(ndev);
	int ret;

	rtnl_lock();
	if (netif_running(ndev)) {
		if (fep->wol_flag & FEC_WOL_FLAG_ENABLE)
			fep->wol_flag |= FEC_WOL_FLAG_SLEEP_ON;
		phy_stop(ndev->phydev);
		napi_disable(&fep->napi);
		netif_tx_lock_bh(ndev);
		netif_device_detach(ndev);
		netif_tx_unlock_bh(ndev);
		fec_stop(ndev);
		if (!(fep->wol_flag & FEC_WOL_FLAG_ENABLE)) {
			fec_irqs_disable(ndev);
			pinctrl_pm_select_sleep_state(&fep->pdev->dev);
		} else {
			fec_irqs_disable_except_wakeup(ndev);
			if (fep->wake_irq > 0) {
				disable_irq(fep->wake_irq);
				enable_irq_wake(fep->wake_irq);
			}
			fec_enet_stop_mode(fep, true);
		}
		/* It's safe to disable clocks since interrupts are masked */
		fec_enet_clk_enable(ndev, false);

		fep->rpm_active = !pm_runtime_status_suspended(dev);
		if (fep->rpm_active) {
			ret = pm_runtime_force_suspend(dev);
			if (ret < 0) {
				rtnl_unlock();
				return ret;
			}
		}
	}
	rtnl_unlock();

	if (fep->reg_phy && !(fep->wol_flag & FEC_WOL_FLAG_ENABLE))
		regulator_disable(fep->reg_phy);

	/* SOC supply clock to phy, when clock is disabled, phy link down
	 * SOC control phy regulator, when regulator is disabled, phy link down
	 */
	if (fep->clk_enet_out || fep->reg_phy)
		fep->link = 0;

	return 0;
}

static int __maybe_unused fec_resume(struct device *dev)
{
	struct net_device *ndev = dev_get_drvdata(dev);
	struct fec_enet_private *fep = netdev_priv(ndev);
	int ret;
	int val;

	if (fep->reg_phy && !(fep->wol_flag & FEC_WOL_FLAG_ENABLE)) {
		ret = regulator_enable(fep->reg_phy);
		if (ret)
			return ret;
	}

	rtnl_lock();
	if (netif_running(ndev)) {
		if (fep->rpm_active)
			pm_runtime_force_resume(dev);

		ret = fec_enet_clk_enable(ndev, true);
		if (ret) {
			rtnl_unlock();
			goto failed_clk;
		}
		if (fep->wol_flag & FEC_WOL_FLAG_ENABLE) {
			fec_enet_stop_mode(fep, false);
			if (fep->wake_irq) {
				disable_irq_wake(fep->wake_irq);
				enable_irq(fep->wake_irq);
			}

			val = readl(fep->hwp + FEC_ECNTRL);
			val &= ~(FEC_ECR_MAGICEN | FEC_ECR_SLEEP);
			writel(val, fep->hwp + FEC_ECNTRL);
			fep->wol_flag &= ~FEC_WOL_FLAG_SLEEP_ON;
		} else {
			pinctrl_pm_select_default_state(&fep->pdev->dev);
		}
		fec_restart(ndev);
		netif_tx_lock_bh(ndev);
		netif_device_attach(ndev);
		netif_tx_unlock_bh(ndev);
		napi_enable(&fep->napi);
		phy_init_hw(ndev->phydev);
		phy_start(ndev->phydev);
	}
	rtnl_unlock();

	return 0;

failed_clk:
	if (fep->reg_phy)
		regulator_disable(fep->reg_phy);
	return ret;
}

static int __maybe_unused fec_runtime_suspend(struct device *dev)
{
	struct net_device *ndev = dev_get_drvdata(dev);
	struct fec_enet_private *fep = netdev_priv(ndev);

	clk_disable_unprepare(fep->clk_ahb);
	clk_disable_unprepare(fep->clk_ipg);

	return 0;
}

static int __maybe_unused fec_runtime_resume(struct device *dev)
{
	struct net_device *ndev = dev_get_drvdata(dev);
	struct fec_enet_private *fep = netdev_priv(ndev);
	int ret;

	ret = clk_prepare_enable(fep->clk_ahb);
	if (ret)
		return ret;
	ret = clk_prepare_enable(fep->clk_ipg);
	if (ret)
		goto failed_clk_ipg;

	return 0;

failed_clk_ipg:
	clk_disable_unprepare(fep->clk_ahb);
	return ret;
}

static const struct dev_pm_ops fec_pm_ops = {
	SET_SYSTEM_SLEEP_PM_OPS(fec_suspend, fec_resume)
	SET_RUNTIME_PM_OPS(fec_runtime_suspend, fec_runtime_resume, NULL)
};

static struct platform_driver fec_driver = {
	.driver	= {
		.name	= DRIVER_NAME,
		.pm	= &fec_pm_ops,
		.of_match_table = fec_dt_ids,
		.suppress_bind_attrs = true,
	},
	.id_table = fec_devtype,
	.probe	= fec_probe,
	.remove_new = fec_drv_remove,
};

module_platform_driver(fec_driver);

MODULE_LICENSE("GPL");<|MERGE_RESOLUTION|>--- conflicted
+++ resolved
@@ -1415,8 +1415,6 @@
 			if (!skb)
 				goto tx_buf_done;
 		} else {
-<<<<<<< HEAD
-=======
 			/* Tx processing cannot call any XDP (or page pool) APIs if
 			 * the "budget" is 0. Because NAPI is called with budget of
 			 * 0 (such as netpoll) indicates we may be in an IRQ context,
@@ -1425,7 +1423,6 @@
 			if (unlikely(!budget))
 				break;
 
->>>>>>> 75aa50e2
 			xdpf = txq->tx_buf[index].xdp;
 			if (bdp->cbd_bufaddr)
 				dma_unmap_single(&fep->pdev->dev,

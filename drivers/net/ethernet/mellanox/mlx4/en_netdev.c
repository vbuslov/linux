/*
 * Copyright (c) 2007 Mellanox Technologies. All rights reserved.
 *
 * This software is available to you under a choice of one of two
 * licenses.  You may choose to be licensed under the terms of the GNU
 * General Public License (GPL) Version 2, available from the file
 * COPYING in the main directory of this source tree, or the
 * OpenIB.org BSD license below:
 *
 *     Redistribution and use in source and binary forms, with or
 *     without modification, are permitted provided that the following
 *     conditions are met:
 *
 *      - Redistributions of source code must retain the above
 *        copyright notice, this list of conditions and the following
 *        disclaimer.
 *
 *      - Redistributions in binary form must reproduce the above
 *        copyright notice, this list of conditions and the following
 *        disclaimer in the documentation and/or other materials
 *        provided with the distribution.
 *
 * THE SOFTWARE IS PROVIDED "AS IS", WITHOUT WARRANTY OF ANY KIND,
 * EXPRESS OR IMPLIED, INCLUDING BUT NOT LIMITED TO THE WARRANTIES OF
 * MERCHANTABILITY, FITNESS FOR A PARTICULAR PURPOSE AND
 * NONINFRINGEMENT. IN NO EVENT SHALL THE AUTHORS OR COPYRIGHT HOLDERS
 * BE LIABLE FOR ANY CLAIM, DAMAGES OR OTHER LIABILITY, WHETHER IN AN
 * ACTION OF CONTRACT, TORT OR OTHERWISE, ARISING FROM, OUT OF OR IN
 * CONNECTION WITH THE SOFTWARE OR THE USE OR OTHER DEALINGS IN THE
 * SOFTWARE.
 *
 */

#include <linux/bpf.h>
#include <linux/etherdevice.h>
#include <linux/filter.h>
#include <linux/tcp.h>
#include <linux/if_vlan.h>
#include <linux/delay.h>
#include <linux/slab.h>
#include <linux/hash.h>
#include <net/ip.h>
#include <net/vxlan.h>
#include <net/devlink.h>

#include <linux/mlx4/driver.h>
#include <linux/mlx4/device.h>
#include <linux/mlx4/cmd.h>
#include <linux/mlx4/cq.h>

#include "mlx4_en.h"
#include "en_port.h"

#define MLX4_EN_MAX_XDP_MTU ((int)(PAGE_SIZE - ETH_HLEN - (2 * VLAN_HLEN) - \
				XDP_PACKET_HEADROOM -			    \
				SKB_DATA_ALIGN(sizeof(struct skb_shared_info))))

int mlx4_en_setup_tc(struct net_device *dev, u8 up)
{
	struct mlx4_en_priv *priv = netdev_priv(dev);
	int i;
	unsigned int offset = 0;

	if (up && up != MLX4_EN_NUM_UP_HIGH)
		return -EINVAL;

	netdev_set_num_tc(dev, up);
	netif_set_real_num_tx_queues(dev, priv->tx_ring_num[TX]);
	/* Partition Tx queues evenly amongst UP's */
	for (i = 0; i < up; i++) {
		netdev_set_tc_queue(dev, i, priv->num_tx_rings_p_up, offset);
		offset += priv->num_tx_rings_p_up;
	}

#ifdef CONFIG_MLX4_EN_DCB
	if (!mlx4_is_slave(priv->mdev->dev)) {
		if (up) {
			if (priv->dcbx_cap)
				priv->flags |= MLX4_EN_FLAG_DCB_ENABLED;
		} else {
			priv->flags &= ~MLX4_EN_FLAG_DCB_ENABLED;
			priv->cee_config.pfc_state = false;
		}
	}
#endif /* CONFIG_MLX4_EN_DCB */

	return 0;
}

int mlx4_en_alloc_tx_queue_per_tc(struct net_device *dev, u8 tc)
{
	struct mlx4_en_priv *priv = netdev_priv(dev);
	struct mlx4_en_dev *mdev = priv->mdev;
	struct mlx4_en_port_profile new_prof;
	struct mlx4_en_priv *tmp;
	int total_count;
	int port_up = 0;
	int err = 0;

	tmp = kzalloc(sizeof(*tmp), GFP_KERNEL);
	if (!tmp)
		return -ENOMEM;

	mutex_lock(&mdev->state_lock);
	memcpy(&new_prof, priv->prof, sizeof(struct mlx4_en_port_profile));
	new_prof.num_up = (tc == 0) ? MLX4_EN_NUM_UP_LOW :
				      MLX4_EN_NUM_UP_HIGH;
	new_prof.tx_ring_num[TX] = new_prof.num_tx_rings_p_up *
				   new_prof.num_up;
	total_count = new_prof.tx_ring_num[TX] + new_prof.tx_ring_num[TX_XDP];
	if (total_count > MAX_TX_RINGS) {
		err = -EINVAL;
		en_err(priv,
		       "Total number of TX and XDP rings (%d) exceeds the maximum supported (%d)\n",
		       total_count, MAX_TX_RINGS);
		goto out;
	}
	err = mlx4_en_try_alloc_resources(priv, tmp, &new_prof, true);
	if (err)
		goto out;

	if (priv->port_up) {
		port_up = 1;
		mlx4_en_stop_port(dev, 1);
	}

	mlx4_en_safe_replace_resources(priv, tmp);
	if (port_up) {
		err = mlx4_en_start_port(dev);
		if (err) {
			en_err(priv, "Failed starting port for setup TC\n");
			goto out;
		}
	}

	err = mlx4_en_setup_tc(dev, tc);
out:
	mutex_unlock(&mdev->state_lock);
	kfree(tmp);
	return err;
}

static int __mlx4_en_setup_tc(struct net_device *dev, enum tc_setup_type type,
			      void *type_data)
{
	struct tc_mqprio_qopt *mqprio = type_data;

	if (type != TC_SETUP_QDISC_MQPRIO)
		return -EOPNOTSUPP;

	if (mqprio->num_tc && mqprio->num_tc != MLX4_EN_NUM_UP_HIGH)
		return -EINVAL;

	mqprio->hw = TC_MQPRIO_HW_OFFLOAD_TCS;

	return mlx4_en_alloc_tx_queue_per_tc(dev, mqprio->num_tc);
}

#ifdef CONFIG_RFS_ACCEL

struct mlx4_en_filter {
	struct list_head next;
	struct work_struct work;

	u8     ip_proto;
	__be32 src_ip;
	__be32 dst_ip;
	__be16 src_port;
	__be16 dst_port;

	int rxq_index;
	struct mlx4_en_priv *priv;
	u32 flow_id;			/* RFS infrastructure id */
	int id;				/* mlx4_en driver id */
	u64 reg_id;			/* Flow steering API id */
	u8 activated;			/* Used to prevent expiry before filter
					 * is attached
					 */
	struct hlist_node filter_chain;
};

static void mlx4_en_filter_rfs_expire(struct mlx4_en_priv *priv);

static enum mlx4_net_trans_rule_id mlx4_ip_proto_to_trans_rule_id(u8 ip_proto)
{
	switch (ip_proto) {
	case IPPROTO_UDP:
		return MLX4_NET_TRANS_RULE_ID_UDP;
	case IPPROTO_TCP:
		return MLX4_NET_TRANS_RULE_ID_TCP;
	default:
		return MLX4_NET_TRANS_RULE_NUM;
	}
};

/* Must not acquire state_lock, as its corresponding work_sync
 * is done under it.
 */
static void mlx4_en_filter_work(struct work_struct *work)
{
	struct mlx4_en_filter *filter = container_of(work,
						     struct mlx4_en_filter,
						     work);
	struct mlx4_en_priv *priv = filter->priv;
	struct mlx4_spec_list spec_tcp_udp = {
		.id = mlx4_ip_proto_to_trans_rule_id(filter->ip_proto),
		{
			.tcp_udp = {
				.dst_port = filter->dst_port,
				.dst_port_msk = (__force __be16)-1,
				.src_port = filter->src_port,
				.src_port_msk = (__force __be16)-1,
			},
		},
	};
	struct mlx4_spec_list spec_ip = {
		.id = MLX4_NET_TRANS_RULE_ID_IPV4,
		{
			.ipv4 = {
				.dst_ip = filter->dst_ip,
				.dst_ip_msk = (__force __be32)-1,
				.src_ip = filter->src_ip,
				.src_ip_msk = (__force __be32)-1,
			},
		},
	};
	struct mlx4_spec_list spec_eth = {
		.id = MLX4_NET_TRANS_RULE_ID_ETH,
	};
	struct mlx4_net_trans_rule rule = {
		.list = LIST_HEAD_INIT(rule.list),
		.queue_mode = MLX4_NET_TRANS_Q_LIFO,
		.exclusive = 1,
		.allow_loopback = 1,
		.promisc_mode = MLX4_FS_REGULAR,
		.port = priv->port,
		.priority = MLX4_DOMAIN_RFS,
	};
	int rc;
	__be64 mac_mask = cpu_to_be64(MLX4_MAC_MASK << 16);

	if (spec_tcp_udp.id >= MLX4_NET_TRANS_RULE_NUM) {
		en_warn(priv, "RFS: ignoring unsupported ip protocol (%d)\n",
			filter->ip_proto);
		goto ignore;
	}
	list_add_tail(&spec_eth.list, &rule.list);
	list_add_tail(&spec_ip.list, &rule.list);
	list_add_tail(&spec_tcp_udp.list, &rule.list);

	rule.qpn = priv->rss_map.qps[filter->rxq_index].qpn;
	memcpy(spec_eth.eth.dst_mac, priv->dev->dev_addr, ETH_ALEN);
	memcpy(spec_eth.eth.dst_mac_msk, &mac_mask, ETH_ALEN);

	filter->activated = 0;

	if (filter->reg_id) {
		rc = mlx4_flow_detach(priv->mdev->dev, filter->reg_id);
		if (rc && rc != -ENOENT)
			en_err(priv, "Error detaching flow. rc = %d\n", rc);
	}

	rc = mlx4_flow_attach(priv->mdev->dev, &rule, &filter->reg_id);
	if (rc)
		en_err(priv, "Error attaching flow. err = %d\n", rc);

ignore:
	mlx4_en_filter_rfs_expire(priv);

	filter->activated = 1;
}

static inline struct hlist_head *
filter_hash_bucket(struct mlx4_en_priv *priv, __be32 src_ip, __be32 dst_ip,
		   __be16 src_port, __be16 dst_port)
{
	unsigned long l;
	int bucket_idx;

	l = (__force unsigned long)src_port |
	    ((__force unsigned long)dst_port << 2);
	l ^= (__force unsigned long)(src_ip ^ dst_ip);

	bucket_idx = hash_long(l, MLX4_EN_FILTER_HASH_SHIFT);

	return &priv->filter_hash[bucket_idx];
}

static struct mlx4_en_filter *
mlx4_en_filter_alloc(struct mlx4_en_priv *priv, int rxq_index, __be32 src_ip,
		     __be32 dst_ip, u8 ip_proto, __be16 src_port,
		     __be16 dst_port, u32 flow_id)
{
	struct mlx4_en_filter *filter;

	filter = kzalloc(sizeof(struct mlx4_en_filter), GFP_ATOMIC);
	if (!filter)
		return NULL;

	filter->priv = priv;
	filter->rxq_index = rxq_index;
	INIT_WORK(&filter->work, mlx4_en_filter_work);

	filter->src_ip = src_ip;
	filter->dst_ip = dst_ip;
	filter->ip_proto = ip_proto;
	filter->src_port = src_port;
	filter->dst_port = dst_port;

	filter->flow_id = flow_id;

	filter->id = priv->last_filter_id++ % RPS_NO_FILTER;

	list_add_tail(&filter->next, &priv->filters);
	hlist_add_head(&filter->filter_chain,
		       filter_hash_bucket(priv, src_ip, dst_ip, src_port,
					  dst_port));

	return filter;
}

static void mlx4_en_filter_free(struct mlx4_en_filter *filter)
{
	struct mlx4_en_priv *priv = filter->priv;
	int rc;

	list_del(&filter->next);

	rc = mlx4_flow_detach(priv->mdev->dev, filter->reg_id);
	if (rc && rc != -ENOENT)
		en_err(priv, "Error detaching flow. rc = %d\n", rc);

	kfree(filter);
}

static inline struct mlx4_en_filter *
mlx4_en_filter_find(struct mlx4_en_priv *priv, __be32 src_ip, __be32 dst_ip,
		    u8 ip_proto, __be16 src_port, __be16 dst_port)
{
	struct mlx4_en_filter *filter;
	struct mlx4_en_filter *ret = NULL;

	hlist_for_each_entry(filter,
			     filter_hash_bucket(priv, src_ip, dst_ip,
						src_port, dst_port),
			     filter_chain) {
		if (filter->src_ip == src_ip &&
		    filter->dst_ip == dst_ip &&
		    filter->ip_proto == ip_proto &&
		    filter->src_port == src_port &&
		    filter->dst_port == dst_port) {
			ret = filter;
			break;
		}
	}

	return ret;
}

static int
mlx4_en_filter_rfs(struct net_device *net_dev, const struct sk_buff *skb,
		   u16 rxq_index, u32 flow_id)
{
	struct mlx4_en_priv *priv = netdev_priv(net_dev);
	struct mlx4_en_filter *filter;
	const struct iphdr *ip;
	const __be16 *ports;
	u8 ip_proto;
	__be32 src_ip;
	__be32 dst_ip;
	__be16 src_port;
	__be16 dst_port;
	int nhoff = skb_network_offset(skb);
	int ret = 0;

	if (skb->encapsulation)
		return -EPROTONOSUPPORT;

	if (skb->protocol != htons(ETH_P_IP))
		return -EPROTONOSUPPORT;

	ip = (const struct iphdr *)(skb->data + nhoff);
	if (ip_is_fragment(ip))
		return -EPROTONOSUPPORT;

	if ((ip->protocol != IPPROTO_TCP) && (ip->protocol != IPPROTO_UDP))
		return -EPROTONOSUPPORT;
	ports = (const __be16 *)(skb->data + nhoff + 4 * ip->ihl);

	ip_proto = ip->protocol;
	src_ip = ip->saddr;
	dst_ip = ip->daddr;
	src_port = ports[0];
	dst_port = ports[1];

	spin_lock_bh(&priv->filters_lock);
	filter = mlx4_en_filter_find(priv, src_ip, dst_ip, ip_proto,
				     src_port, dst_port);
	if (filter) {
		if (filter->rxq_index == rxq_index)
			goto out;

		filter->rxq_index = rxq_index;
	} else {
		filter = mlx4_en_filter_alloc(priv, rxq_index,
					      src_ip, dst_ip, ip_proto,
					      src_port, dst_port, flow_id);
		if (!filter) {
			ret = -ENOMEM;
			goto err;
		}
	}

	queue_work(priv->mdev->workqueue, &filter->work);

out:
	ret = filter->id;
err:
	spin_unlock_bh(&priv->filters_lock);

	return ret;
}

void mlx4_en_cleanup_filters(struct mlx4_en_priv *priv)
{
	struct mlx4_en_filter *filter, *tmp;
	LIST_HEAD(del_list);

	spin_lock_bh(&priv->filters_lock);
	list_for_each_entry_safe(filter, tmp, &priv->filters, next) {
		list_move(&filter->next, &del_list);
		hlist_del(&filter->filter_chain);
	}
	spin_unlock_bh(&priv->filters_lock);

	list_for_each_entry_safe(filter, tmp, &del_list, next) {
		cancel_work_sync(&filter->work);
		mlx4_en_filter_free(filter);
	}
}

static void mlx4_en_filter_rfs_expire(struct mlx4_en_priv *priv)
{
	struct mlx4_en_filter *filter = NULL, *tmp, *last_filter = NULL;
	LIST_HEAD(del_list);
	int i = 0;

	spin_lock_bh(&priv->filters_lock);
	list_for_each_entry_safe(filter, tmp, &priv->filters, next) {
		if (i > MLX4_EN_FILTER_EXPIRY_QUOTA)
			break;

		if (filter->activated &&
		    !work_pending(&filter->work) &&
		    rps_may_expire_flow(priv->dev,
					filter->rxq_index, filter->flow_id,
					filter->id)) {
			list_move(&filter->next, &del_list);
			hlist_del(&filter->filter_chain);
		} else
			last_filter = filter;

		i++;
	}

	if (last_filter && (&last_filter->next != priv->filters.next))
		list_move(&priv->filters, &last_filter->next);

	spin_unlock_bh(&priv->filters_lock);

	list_for_each_entry_safe(filter, tmp, &del_list, next)
		mlx4_en_filter_free(filter);
}
#endif

static int mlx4_en_vlan_rx_add_vid(struct net_device *dev,
				   __be16 proto, u16 vid)
{
	struct mlx4_en_priv *priv = netdev_priv(dev);
	struct mlx4_en_dev *mdev = priv->mdev;
	int err;
	int idx;

	en_dbg(HW, priv, "adding VLAN:%d\n", vid);

	set_bit(vid, priv->active_vlans);

	/* Add VID to port VLAN filter */
	mutex_lock(&mdev->state_lock);
	if (mdev->device_up && priv->port_up) {
		err = mlx4_SET_VLAN_FLTR(mdev->dev, priv);
		if (err) {
			en_err(priv, "Failed configuring VLAN filter\n");
			goto out;
		}
	}
	err = mlx4_register_vlan(mdev->dev, priv->port, vid, &idx);
	if (err)
		en_dbg(HW, priv, "Failed adding vlan %d\n", vid);

out:
	mutex_unlock(&mdev->state_lock);
	return err;
}

static int mlx4_en_vlan_rx_kill_vid(struct net_device *dev,
				    __be16 proto, u16 vid)
{
	struct mlx4_en_priv *priv = netdev_priv(dev);
	struct mlx4_en_dev *mdev = priv->mdev;
	int err = 0;

	en_dbg(HW, priv, "Killing VID:%d\n", vid);

	clear_bit(vid, priv->active_vlans);

	/* Remove VID from port VLAN filter */
	mutex_lock(&mdev->state_lock);
	mlx4_unregister_vlan(mdev->dev, priv->port, vid);

	if (mdev->device_up && priv->port_up) {
		err = mlx4_SET_VLAN_FLTR(mdev->dev, priv);
		if (err)
			en_err(priv, "Failed configuring VLAN filter\n");
	}
	mutex_unlock(&mdev->state_lock);

	return err;
}

static void mlx4_en_u64_to_mac(struct net_device *dev, u64 src_mac)
{
	u8 addr[ETH_ALEN];

	u64_to_ether_addr(src_mac, addr);
	eth_hw_addr_set(dev, addr);
}


static int mlx4_en_tunnel_steer_add(struct mlx4_en_priv *priv,
				    const unsigned char *addr,
				    int qpn, u64 *reg_id)
{
	int err;

	if (priv->mdev->dev->caps.tunnel_offload_mode != MLX4_TUNNEL_OFFLOAD_MODE_VXLAN ||
	    priv->mdev->dev->caps.dmfs_high_steer_mode == MLX4_STEERING_DMFS_A0_STATIC)
		return 0; /* do nothing */

	err = mlx4_tunnel_steer_add(priv->mdev->dev, addr, priv->port, qpn,
				    MLX4_DOMAIN_NIC, reg_id);
	if (err) {
		en_err(priv, "failed to add vxlan steering rule, err %d\n", err);
		return err;
	}
	en_dbg(DRV, priv, "added vxlan steering rule, mac %pM reg_id %llx\n", addr, *reg_id);
	return 0;
}


static int mlx4_en_uc_steer_add(struct mlx4_en_priv *priv,
				const unsigned char *mac, int *qpn, u64 *reg_id)
{
	struct mlx4_en_dev *mdev = priv->mdev;
	struct mlx4_dev *dev = mdev->dev;
	int err;

	switch (dev->caps.steering_mode) {
	case MLX4_STEERING_MODE_B0: {
		struct mlx4_qp qp;
		u8 gid[16] = {0};

		qp.qpn = *qpn;
		memcpy(&gid[10], mac, ETH_ALEN);
		gid[5] = priv->port;

		err = mlx4_unicast_attach(dev, &qp, gid, 0, MLX4_PROT_ETH);
		break;
	}
	case MLX4_STEERING_MODE_DEVICE_MANAGED: {
		struct mlx4_spec_list spec_eth = { {NULL} };
		__be64 mac_mask = cpu_to_be64(MLX4_MAC_MASK << 16);

		struct mlx4_net_trans_rule rule = {
			.queue_mode = MLX4_NET_TRANS_Q_FIFO,
			.exclusive = 0,
			.allow_loopback = 1,
			.promisc_mode = MLX4_FS_REGULAR,
			.priority = MLX4_DOMAIN_NIC,
		};

		rule.port = priv->port;
		rule.qpn = *qpn;
		INIT_LIST_HEAD(&rule.list);

		spec_eth.id = MLX4_NET_TRANS_RULE_ID_ETH;
		memcpy(spec_eth.eth.dst_mac, mac, ETH_ALEN);
		memcpy(spec_eth.eth.dst_mac_msk, &mac_mask, ETH_ALEN);
		list_add_tail(&spec_eth.list, &rule.list);

		err = mlx4_flow_attach(dev, &rule, reg_id);
		break;
	}
	default:
		return -EINVAL;
	}
	if (err)
		en_warn(priv, "Failed Attaching Unicast\n");

	return err;
}

static void mlx4_en_uc_steer_release(struct mlx4_en_priv *priv,
				     const unsigned char *mac,
				     int qpn, u64 reg_id)
{
	struct mlx4_en_dev *mdev = priv->mdev;
	struct mlx4_dev *dev = mdev->dev;

	switch (dev->caps.steering_mode) {
	case MLX4_STEERING_MODE_B0: {
		struct mlx4_qp qp;
		u8 gid[16] = {0};

		qp.qpn = qpn;
		memcpy(&gid[10], mac, ETH_ALEN);
		gid[5] = priv->port;

		mlx4_unicast_detach(dev, &qp, gid, MLX4_PROT_ETH);
		break;
	}
	case MLX4_STEERING_MODE_DEVICE_MANAGED: {
		mlx4_flow_detach(dev, reg_id);
		break;
	}
	default:
		en_err(priv, "Invalid steering mode.\n");
	}
}

static int mlx4_en_get_qp(struct mlx4_en_priv *priv)
{
	struct mlx4_en_dev *mdev = priv->mdev;
	struct mlx4_dev *dev = mdev->dev;
	int index = 0;
	int err = 0;
	int *qpn = &priv->base_qpn;
	u64 mac = ether_addr_to_u64(priv->dev->dev_addr);

	en_dbg(DRV, priv, "Registering MAC: %pM for adding\n",
	       priv->dev->dev_addr);
	index = mlx4_register_mac(dev, priv->port, mac);
	if (index < 0) {
		err = index;
		en_err(priv, "Failed adding MAC: %pM\n",
		       priv->dev->dev_addr);
		return err;
	}

	en_info(priv, "Steering Mode %d\n", dev->caps.steering_mode);

	if (dev->caps.steering_mode == MLX4_STEERING_MODE_A0) {
		int base_qpn = mlx4_get_base_qpn(dev, priv->port);
		*qpn = base_qpn + index;
		return 0;
	}

	err = mlx4_qp_reserve_range(dev, 1, 1, qpn, MLX4_RESERVE_A0_QP,
				    MLX4_RES_USAGE_DRIVER);
	en_dbg(DRV, priv, "Reserved qp %d\n", *qpn);
	if (err) {
		en_err(priv, "Failed to reserve qp for mac registration\n");
		mlx4_unregister_mac(dev, priv->port, mac);
		return err;
	}

	return 0;
}

static void mlx4_en_put_qp(struct mlx4_en_priv *priv)
{
	struct mlx4_en_dev *mdev = priv->mdev;
	struct mlx4_dev *dev = mdev->dev;
	int qpn = priv->base_qpn;

	if (dev->caps.steering_mode == MLX4_STEERING_MODE_A0) {
		u64 mac = ether_addr_to_u64(priv->dev->dev_addr);
		en_dbg(DRV, priv, "Registering MAC: %pM for deleting\n",
		       priv->dev->dev_addr);
		mlx4_unregister_mac(dev, priv->port, mac);
	} else {
		en_dbg(DRV, priv, "Releasing qp: port %d, qpn %d\n",
		       priv->port, qpn);
		mlx4_qp_release_range(dev, qpn, 1);
		priv->flags &= ~MLX4_EN_FLAG_FORCE_PROMISC;
	}
}

static int mlx4_en_replace_mac(struct mlx4_en_priv *priv, int qpn,
			       unsigned char *new_mac, unsigned char *prev_mac)
{
	struct mlx4_en_dev *mdev = priv->mdev;
	struct mlx4_dev *dev = mdev->dev;
	int err = 0;
	u64 new_mac_u64 = ether_addr_to_u64(new_mac);

	if (dev->caps.steering_mode != MLX4_STEERING_MODE_A0) {
		struct hlist_head *bucket;
		unsigned int mac_hash;
		struct mlx4_mac_entry *entry;
		struct hlist_node *tmp;
		u64 prev_mac_u64 = ether_addr_to_u64(prev_mac);

		bucket = &priv->mac_hash[prev_mac[MLX4_EN_MAC_HASH_IDX]];
		hlist_for_each_entry_safe(entry, tmp, bucket, hlist) {
			if (ether_addr_equal_64bits(entry->mac, prev_mac)) {
				mlx4_en_uc_steer_release(priv, entry->mac,
							 qpn, entry->reg_id);
				mlx4_unregister_mac(dev, priv->port,
						    prev_mac_u64);
				hlist_del_rcu(&entry->hlist);
				synchronize_rcu();
				memcpy(entry->mac, new_mac, ETH_ALEN);
				entry->reg_id = 0;
				mac_hash = new_mac[MLX4_EN_MAC_HASH_IDX];
				hlist_add_head_rcu(&entry->hlist,
						   &priv->mac_hash[mac_hash]);
				mlx4_register_mac(dev, priv->port, new_mac_u64);
				err = mlx4_en_uc_steer_add(priv, new_mac,
							   &qpn,
							   &entry->reg_id);
				if (err)
					return err;
				if (priv->tunnel_reg_id) {
					mlx4_flow_detach(priv->mdev->dev, priv->tunnel_reg_id);
					priv->tunnel_reg_id = 0;
				}
				err = mlx4_en_tunnel_steer_add(priv, new_mac, qpn,
							       &priv->tunnel_reg_id);
				return err;
			}
		}
		return -EINVAL;
	}

	return __mlx4_replace_mac(dev, priv->port, qpn, new_mac_u64);
}

static void mlx4_en_update_user_mac(struct mlx4_en_priv *priv,
				    unsigned char new_mac[ETH_ALEN + 2])
{
	struct mlx4_en_dev *mdev = priv->mdev;
	int err;

	if (!(mdev->dev->caps.flags2 & MLX4_DEV_CAP_FLAG2_USER_MAC_EN))
		return;

	err = mlx4_SET_PORT_user_mac(mdev->dev, priv->port, new_mac);
	if (err)
		en_err(priv, "Failed to pass user MAC(%pM) to Firmware for port %d, with error %d\n",
		       new_mac, priv->port, err);
}

static int mlx4_en_do_set_mac(struct mlx4_en_priv *priv,
			      unsigned char new_mac[ETH_ALEN + 2])
{
	int err = 0;

	if (priv->port_up) {
		/* Remove old MAC and insert the new one */
		err = mlx4_en_replace_mac(priv, priv->base_qpn,
					  new_mac, priv->current_mac);
		if (err)
			en_err(priv, "Failed changing HW MAC address\n");
	} else
		en_dbg(HW, priv, "Port is down while registering mac, exiting...\n");

	if (!err)
		memcpy(priv->current_mac, new_mac, sizeof(priv->current_mac));

	return err;
}

static int mlx4_en_set_mac(struct net_device *dev, void *addr)
{
	struct mlx4_en_priv *priv = netdev_priv(dev);
	struct mlx4_en_dev *mdev = priv->mdev;
	struct sockaddr *saddr = addr;
	unsigned char new_mac[ETH_ALEN + 2];
	int err;

	if (!is_valid_ether_addr(saddr->sa_data))
		return -EADDRNOTAVAIL;

	mutex_lock(&mdev->state_lock);
	memcpy(new_mac, saddr->sa_data, ETH_ALEN);
	err = mlx4_en_do_set_mac(priv, new_mac);
	if (err)
		goto out;

	eth_hw_addr_set(dev, saddr->sa_data);
	mlx4_en_update_user_mac(priv, new_mac);
out:
	mutex_unlock(&mdev->state_lock);

	return err;
}

static void mlx4_en_clear_list(struct net_device *dev)
{
	struct mlx4_en_priv *priv = netdev_priv(dev);
	struct mlx4_en_mc_list *tmp, *mc_to_del;

	list_for_each_entry_safe(mc_to_del, tmp, &priv->mc_list, list) {
		list_del(&mc_to_del->list);
		kfree(mc_to_del);
	}
}

static void mlx4_en_cache_mclist(struct net_device *dev)
{
	struct mlx4_en_priv *priv = netdev_priv(dev);
	struct netdev_hw_addr *ha;
	struct mlx4_en_mc_list *tmp;

	mlx4_en_clear_list(dev);
	netdev_for_each_mc_addr(ha, dev) {
		tmp = kzalloc(sizeof(struct mlx4_en_mc_list), GFP_ATOMIC);
		if (!tmp) {
			mlx4_en_clear_list(dev);
			return;
		}
		memcpy(tmp->addr, ha->addr, ETH_ALEN);
		list_add_tail(&tmp->list, &priv->mc_list);
	}
}

static void update_mclist_flags(struct mlx4_en_priv *priv,
				struct list_head *dst,
				struct list_head *src)
{
	struct mlx4_en_mc_list *dst_tmp, *src_tmp, *new_mc;
	bool found;

	/* Find all the entries that should be removed from dst,
	 * These are the entries that are not found in src
	 */
	list_for_each_entry(dst_tmp, dst, list) {
		found = false;
		list_for_each_entry(src_tmp, src, list) {
			if (ether_addr_equal(dst_tmp->addr, src_tmp->addr)) {
				found = true;
				break;
			}
		}
		if (!found)
			dst_tmp->action = MCLIST_REM;
	}

	/* Add entries that exist in src but not in dst
	 * mark them as need to add
	 */
	list_for_each_entry(src_tmp, src, list) {
		found = false;
		list_for_each_entry(dst_tmp, dst, list) {
			if (ether_addr_equal(dst_tmp->addr, src_tmp->addr)) {
				dst_tmp->action = MCLIST_NONE;
				found = true;
				break;
			}
		}
		if (!found) {
			new_mc = kmemdup(src_tmp,
					 sizeof(struct mlx4_en_mc_list),
					 GFP_KERNEL);
			if (!new_mc)
				return;

			new_mc->action = MCLIST_ADD;
			list_add_tail(&new_mc->list, dst);
		}
	}
}

static void mlx4_en_set_rx_mode(struct net_device *dev)
{
	struct mlx4_en_priv *priv = netdev_priv(dev);

	if (!priv->port_up)
		return;

	queue_work(priv->mdev->workqueue, &priv->rx_mode_task);
}

static void mlx4_en_set_promisc_mode(struct mlx4_en_priv *priv,
				     struct mlx4_en_dev *mdev)
{
	int err = 0;

	if (!(priv->flags & MLX4_EN_FLAG_PROMISC)) {
		if (netif_msg_rx_status(priv))
			en_warn(priv, "Entering promiscuous mode\n");
		priv->flags |= MLX4_EN_FLAG_PROMISC;

		/* Enable promiscouos mode */
		switch (mdev->dev->caps.steering_mode) {
		case MLX4_STEERING_MODE_DEVICE_MANAGED:
			err = mlx4_flow_steer_promisc_add(mdev->dev,
							  priv->port,
							  priv->base_qpn,
							  MLX4_FS_ALL_DEFAULT);
			if (err)
				en_err(priv, "Failed enabling promiscuous mode\n");
			priv->flags |= MLX4_EN_FLAG_MC_PROMISC;
			break;

		case MLX4_STEERING_MODE_B0:
			err = mlx4_unicast_promisc_add(mdev->dev,
						       priv->base_qpn,
						       priv->port);
			if (err)
				en_err(priv, "Failed enabling unicast promiscuous mode\n");

			/* Add the default qp number as multicast
			 * promisc
			 */
			if (!(priv->flags & MLX4_EN_FLAG_MC_PROMISC)) {
				err = mlx4_multicast_promisc_add(mdev->dev,
								 priv->base_qpn,
								 priv->port);
				if (err)
					en_err(priv, "Failed enabling multicast promiscuous mode\n");
				priv->flags |= MLX4_EN_FLAG_MC_PROMISC;
			}
			break;

		case MLX4_STEERING_MODE_A0:
			err = mlx4_SET_PORT_qpn_calc(mdev->dev,
						     priv->port,
						     priv->base_qpn,
						     1);
			if (err)
				en_err(priv, "Failed enabling promiscuous mode\n");
			break;
		}

		/* Disable port multicast filter (unconditionally) */
		err = mlx4_SET_MCAST_FLTR(mdev->dev, priv->port, 0,
					  0, MLX4_MCAST_DISABLE);
		if (err)
			en_err(priv, "Failed disabling multicast filter\n");
	}
}

static void mlx4_en_clear_promisc_mode(struct mlx4_en_priv *priv,
				       struct mlx4_en_dev *mdev)
{
	int err = 0;

	if (netif_msg_rx_status(priv))
		en_warn(priv, "Leaving promiscuous mode\n");
	priv->flags &= ~MLX4_EN_FLAG_PROMISC;

	/* Disable promiscouos mode */
	switch (mdev->dev->caps.steering_mode) {
	case MLX4_STEERING_MODE_DEVICE_MANAGED:
		err = mlx4_flow_steer_promisc_remove(mdev->dev,
						     priv->port,
						     MLX4_FS_ALL_DEFAULT);
		if (err)
			en_err(priv, "Failed disabling promiscuous mode\n");
		priv->flags &= ~MLX4_EN_FLAG_MC_PROMISC;
		break;

	case MLX4_STEERING_MODE_B0:
		err = mlx4_unicast_promisc_remove(mdev->dev,
						  priv->base_qpn,
						  priv->port);
		if (err)
			en_err(priv, "Failed disabling unicast promiscuous mode\n");
		/* Disable Multicast promisc */
		if (priv->flags & MLX4_EN_FLAG_MC_PROMISC) {
			err = mlx4_multicast_promisc_remove(mdev->dev,
							    priv->base_qpn,
							    priv->port);
			if (err)
				en_err(priv, "Failed disabling multicast promiscuous mode\n");
			priv->flags &= ~MLX4_EN_FLAG_MC_PROMISC;
		}
		break;

	case MLX4_STEERING_MODE_A0:
		err = mlx4_SET_PORT_qpn_calc(mdev->dev,
					     priv->port,
					     priv->base_qpn, 0);
		if (err)
			en_err(priv, "Failed disabling promiscuous mode\n");
		break;
	}
}

static void mlx4_en_do_multicast(struct mlx4_en_priv *priv,
				 struct net_device *dev,
				 struct mlx4_en_dev *mdev)
{
	struct mlx4_en_mc_list *mclist, *tmp;
	u64 mcast_addr = 0;
	u8 mc_list[16] = {0};
	int err = 0;

	/* Enable/disable the multicast filter according to IFF_ALLMULTI */
	if (dev->flags & IFF_ALLMULTI) {
		err = mlx4_SET_MCAST_FLTR(mdev->dev, priv->port, 0,
					  0, MLX4_MCAST_DISABLE);
		if (err)
			en_err(priv, "Failed disabling multicast filter\n");

		/* Add the default qp number as multicast promisc */
		if (!(priv->flags & MLX4_EN_FLAG_MC_PROMISC)) {
			switch (mdev->dev->caps.steering_mode) {
			case MLX4_STEERING_MODE_DEVICE_MANAGED:
				err = mlx4_flow_steer_promisc_add(mdev->dev,
								  priv->port,
								  priv->base_qpn,
								  MLX4_FS_MC_DEFAULT);
				break;

			case MLX4_STEERING_MODE_B0:
				err = mlx4_multicast_promisc_add(mdev->dev,
								 priv->base_qpn,
								 priv->port);
				break;

			case MLX4_STEERING_MODE_A0:
				break;
			}
			if (err)
				en_err(priv, "Failed entering multicast promisc mode\n");
			priv->flags |= MLX4_EN_FLAG_MC_PROMISC;
		}
	} else {
		/* Disable Multicast promisc */
		if (priv->flags & MLX4_EN_FLAG_MC_PROMISC) {
			switch (mdev->dev->caps.steering_mode) {
			case MLX4_STEERING_MODE_DEVICE_MANAGED:
				err = mlx4_flow_steer_promisc_remove(mdev->dev,
								     priv->port,
								     MLX4_FS_MC_DEFAULT);
				break;

			case MLX4_STEERING_MODE_B0:
				err = mlx4_multicast_promisc_remove(mdev->dev,
								    priv->base_qpn,
								    priv->port);
				break;

			case MLX4_STEERING_MODE_A0:
				break;
			}
			if (err)
				en_err(priv, "Failed disabling multicast promiscuous mode\n");
			priv->flags &= ~MLX4_EN_FLAG_MC_PROMISC;
		}

		err = mlx4_SET_MCAST_FLTR(mdev->dev, priv->port, 0,
					  0, MLX4_MCAST_DISABLE);
		if (err)
			en_err(priv, "Failed disabling multicast filter\n");

		/* Flush mcast filter and init it with broadcast address */
		mlx4_SET_MCAST_FLTR(mdev->dev, priv->port, ETH_BCAST,
				    1, MLX4_MCAST_CONFIG);

		/* Update multicast list - we cache all addresses so they won't
		 * change while HW is updated holding the command semaphor */
		netif_addr_lock_bh(dev);
		mlx4_en_cache_mclist(dev);
		netif_addr_unlock_bh(dev);
		list_for_each_entry(mclist, &priv->mc_list, list) {
			mcast_addr = ether_addr_to_u64(mclist->addr);
			mlx4_SET_MCAST_FLTR(mdev->dev, priv->port,
					    mcast_addr, 0, MLX4_MCAST_CONFIG);
		}
		err = mlx4_SET_MCAST_FLTR(mdev->dev, priv->port, 0,
					  0, MLX4_MCAST_ENABLE);
		if (err)
			en_err(priv, "Failed enabling multicast filter\n");

		update_mclist_flags(priv, &priv->curr_list, &priv->mc_list);
		list_for_each_entry_safe(mclist, tmp, &priv->curr_list, list) {
			if (mclist->action == MCLIST_REM) {
				/* detach this address and delete from list */
				memcpy(&mc_list[10], mclist->addr, ETH_ALEN);
				mc_list[5] = priv->port;
				err = mlx4_multicast_detach(mdev->dev,
							    priv->rss_map.indir_qp,
							    mc_list,
							    MLX4_PROT_ETH,
							    mclist->reg_id);
				if (err)
					en_err(priv, "Fail to detach multicast address\n");

				if (mclist->tunnel_reg_id) {
					err = mlx4_flow_detach(priv->mdev->dev, mclist->tunnel_reg_id);
					if (err)
						en_err(priv, "Failed to detach multicast address\n");
				}

				/* remove from list */
				list_del(&mclist->list);
				kfree(mclist);
			} else if (mclist->action == MCLIST_ADD) {
				/* attach the address */
				memcpy(&mc_list[10], mclist->addr, ETH_ALEN);
				/* needed for B0 steering support */
				mc_list[5] = priv->port;
				err = mlx4_multicast_attach(mdev->dev,
							    priv->rss_map.indir_qp,
							    mc_list,
							    priv->port, 0,
							    MLX4_PROT_ETH,
							    &mclist->reg_id);
				if (err)
					en_err(priv, "Fail to attach multicast address\n");

				err = mlx4_en_tunnel_steer_add(priv, &mc_list[10], priv->base_qpn,
							       &mclist->tunnel_reg_id);
				if (err)
					en_err(priv, "Failed to attach multicast address\n");
			}
		}
	}
}

static void mlx4_en_do_uc_filter(struct mlx4_en_priv *priv,
				 struct net_device *dev,
				 struct mlx4_en_dev *mdev)
{
	struct netdev_hw_addr *ha;
	struct mlx4_mac_entry *entry;
	struct hlist_node *tmp;
	bool found;
	u64 mac;
	int err = 0;
	struct hlist_head *bucket;
	unsigned int i;
	int removed = 0;
	u32 prev_flags;

	/* Note that we do not need to protect our mac_hash traversal with rcu,
	 * since all modification code is protected by mdev->state_lock
	 */

	/* find what to remove */
	for (i = 0; i < MLX4_EN_MAC_HASH_SIZE; ++i) {
		bucket = &priv->mac_hash[i];
		hlist_for_each_entry_safe(entry, tmp, bucket, hlist) {
			found = false;
			netdev_for_each_uc_addr(ha, dev) {
				if (ether_addr_equal_64bits(entry->mac,
							    ha->addr)) {
					found = true;
					break;
				}
			}

			/* MAC address of the port is not in uc list */
			if (ether_addr_equal_64bits(entry->mac,
						    priv->current_mac))
				found = true;

			if (!found) {
				mac = ether_addr_to_u64(entry->mac);
				mlx4_en_uc_steer_release(priv, entry->mac,
							 priv->base_qpn,
							 entry->reg_id);
				mlx4_unregister_mac(mdev->dev, priv->port, mac);

				hlist_del_rcu(&entry->hlist);
				kfree_rcu(entry, rcu);
				en_dbg(DRV, priv, "Removed MAC %pM on port:%d\n",
				       entry->mac, priv->port);
				++removed;
			}
		}
	}

	/* if we didn't remove anything, there is no use in trying to add
	 * again once we are in a forced promisc mode state
	 */
	if ((priv->flags & MLX4_EN_FLAG_FORCE_PROMISC) && 0 == removed)
		return;

	prev_flags = priv->flags;
	priv->flags &= ~MLX4_EN_FLAG_FORCE_PROMISC;

	/* find what to add */
	netdev_for_each_uc_addr(ha, dev) {
		found = false;
		bucket = &priv->mac_hash[ha->addr[MLX4_EN_MAC_HASH_IDX]];
		hlist_for_each_entry(entry, bucket, hlist) {
			if (ether_addr_equal_64bits(entry->mac, ha->addr)) {
				found = true;
				break;
			}
		}

		if (!found) {
			entry = kmalloc(sizeof(*entry), GFP_KERNEL);
			if (!entry) {
				en_err(priv, "Failed adding MAC %pM on port:%d (out of memory)\n",
				       ha->addr, priv->port);
				priv->flags |= MLX4_EN_FLAG_FORCE_PROMISC;
				break;
			}
			mac = ether_addr_to_u64(ha->addr);
			memcpy(entry->mac, ha->addr, ETH_ALEN);
			err = mlx4_register_mac(mdev->dev, priv->port, mac);
			if (err < 0) {
				en_err(priv, "Failed registering MAC %pM on port %d: %d\n",
				       ha->addr, priv->port, err);
				kfree(entry);
				priv->flags |= MLX4_EN_FLAG_FORCE_PROMISC;
				break;
			}
			err = mlx4_en_uc_steer_add(priv, ha->addr,
						   &priv->base_qpn,
						   &entry->reg_id);
			if (err) {
				en_err(priv, "Failed adding MAC %pM on port %d: %d\n",
				       ha->addr, priv->port, err);
				mlx4_unregister_mac(mdev->dev, priv->port, mac);
				kfree(entry);
				priv->flags |= MLX4_EN_FLAG_FORCE_PROMISC;
				break;
			} else {
				unsigned int mac_hash;
				en_dbg(DRV, priv, "Added MAC %pM on port:%d\n",
				       ha->addr, priv->port);
				mac_hash = ha->addr[MLX4_EN_MAC_HASH_IDX];
				bucket = &priv->mac_hash[mac_hash];
				hlist_add_head_rcu(&entry->hlist, bucket);
			}
		}
	}

	if (priv->flags & MLX4_EN_FLAG_FORCE_PROMISC) {
		en_warn(priv, "Forcing promiscuous mode on port:%d\n",
			priv->port);
	} else if (prev_flags & MLX4_EN_FLAG_FORCE_PROMISC) {
		en_warn(priv, "Stop forcing promiscuous mode on port:%d\n",
			priv->port);
	}
}

static void mlx4_en_do_set_rx_mode(struct work_struct *work)
{
	struct mlx4_en_priv *priv = container_of(work, struct mlx4_en_priv,
						 rx_mode_task);
	struct mlx4_en_dev *mdev = priv->mdev;
	struct net_device *dev = priv->dev;

	mutex_lock(&mdev->state_lock);
	if (!mdev->device_up) {
		en_dbg(HW, priv, "Card is not up, ignoring rx mode change.\n");
		goto out;
	}
	if (!priv->port_up) {
		en_dbg(HW, priv, "Port is down, ignoring rx mode change.\n");
		goto out;
	}

	if (!netif_carrier_ok(dev)) {
		if (!mlx4_en_QUERY_PORT(mdev, priv->port)) {
			if (priv->port_state.link_state) {
				netif_carrier_on(dev);
				en_dbg(LINK, priv, "Link Up\n");
			}
		}
	}

	if (dev->priv_flags & IFF_UNICAST_FLT)
		mlx4_en_do_uc_filter(priv, dev, mdev);

	/* Promsicuous mode: disable all filters */
	if ((dev->flags & IFF_PROMISC) ||
	    (priv->flags & MLX4_EN_FLAG_FORCE_PROMISC)) {
		mlx4_en_set_promisc_mode(priv, mdev);
		goto out;
	}

	/* Not in promiscuous mode */
	if (priv->flags & MLX4_EN_FLAG_PROMISC)
		mlx4_en_clear_promisc_mode(priv, mdev);

	mlx4_en_do_multicast(priv, dev, mdev);
out:
	mutex_unlock(&mdev->state_lock);
}

static int mlx4_en_set_rss_steer_rules(struct mlx4_en_priv *priv)
{
	u64 reg_id;
	int err = 0;
	int *qpn = &priv->base_qpn;
	struct mlx4_mac_entry *entry;

	err = mlx4_en_uc_steer_add(priv, priv->dev->dev_addr, qpn, &reg_id);
	if (err)
		return err;

	err = mlx4_en_tunnel_steer_add(priv, priv->dev->dev_addr, *qpn,
				       &priv->tunnel_reg_id);
	if (err)
		goto tunnel_err;

	entry = kmalloc(sizeof(*entry), GFP_KERNEL);
	if (!entry) {
		err = -ENOMEM;
		goto alloc_err;
	}

	memcpy(entry->mac, priv->dev->dev_addr, sizeof(entry->mac));
	memcpy(priv->current_mac, entry->mac, sizeof(priv->current_mac));
	entry->reg_id = reg_id;
	hlist_add_head_rcu(&entry->hlist,
			   &priv->mac_hash[entry->mac[MLX4_EN_MAC_HASH_IDX]]);

	return 0;

alloc_err:
	if (priv->tunnel_reg_id)
		mlx4_flow_detach(priv->mdev->dev, priv->tunnel_reg_id);

tunnel_err:
	mlx4_en_uc_steer_release(priv, priv->dev->dev_addr, *qpn, reg_id);
	return err;
}

static void mlx4_en_delete_rss_steer_rules(struct mlx4_en_priv *priv)
{
	u64 mac;
	unsigned int i;
	int qpn = priv->base_qpn;
	struct hlist_head *bucket;
	struct hlist_node *tmp;
	struct mlx4_mac_entry *entry;

	for (i = 0; i < MLX4_EN_MAC_HASH_SIZE; ++i) {
		bucket = &priv->mac_hash[i];
		hlist_for_each_entry_safe(entry, tmp, bucket, hlist) {
			mac = ether_addr_to_u64(entry->mac);
			en_dbg(DRV, priv, "Registering MAC:%pM for deleting\n",
			       entry->mac);
			mlx4_en_uc_steer_release(priv, entry->mac,
						 qpn, entry->reg_id);

			mlx4_unregister_mac(priv->mdev->dev, priv->port, mac);
			hlist_del_rcu(&entry->hlist);
			kfree_rcu(entry, rcu);
		}
	}

	if (priv->tunnel_reg_id) {
		mlx4_flow_detach(priv->mdev->dev, priv->tunnel_reg_id);
		priv->tunnel_reg_id = 0;
	}
}

static void mlx4_en_tx_timeout(struct net_device *dev, unsigned int txqueue)
{
	struct mlx4_en_priv *priv = netdev_priv(dev);
	struct mlx4_en_dev *mdev = priv->mdev;
	struct mlx4_en_tx_ring *tx_ring = priv->tx_ring[TX][txqueue];

	if (netif_msg_timer(priv))
		en_warn(priv, "Tx timeout called on port:%d\n", priv->port);

	en_warn(priv, "TX timeout on queue: %d, QP: 0x%x, CQ: 0x%x, Cons: 0x%x, Prod: 0x%x\n",
		txqueue, tx_ring->qpn, tx_ring->sp_cqn,
		tx_ring->cons, tx_ring->prod);

	priv->port_stats.tx_timeout++;
	if (!test_and_set_bit(MLX4_EN_STATE_FLAG_RESTARTING, &priv->state)) {
		en_dbg(DRV, priv, "Scheduling port restart\n");
		queue_work(mdev->workqueue, &priv->restart_task);
	}
}


static void
mlx4_en_get_stats64(struct net_device *dev, struct rtnl_link_stats64 *stats)
{
	struct mlx4_en_priv *priv = netdev_priv(dev);

	spin_lock_bh(&priv->stats_lock);
	mlx4_en_fold_software_stats(dev);
	netdev_stats_to_stats64(stats, &dev->stats);
	spin_unlock_bh(&priv->stats_lock);
}

static void mlx4_en_set_default_moderation(struct mlx4_en_priv *priv)
{
	struct mlx4_en_cq *cq;
	int i, t;

	/* If we haven't received a specific coalescing setting
	 * (module param), we set the moderation parameters as follows:
	 * - moder_cnt is set to the number of mtu sized packets to
	 *   satisfy our coalescing target.
	 * - moder_time is set to a fixed value.
	 */
	priv->rx_frames = MLX4_EN_RX_COAL_TARGET;
	priv->rx_usecs = MLX4_EN_RX_COAL_TIME;
	priv->tx_frames = MLX4_EN_TX_COAL_PKTS;
	priv->tx_usecs = MLX4_EN_TX_COAL_TIME;
	en_dbg(INTR, priv, "Default coalescing params for mtu:%d - rx_frames:%d rx_usecs:%d\n",
	       priv->dev->mtu, priv->rx_frames, priv->rx_usecs);

	/* Setup cq moderation params */
	for (i = 0; i < priv->rx_ring_num; i++) {
		cq = priv->rx_cq[i];
		cq->moder_cnt = priv->rx_frames;
		cq->moder_time = priv->rx_usecs;
		priv->last_moder_time[i] = MLX4_EN_AUTO_CONF;
		priv->last_moder_packets[i] = 0;
		priv->last_moder_bytes[i] = 0;
	}

	for (t = 0 ; t < MLX4_EN_NUM_TX_TYPES; t++) {
		for (i = 0; i < priv->tx_ring_num[t]; i++) {
			cq = priv->tx_cq[t][i];
			cq->moder_cnt = priv->tx_frames;
			cq->moder_time = priv->tx_usecs;
		}
	}

	/* Reset auto-moderation params */
	priv->pkt_rate_low = MLX4_EN_RX_RATE_LOW;
	priv->rx_usecs_low = MLX4_EN_RX_COAL_TIME_LOW;
	priv->pkt_rate_high = MLX4_EN_RX_RATE_HIGH;
	priv->rx_usecs_high = MLX4_EN_RX_COAL_TIME_HIGH;
	priv->sample_interval = MLX4_EN_SAMPLE_INTERVAL;
	priv->adaptive_rx_coal = 1;
	priv->last_moder_jiffies = 0;
	priv->last_moder_tx_packets = 0;
}

static void mlx4_en_auto_moderation(struct mlx4_en_priv *priv)
{
	unsigned long period = (unsigned long) (jiffies - priv->last_moder_jiffies);
	u32 pkt_rate_high, pkt_rate_low;
	struct mlx4_en_cq *cq;
	unsigned long packets;
	unsigned long rate;
	unsigned long avg_pkt_size;
	unsigned long rx_packets;
	unsigned long rx_bytes;
	unsigned long rx_pkt_diff;
	int moder_time;
	int ring, err;

	if (!priv->adaptive_rx_coal || period < priv->sample_interval * HZ)
		return;

	pkt_rate_low = READ_ONCE(priv->pkt_rate_low);
	pkt_rate_high = READ_ONCE(priv->pkt_rate_high);

	for (ring = 0; ring < priv->rx_ring_num; ring++) {
		rx_packets = READ_ONCE(priv->rx_ring[ring]->packets);
		rx_bytes = READ_ONCE(priv->rx_ring[ring]->bytes);

		rx_pkt_diff = rx_packets - priv->last_moder_packets[ring];
		packets = rx_pkt_diff;
		rate = packets * HZ / period;
		avg_pkt_size = packets ? (rx_bytes -
				priv->last_moder_bytes[ring]) / packets : 0;

		/* Apply auto-moderation only when packet rate
		 * exceeds a rate that it matters */
		if (rate > (MLX4_EN_RX_RATE_THRESH / priv->rx_ring_num) &&
		    avg_pkt_size > MLX4_EN_AVG_PKT_SMALL) {
			if (rate <= pkt_rate_low)
				moder_time = priv->rx_usecs_low;
			else if (rate >= pkt_rate_high)
				moder_time = priv->rx_usecs_high;
			else
				moder_time = (rate - pkt_rate_low) *
					(priv->rx_usecs_high - priv->rx_usecs_low) /
					(pkt_rate_high - pkt_rate_low) +
					priv->rx_usecs_low;
		} else {
			moder_time = priv->rx_usecs_low;
		}

		cq = priv->rx_cq[ring];
		if (moder_time != priv->last_moder_time[ring] ||
		    cq->moder_cnt != priv->rx_frames) {
			priv->last_moder_time[ring] = moder_time;
			cq->moder_time = moder_time;
			cq->moder_cnt = priv->rx_frames;
			err = mlx4_en_set_cq_moder(priv, cq);
			if (err)
				en_err(priv, "Failed modifying moderation for cq:%d\n",
				       ring);
		}
		priv->last_moder_packets[ring] = rx_packets;
		priv->last_moder_bytes[ring] = rx_bytes;
	}

	priv->last_moder_jiffies = jiffies;
}

static void mlx4_en_do_get_stats(struct work_struct *work)
{
	struct delayed_work *delay = to_delayed_work(work);
	struct mlx4_en_priv *priv = container_of(delay, struct mlx4_en_priv,
						 stats_task);
	struct mlx4_en_dev *mdev = priv->mdev;
	int err;

	mutex_lock(&mdev->state_lock);
	if (mdev->device_up) {
		if (priv->port_up) {
			err = mlx4_en_DUMP_ETH_STATS(mdev, priv->port, 0);
			if (err)
				en_dbg(HW, priv, "Could not update stats\n");

			mlx4_en_auto_moderation(priv);
		}

		queue_delayed_work(mdev->workqueue, &priv->stats_task, STATS_DELAY);
	}
	if (mdev->mac_removed[MLX4_MAX_PORTS + 1 - priv->port]) {
		mlx4_en_do_set_mac(priv, priv->current_mac);
		mdev->mac_removed[MLX4_MAX_PORTS + 1 - priv->port] = 0;
	}
	mutex_unlock(&mdev->state_lock);
}

/* mlx4_en_service_task - Run service task for tasks that needed to be done
 * periodically
 */
static void mlx4_en_service_task(struct work_struct *work)
{
	struct delayed_work *delay = to_delayed_work(work);
	struct mlx4_en_priv *priv = container_of(delay, struct mlx4_en_priv,
						 service_task);
	struct mlx4_en_dev *mdev = priv->mdev;

	mutex_lock(&mdev->state_lock);
	if (mdev->device_up) {
		if (mdev->dev->caps.flags2 & MLX4_DEV_CAP_FLAG2_TS)
			mlx4_en_ptp_overflow_check(mdev);

		mlx4_en_recover_from_oom(priv);
		queue_delayed_work(mdev->workqueue, &priv->service_task,
				   SERVICE_TASK_DELAY);
	}
	mutex_unlock(&mdev->state_lock);
}

static void mlx4_en_linkstate(struct mlx4_en_priv *priv)
{
	struct mlx4_en_port_state *port_state = &priv->port_state;
	struct mlx4_en_dev *mdev = priv->mdev;
	struct net_device *dev = priv->dev;
	bool up;

	if (mlx4_en_QUERY_PORT(mdev, priv->port))
		port_state->link_state = MLX4_PORT_STATE_DEV_EVENT_PORT_DOWN;

	up = port_state->link_state == MLX4_PORT_STATE_DEV_EVENT_PORT_UP;
	if (up == netif_carrier_ok(dev))
		netif_carrier_event(dev);
	if (!up) {
		en_info(priv, "Link Down\n");
		netif_carrier_off(dev);
	} else {
		en_info(priv, "Link Up\n");
		netif_carrier_on(dev);
	}
}

static void mlx4_en_linkstate_work(struct work_struct *work)
{
	struct mlx4_en_priv *priv = container_of(work, struct mlx4_en_priv,
						 linkstate_task);
	struct mlx4_en_dev *mdev = priv->mdev;

	mutex_lock(&mdev->state_lock);
	mlx4_en_linkstate(priv);
	mutex_unlock(&mdev->state_lock);
}

static int mlx4_en_init_affinity_hint(struct mlx4_en_priv *priv, int ring_idx)
{
	struct mlx4_en_rx_ring *ring = priv->rx_ring[ring_idx];
	int numa_node = priv->mdev->dev->numa_node;

	if (!zalloc_cpumask_var(&ring->affinity_mask, GFP_KERNEL))
		return -ENOMEM;

	cpumask_set_cpu(cpumask_local_spread(ring_idx, numa_node),
			ring->affinity_mask);
	return 0;
}

static void mlx4_en_free_affinity_hint(struct mlx4_en_priv *priv, int ring_idx)
{
	free_cpumask_var(priv->rx_ring[ring_idx]->affinity_mask);
}

static void mlx4_en_init_recycle_ring(struct mlx4_en_priv *priv,
				      int tx_ring_idx)
{
	struct mlx4_en_tx_ring *tx_ring = priv->tx_ring[TX_XDP][tx_ring_idx];
	int rr_index = tx_ring_idx;

	tx_ring->free_tx_desc = mlx4_en_recycle_tx_desc;
	tx_ring->recycle_ring = priv->rx_ring[rr_index];
	en_dbg(DRV, priv, "Set tx_ring[%d][%d]->recycle_ring = rx_ring[%d]\n",
	       TX_XDP, tx_ring_idx, rr_index);
}

int mlx4_en_start_port(struct net_device *dev)
{
	struct mlx4_en_priv *priv = netdev_priv(dev);
	struct mlx4_en_dev *mdev = priv->mdev;
	struct mlx4_en_cq *cq;
	struct mlx4_en_tx_ring *tx_ring;
	int rx_index = 0;
	int err = 0;
	int i, t;
	int j;
	u8 mc_list[16] = {0};

	if (priv->port_up) {
		en_dbg(DRV, priv, "start port called while port already up\n");
		return 0;
	}

	INIT_LIST_HEAD(&priv->mc_list);
	INIT_LIST_HEAD(&priv->curr_list);
	INIT_LIST_HEAD(&priv->ethtool_list);
	memset(&priv->ethtool_rules[0], 0,
	       sizeof(struct ethtool_flow_id) * MAX_NUM_OF_FS_RULES);

	/* Calculate Rx buf size */
	dev->mtu = min(dev->mtu, priv->max_mtu);
	mlx4_en_calc_rx_buf(dev);
	en_dbg(DRV, priv, "Rx buf size:%d\n", priv->rx_skb_size);

	/* Configure rx cq's and rings */
	err = mlx4_en_activate_rx_rings(priv);
	if (err) {
		en_err(priv, "Failed to activate RX rings\n");
		return err;
	}
	for (i = 0; i < priv->rx_ring_num; i++) {
		cq = priv->rx_cq[i];

		err = mlx4_en_init_affinity_hint(priv, i);
		if (err) {
			en_err(priv, "Failed preparing IRQ affinity hint\n");
			goto cq_err;
		}

		err = mlx4_en_activate_cq(priv, cq, i);
		if (err) {
			en_err(priv, "Failed activating Rx CQ\n");
			mlx4_en_free_affinity_hint(priv, i);
			goto cq_err;
		}

		for (j = 0; j < cq->size; j++) {
			struct mlx4_cqe *cqe = NULL;

			cqe = mlx4_en_get_cqe(cq->buf, j, priv->cqe_size) +
			      priv->cqe_factor;
			cqe->owner_sr_opcode = MLX4_CQE_OWNER_MASK;
		}

		err = mlx4_en_set_cq_moder(priv, cq);
		if (err) {
			en_err(priv, "Failed setting cq moderation parameters\n");
			mlx4_en_deactivate_cq(priv, cq);
			mlx4_en_free_affinity_hint(priv, i);
			goto cq_err;
		}
		mlx4_en_arm_cq(priv, cq);
		priv->rx_ring[i]->cqn = cq->mcq.cqn;
		++rx_index;
	}

	/* Set qp number */
	en_dbg(DRV, priv, "Getting qp number for port %d\n", priv->port);
	err = mlx4_en_get_qp(priv);
	if (err) {
		en_err(priv, "Failed getting eth qp\n");
		goto cq_err;
	}
	mdev->mac_removed[priv->port] = 0;

	priv->counter_index =
			mlx4_get_default_counter_index(mdev->dev, priv->port);

	err = mlx4_en_config_rss_steer(priv);
	if (err) {
		en_err(priv, "Failed configuring rss steering\n");
		goto mac_err;
	}

	err = mlx4_en_create_drop_qp(priv);
	if (err)
		goto rss_err;

	/* Configure tx cq's and rings */
	for (t = 0 ; t < MLX4_EN_NUM_TX_TYPES; t++) {
		u8 num_tx_rings_p_up = t == TX ?
			priv->num_tx_rings_p_up : priv->tx_ring_num[t];

		for (i = 0; i < priv->tx_ring_num[t]; i++) {
			/* Configure cq */
			cq = priv->tx_cq[t][i];
			err = mlx4_en_activate_cq(priv, cq, i);
			if (err) {
				en_err(priv, "Failed allocating Tx CQ\n");
				goto tx_err;
			}
			err = mlx4_en_set_cq_moder(priv, cq);
			if (err) {
				en_err(priv, "Failed setting cq moderation parameters\n");
				mlx4_en_deactivate_cq(priv, cq);
				goto tx_err;
			}
			en_dbg(DRV, priv,
			       "Resetting index of collapsed CQ:%d to -1\n", i);
			cq->buf->wqe_index = cpu_to_be16(0xffff);

			/* Configure ring */
			tx_ring = priv->tx_ring[t][i];
			err = mlx4_en_activate_tx_ring(priv, tx_ring,
						       cq->mcq.cqn,
						       i / num_tx_rings_p_up);
			if (err) {
				en_err(priv, "Failed allocating Tx ring\n");
				mlx4_en_deactivate_cq(priv, cq);
				goto tx_err;
			}
			clear_bit(MLX4_EN_TX_RING_STATE_RECOVERING, &tx_ring->state);
			if (t != TX_XDP) {
				tx_ring->tx_queue = netdev_get_tx_queue(dev, i);
				tx_ring->recycle_ring = NULL;

				/* Arm CQ for TX completions */
				mlx4_en_arm_cq(priv, cq);

			} else {
				mlx4_en_init_tx_xdp_ring_descs(priv, tx_ring);
				mlx4_en_init_recycle_ring(priv, i);
				/* XDP TX CQ should never be armed */
			}

			/* Set initial ownership of all Tx TXBBs to SW (1) */
			for (j = 0; j < tx_ring->buf_size; j += STAMP_STRIDE)
				*((u32 *)(tx_ring->buf + j)) = 0xffffffff;
		}
	}

	/* Configure port */
	err = mlx4_SET_PORT_general(mdev->dev, priv->port,
				    priv->rx_skb_size + ETH_FCS_LEN,
				    priv->prof->tx_pause,
				    priv->prof->tx_ppp,
				    priv->prof->rx_pause,
				    priv->prof->rx_ppp);
	if (err) {
		en_err(priv, "Failed setting port general configurations for port %d, with error %d\n",
		       priv->port, err);
		goto tx_err;
	}

	err = mlx4_SET_PORT_user_mtu(mdev->dev, priv->port, dev->mtu);
	if (err) {
		en_err(priv, "Failed to pass user MTU(%d) to Firmware for port %d, with error %d\n",
		       dev->mtu, priv->port, err);
		goto tx_err;
	}

	/* Set default qp number */
	err = mlx4_SET_PORT_qpn_calc(mdev->dev, priv->port, priv->base_qpn, 0);
	if (err) {
		en_err(priv, "Failed setting default qp numbers\n");
		goto tx_err;
	}

	if (mdev->dev->caps.tunnel_offload_mode == MLX4_TUNNEL_OFFLOAD_MODE_VXLAN) {
		err = mlx4_SET_PORT_VXLAN(mdev->dev, priv->port, VXLAN_STEER_BY_OUTER_MAC, 1);
		if (err) {
			en_err(priv, "Failed setting port L2 tunnel configuration, err %d\n",
			       err);
			goto tx_err;
		}
	}

	/* Init port */
	en_dbg(HW, priv, "Initializing port\n");
	err = mlx4_INIT_PORT(mdev->dev, priv->port);
	if (err) {
		en_err(priv, "Failed Initializing port\n");
		goto tx_err;
	}

	/* Set Unicast and VXLAN steering rules */
	if (mdev->dev->caps.steering_mode != MLX4_STEERING_MODE_A0 &&
	    mlx4_en_set_rss_steer_rules(priv))
		mlx4_warn(mdev, "Failed setting steering rules\n");

	/* Attach rx QP to bradcast address */
	eth_broadcast_addr(&mc_list[10]);
	mc_list[5] = priv->port; /* needed for B0 steering support */
	if (mlx4_multicast_attach(mdev->dev, priv->rss_map.indir_qp, mc_list,
				  priv->port, 0, MLX4_PROT_ETH,
				  &priv->broadcast_id))
		mlx4_warn(mdev, "Failed Attaching Broadcast\n");

	/* Must redo promiscuous mode setup. */
	priv->flags &= ~(MLX4_EN_FLAG_PROMISC | MLX4_EN_FLAG_MC_PROMISC);

	/* Schedule multicast task to populate multicast list */
	queue_work(mdev->workqueue, &priv->rx_mode_task);

	if (priv->mdev->dev->caps.tunnel_offload_mode == MLX4_TUNNEL_OFFLOAD_MODE_VXLAN)
		udp_tunnel_nic_reset_ntf(dev);

	priv->port_up = true;

	/* Process all completions if exist to prevent
	 * the queues freezing if they are full
	 */
	for (i = 0; i < priv->rx_ring_num; i++) {
		local_bh_disable();
		napi_schedule(&priv->rx_cq[i]->napi);
		local_bh_enable();
	}

	clear_bit(MLX4_EN_STATE_FLAG_RESTARTING, &priv->state);
	netif_tx_start_all_queues(dev);
	netif_device_attach(dev);

	return 0;

tx_err:
	if (t == MLX4_EN_NUM_TX_TYPES) {
		t--;
		i = priv->tx_ring_num[t];
	}
	while (t >= 0) {
		while (i--) {
			mlx4_en_deactivate_tx_ring(priv, priv->tx_ring[t][i]);
			mlx4_en_deactivate_cq(priv, priv->tx_cq[t][i]);
		}
		if (!t--)
			break;
		i = priv->tx_ring_num[t];
	}
	mlx4_en_destroy_drop_qp(priv);
rss_err:
	mlx4_en_release_rss_steer(priv);
mac_err:
	mlx4_en_put_qp(priv);
cq_err:
	while (rx_index--) {
		mlx4_en_deactivate_cq(priv, priv->rx_cq[rx_index]);
		mlx4_en_free_affinity_hint(priv, rx_index);
	}
	for (i = 0; i < priv->rx_ring_num; i++)
		mlx4_en_deactivate_rx_ring(priv, priv->rx_ring[i]);

	return err; /* need to close devices */
}


void mlx4_en_stop_port(struct net_device *dev, int detach)
{
	struct mlx4_en_priv *priv = netdev_priv(dev);
	struct mlx4_en_dev *mdev = priv->mdev;
	struct mlx4_en_mc_list *mclist, *tmp;
	struct ethtool_flow_id *flow, *tmp_flow;
	int i, t;
	u8 mc_list[16] = {0};

	if (!priv->port_up) {
		en_dbg(DRV, priv, "stop port called while port already down\n");
		return;
	}

	/* close port*/
	mlx4_CLOSE_PORT(mdev->dev, priv->port);

	/* Synchronize with tx routine */
	netif_tx_lock_bh(dev);
	if (detach)
		netif_device_detach(dev);
	netif_tx_stop_all_queues(dev);
	netif_tx_unlock_bh(dev);

	netif_tx_disable(dev);

	spin_lock_bh(&priv->stats_lock);
	mlx4_en_fold_software_stats(dev);
	/* Set port as not active */
	priv->port_up = false;
	spin_unlock_bh(&priv->stats_lock);

	priv->counter_index = MLX4_SINK_COUNTER_INDEX(mdev->dev);

	/* Promsicuous mode */
	if (mdev->dev->caps.steering_mode ==
	    MLX4_STEERING_MODE_DEVICE_MANAGED) {
		priv->flags &= ~(MLX4_EN_FLAG_PROMISC |
				 MLX4_EN_FLAG_MC_PROMISC);
		mlx4_flow_steer_promisc_remove(mdev->dev,
					       priv->port,
					       MLX4_FS_ALL_DEFAULT);
		mlx4_flow_steer_promisc_remove(mdev->dev,
					       priv->port,
					       MLX4_FS_MC_DEFAULT);
	} else if (priv->flags & MLX4_EN_FLAG_PROMISC) {
		priv->flags &= ~MLX4_EN_FLAG_PROMISC;

		/* Disable promiscouos mode */
		mlx4_unicast_promisc_remove(mdev->dev, priv->base_qpn,
					    priv->port);

		/* Disable Multicast promisc */
		if (priv->flags & MLX4_EN_FLAG_MC_PROMISC) {
			mlx4_multicast_promisc_remove(mdev->dev, priv->base_qpn,
						      priv->port);
			priv->flags &= ~MLX4_EN_FLAG_MC_PROMISC;
		}
	}

	/* Detach All multicasts */
	eth_broadcast_addr(&mc_list[10]);
	mc_list[5] = priv->port; /* needed for B0 steering support */
	mlx4_multicast_detach(mdev->dev, priv->rss_map.indir_qp, mc_list,
			      MLX4_PROT_ETH, priv->broadcast_id);
	list_for_each_entry(mclist, &priv->curr_list, list) {
		memcpy(&mc_list[10], mclist->addr, ETH_ALEN);
		mc_list[5] = priv->port;
		mlx4_multicast_detach(mdev->dev, priv->rss_map.indir_qp,
				      mc_list, MLX4_PROT_ETH, mclist->reg_id);
		if (mclist->tunnel_reg_id)
			mlx4_flow_detach(mdev->dev, mclist->tunnel_reg_id);
	}
	mlx4_en_clear_list(dev);
	list_for_each_entry_safe(mclist, tmp, &priv->curr_list, list) {
		list_del(&mclist->list);
		kfree(mclist);
	}

	/* Flush multicast filter */
	mlx4_SET_MCAST_FLTR(mdev->dev, priv->port, 0, 1, MLX4_MCAST_CONFIG);

	/* Remove flow steering rules for the port*/
	if (mdev->dev->caps.steering_mode ==
	    MLX4_STEERING_MODE_DEVICE_MANAGED) {
		ASSERT_RTNL();
		list_for_each_entry_safe(flow, tmp_flow,
					 &priv->ethtool_list, list) {
			mlx4_flow_detach(mdev->dev, flow->id);
			list_del(&flow->list);
		}
	}

	mlx4_en_destroy_drop_qp(priv);

	/* Free TX Rings */
	for (t = 0; t < MLX4_EN_NUM_TX_TYPES; t++) {
		for (i = 0; i < priv->tx_ring_num[t]; i++) {
			mlx4_en_deactivate_tx_ring(priv, priv->tx_ring[t][i]);
			mlx4_en_deactivate_cq(priv, priv->tx_cq[t][i]);
		}
	}
	msleep(10);

	for (t = 0; t < MLX4_EN_NUM_TX_TYPES; t++)
		for (i = 0; i < priv->tx_ring_num[t]; i++)
			mlx4_en_free_tx_buf(dev, priv->tx_ring[t][i]);

	if (mdev->dev->caps.steering_mode != MLX4_STEERING_MODE_A0)
		mlx4_en_delete_rss_steer_rules(priv);

	/* Free RSS qps */
	mlx4_en_release_rss_steer(priv);

	/* Unregister Mac address for the port */
	mlx4_en_put_qp(priv);
	if (!(mdev->dev->caps.flags2 & MLX4_DEV_CAP_FLAG2_REASSIGN_MAC_EN))
		mdev->mac_removed[priv->port] = 1;

	/* Free RX Rings */
	for (i = 0; i < priv->rx_ring_num; i++) {
		struct mlx4_en_cq *cq = priv->rx_cq[i];

		napi_synchronize(&cq->napi);
		mlx4_en_deactivate_rx_ring(priv, priv->rx_ring[i]);
		mlx4_en_deactivate_cq(priv, cq);

		mlx4_en_free_affinity_hint(priv, i);
	}
}

static void mlx4_en_restart(struct work_struct *work)
{
	struct mlx4_en_priv *priv = container_of(work, struct mlx4_en_priv,
						 restart_task);
	struct mlx4_en_dev *mdev = priv->mdev;
	struct net_device *dev = priv->dev;

	en_dbg(DRV, priv, "Watchdog task called for port %d\n", priv->port);

	rtnl_lock();
	mutex_lock(&mdev->state_lock);
	if (priv->port_up) {
		mlx4_en_stop_port(dev, 1);
		if (mlx4_en_start_port(dev))
			en_err(priv, "Failed restarting port %d\n", priv->port);
	}
	mutex_unlock(&mdev->state_lock);
	rtnl_unlock();
}

static void mlx4_en_clear_stats(struct net_device *dev)
{
	struct mlx4_en_priv *priv = netdev_priv(dev);
	struct mlx4_en_dev *mdev = priv->mdev;
	struct mlx4_en_tx_ring **tx_ring;
	int i;

	if (!mlx4_is_slave(mdev->dev))
		if (mlx4_en_DUMP_ETH_STATS(mdev, priv->port, 1))
			en_dbg(HW, priv, "Failed dumping statistics\n");

	memset(&priv->pkstats, 0, sizeof(priv->pkstats));
	memset(&priv->port_stats, 0, sizeof(priv->port_stats));
	memset(&priv->rx_flowstats, 0, sizeof(priv->rx_flowstats));
	memset(&priv->tx_flowstats, 0, sizeof(priv->tx_flowstats));
	memset(&priv->rx_priority_flowstats, 0,
	       sizeof(priv->rx_priority_flowstats));
	memset(&priv->tx_priority_flowstats, 0,
	       sizeof(priv->tx_priority_flowstats));
	memset(&priv->pf_stats, 0, sizeof(priv->pf_stats));

	tx_ring = priv->tx_ring[TX];
	for (i = 0; i < priv->tx_ring_num[TX]; i++) {
		tx_ring[i]->bytes = 0;
		tx_ring[i]->packets = 0;
		tx_ring[i]->tx_csum = 0;
		tx_ring[i]->tx_dropped = 0;
		tx_ring[i]->queue_stopped = 0;
		tx_ring[i]->wake_queue = 0;
		tx_ring[i]->tso_packets = 0;
		tx_ring[i]->xmit_more = 0;
	}
	for (i = 0; i < priv->rx_ring_num; i++) {
		priv->rx_ring[i]->bytes = 0;
		priv->rx_ring[i]->packets = 0;
		priv->rx_ring[i]->csum_ok = 0;
		priv->rx_ring[i]->csum_none = 0;
		priv->rx_ring[i]->csum_complete = 0;
	}
}

static int mlx4_en_open(struct net_device *dev)
{
	struct mlx4_en_priv *priv = netdev_priv(dev);
	struct mlx4_en_dev *mdev = priv->mdev;
	int err = 0;

	mutex_lock(&mdev->state_lock);

	if (!mdev->device_up) {
		en_err(priv, "Cannot open - device down/disabled\n");
		err = -EBUSY;
		goto out;
	}

	/* Reset HW statistics and SW counters */
	mlx4_en_clear_stats(dev);

	err = mlx4_en_start_port(dev);
	if (err) {
		en_err(priv, "Failed starting port:%d\n", priv->port);
		goto out;
	}
	mlx4_en_linkstate(priv);
out:
	mutex_unlock(&mdev->state_lock);
	return err;
}


static int mlx4_en_close(struct net_device *dev)
{
	struct mlx4_en_priv *priv = netdev_priv(dev);
	struct mlx4_en_dev *mdev = priv->mdev;

	en_dbg(IFDOWN, priv, "Close port called\n");

	mutex_lock(&mdev->state_lock);

	mlx4_en_stop_port(dev, 0);
	netif_carrier_off(dev);

	mutex_unlock(&mdev->state_lock);
	return 0;
}

static void mlx4_en_free_resources(struct mlx4_en_priv *priv)
{
	int i, t;

#ifdef CONFIG_RFS_ACCEL
	priv->dev->rx_cpu_rmap = NULL;
#endif

	for (t = 0; t < MLX4_EN_NUM_TX_TYPES; t++) {
		for (i = 0; i < priv->tx_ring_num[t]; i++) {
			if (priv->tx_ring[t] && priv->tx_ring[t][i])
				mlx4_en_destroy_tx_ring(priv,
							&priv->tx_ring[t][i]);
			if (priv->tx_cq[t] && priv->tx_cq[t][i])
				mlx4_en_destroy_cq(priv, &priv->tx_cq[t][i]);
		}
		kfree(priv->tx_ring[t]);
		kfree(priv->tx_cq[t]);
	}

	for (i = 0; i < priv->rx_ring_num; i++) {
		if (priv->rx_ring[i])
			mlx4_en_destroy_rx_ring(priv, &priv->rx_ring[i],
				priv->prof->rx_ring_size, priv->stride);
		if (priv->rx_cq[i])
			mlx4_en_destroy_cq(priv, &priv->rx_cq[i]);
	}

}

static int mlx4_en_alloc_resources(struct mlx4_en_priv *priv)
{
	struct mlx4_en_port_profile *prof = priv->prof;
	int i, t;
	int node;

	/* Create tx Rings */
	for (t = 0; t < MLX4_EN_NUM_TX_TYPES; t++) {
		for (i = 0; i < priv->tx_ring_num[t]; i++) {
			node = cpu_to_node(i % num_online_cpus());
			if (mlx4_en_create_cq(priv, &priv->tx_cq[t][i],
					      prof->tx_ring_size, i, t, node))
				goto err;

			if (mlx4_en_create_tx_ring(priv, &priv->tx_ring[t][i],
						   prof->tx_ring_size,
						   TXBB_SIZE, node, i))
				goto err;
		}
	}

	/* Create rx Rings */
	for (i = 0; i < priv->rx_ring_num; i++) {
		node = cpu_to_node(i % num_online_cpus());
		if (mlx4_en_create_cq(priv, &priv->rx_cq[i],
				      prof->rx_ring_size, i, RX, node))
			goto err;

		if (mlx4_en_create_rx_ring(priv, &priv->rx_ring[i],
					   prof->rx_ring_size, priv->stride,
					   node, i))
			goto err;

	}

#ifdef CONFIG_RFS_ACCEL
	priv->dev->rx_cpu_rmap = mlx4_get_cpu_rmap(priv->mdev->dev, priv->port);
#endif

	return 0;

err:
	en_err(priv, "Failed to allocate NIC resources\n");
	for (i = 0; i < priv->rx_ring_num; i++) {
		if (priv->rx_ring[i])
			mlx4_en_destroy_rx_ring(priv, &priv->rx_ring[i],
						prof->rx_ring_size,
						priv->stride);
		if (priv->rx_cq[i])
			mlx4_en_destroy_cq(priv, &priv->rx_cq[i]);
	}
	for (t = 0; t < MLX4_EN_NUM_TX_TYPES; t++) {
		for (i = 0; i < priv->tx_ring_num[t]; i++) {
			if (priv->tx_ring[t][i])
				mlx4_en_destroy_tx_ring(priv,
							&priv->tx_ring[t][i]);
			if (priv->tx_cq[t][i])
				mlx4_en_destroy_cq(priv, &priv->tx_cq[t][i]);
		}
	}
	return -ENOMEM;
}


static int mlx4_en_copy_priv(struct mlx4_en_priv *dst,
			     struct mlx4_en_priv *src,
			     struct mlx4_en_port_profile *prof)
{
	int t;

	memcpy(&dst->hwtstamp_config, &prof->hwtstamp_config,
	       sizeof(dst->hwtstamp_config));
	dst->num_tx_rings_p_up = prof->num_tx_rings_p_up;
	dst->rx_ring_num = prof->rx_ring_num;
	dst->flags = prof->flags;
	dst->mdev = src->mdev;
	dst->port = src->port;
	dst->dev = src->dev;
	dst->prof = prof;
	dst->stride = roundup_pow_of_two(sizeof(struct mlx4_en_rx_desc) +
					 DS_SIZE * MLX4_EN_MAX_RX_FRAGS);

	for (t = 0; t < MLX4_EN_NUM_TX_TYPES; t++) {
		dst->tx_ring_num[t] = prof->tx_ring_num[t];
		if (!dst->tx_ring_num[t])
			continue;

		dst->tx_ring[t] = kcalloc(MAX_TX_RINGS,
					  sizeof(struct mlx4_en_tx_ring *),
					  GFP_KERNEL);
		if (!dst->tx_ring[t])
			goto err_free_tx;

		dst->tx_cq[t] = kcalloc(MAX_TX_RINGS,
					sizeof(struct mlx4_en_cq *),
					GFP_KERNEL);
		if (!dst->tx_cq[t]) {
			kfree(dst->tx_ring[t]);
			goto err_free_tx;
		}
	}

	return 0;

err_free_tx:
	while (t--) {
		kfree(dst->tx_ring[t]);
		kfree(dst->tx_cq[t]);
	}
	return -ENOMEM;
}

static void mlx4_en_update_priv(struct mlx4_en_priv *dst,
				struct mlx4_en_priv *src)
{
	int t;
	memcpy(dst->rx_ring, src->rx_ring,
	       sizeof(struct mlx4_en_rx_ring *) * src->rx_ring_num);
	memcpy(dst->rx_cq, src->rx_cq,
	       sizeof(struct mlx4_en_cq *) * src->rx_ring_num);
	memcpy(&dst->hwtstamp_config, &src->hwtstamp_config,
	       sizeof(dst->hwtstamp_config));
	for (t = 0; t < MLX4_EN_NUM_TX_TYPES; t++) {
		dst->tx_ring_num[t] = src->tx_ring_num[t];
		dst->tx_ring[t] = src->tx_ring[t];
		dst->tx_cq[t] = src->tx_cq[t];
	}
	dst->num_tx_rings_p_up = src->num_tx_rings_p_up;
	dst->rx_ring_num = src->rx_ring_num;
	memcpy(dst->prof, src->prof, sizeof(struct mlx4_en_port_profile));
}

int mlx4_en_try_alloc_resources(struct mlx4_en_priv *priv,
				struct mlx4_en_priv *tmp,
				struct mlx4_en_port_profile *prof,
				bool carry_xdp_prog)
{
	struct bpf_prog *xdp_prog;
	int i, t, ret;

	ret = mlx4_en_copy_priv(tmp, priv, prof);
	if (ret) {
		en_warn(priv, "%s: mlx4_en_copy_priv() failed, return\n",
			__func__);
		return ret;
	}

	if (mlx4_en_alloc_resources(tmp)) {
		en_warn(priv,
			"%s: Resource allocation failed, using previous configuration\n",
			__func__);
		for (t = 0; t < MLX4_EN_NUM_TX_TYPES; t++) {
			kfree(tmp->tx_ring[t]);
			kfree(tmp->tx_cq[t]);
		}
		return -ENOMEM;
	}

	/* All rx_rings has the same xdp_prog.  Pick the first one. */
	xdp_prog = rcu_dereference_protected(
		priv->rx_ring[0]->xdp_prog,
		lockdep_is_held(&priv->mdev->state_lock));

	if (xdp_prog && carry_xdp_prog) {
		bpf_prog_add(xdp_prog, tmp->rx_ring_num);
		for (i = 0; i < tmp->rx_ring_num; i++)
			rcu_assign_pointer(tmp->rx_ring[i]->xdp_prog,
					   xdp_prog);
	}

	return 0;
}

void mlx4_en_safe_replace_resources(struct mlx4_en_priv *priv,
				    struct mlx4_en_priv *tmp)
{
	mlx4_en_free_resources(priv);
	mlx4_en_update_priv(priv, tmp);
}

void mlx4_en_destroy_netdev(struct net_device *dev)
{
	struct mlx4_en_priv *priv = netdev_priv(dev);
	struct mlx4_en_dev *mdev = priv->mdev;

	en_dbg(DRV, priv, "Destroying netdev on port:%d\n", priv->port);

	/* Unregister device - this will close the port if it was up */
	if (priv->registered)
		unregister_netdev(dev);

	if (priv->allocated)
		mlx4_free_hwq_res(mdev->dev, &priv->res, MLX4_EN_PAGE_SIZE);

	cancel_delayed_work(&priv->stats_task);
	cancel_delayed_work(&priv->service_task);
	/* flush any pending task for this netdev */
	flush_workqueue(mdev->workqueue);

	if (mdev->dev->caps.flags2 & MLX4_DEV_CAP_FLAG2_TS)
		mlx4_en_remove_timestamp(mdev);

	/* Detach the netdev so tasks would not attempt to access it */
	mutex_lock(&mdev->state_lock);
	mdev->pndev[priv->port] = NULL;
	mdev->upper[priv->port] = NULL;

#ifdef CONFIG_RFS_ACCEL
	mlx4_en_cleanup_filters(priv);
#endif

	mlx4_en_free_resources(priv);
	mutex_unlock(&mdev->state_lock);

	free_netdev(dev);
}

static bool mlx4_en_check_xdp_mtu(struct net_device *dev, int mtu)
{
	struct mlx4_en_priv *priv = netdev_priv(dev);

	if (mtu > MLX4_EN_MAX_XDP_MTU) {
		en_err(priv, "mtu:%d > max:%d when XDP prog is attached\n",
		       mtu, MLX4_EN_MAX_XDP_MTU);
		return false;
	}

	return true;
}

static int mlx4_en_change_mtu(struct net_device *dev, int new_mtu)
{
	struct mlx4_en_priv *priv = netdev_priv(dev);
	struct mlx4_en_dev *mdev = priv->mdev;
	int err = 0;

	en_dbg(DRV, priv, "Change MTU called - current:%d new:%d\n",
		 dev->mtu, new_mtu);

	if (priv->tx_ring_num[TX_XDP] &&
	    !mlx4_en_check_xdp_mtu(dev, new_mtu))
		return -EOPNOTSUPP;

	dev->mtu = new_mtu;

	if (netif_running(dev)) {
		mutex_lock(&mdev->state_lock);
		if (!mdev->device_up) {
			/* NIC is probably restarting - let restart task reset
			 * the port */
			en_dbg(DRV, priv, "Change MTU called with card down!?\n");
		} else {
			mlx4_en_stop_port(dev, 1);
			err = mlx4_en_start_port(dev);
			if (err) {
				en_err(priv, "Failed restarting port:%d\n",
					 priv->port);
				if (!test_and_set_bit(MLX4_EN_STATE_FLAG_RESTARTING,
						      &priv->state))
					queue_work(mdev->workqueue, &priv->restart_task);
			}
		}
		mutex_unlock(&mdev->state_lock);
	}
	return 0;
}

static int mlx4_en_hwtstamp_set(struct net_device *dev, struct ifreq *ifr)
{
	struct mlx4_en_priv *priv = netdev_priv(dev);
	struct mlx4_en_dev *mdev = priv->mdev;
	struct hwtstamp_config config;

	if (copy_from_user(&config, ifr->ifr_data, sizeof(config)))
		return -EFAULT;

	/* device doesn't support time stamping */
	if (!(mdev->dev->caps.flags2 & MLX4_DEV_CAP_FLAG2_TS))
		return -EINVAL;

	/* TX HW timestamp */
	switch (config.tx_type) {
	case HWTSTAMP_TX_OFF:
	case HWTSTAMP_TX_ON:
		break;
	default:
		return -ERANGE;
	}

	/* RX HW timestamp */
	switch (config.rx_filter) {
	case HWTSTAMP_FILTER_NONE:
		break;
	case HWTSTAMP_FILTER_ALL:
	case HWTSTAMP_FILTER_SOME:
	case HWTSTAMP_FILTER_PTP_V1_L4_EVENT:
	case HWTSTAMP_FILTER_PTP_V1_L4_SYNC:
	case HWTSTAMP_FILTER_PTP_V1_L4_DELAY_REQ:
	case HWTSTAMP_FILTER_PTP_V2_L4_EVENT:
	case HWTSTAMP_FILTER_PTP_V2_L4_SYNC:
	case HWTSTAMP_FILTER_PTP_V2_L4_DELAY_REQ:
	case HWTSTAMP_FILTER_PTP_V2_L2_EVENT:
	case HWTSTAMP_FILTER_PTP_V2_L2_SYNC:
	case HWTSTAMP_FILTER_PTP_V2_L2_DELAY_REQ:
	case HWTSTAMP_FILTER_PTP_V2_EVENT:
	case HWTSTAMP_FILTER_PTP_V2_SYNC:
	case HWTSTAMP_FILTER_PTP_V2_DELAY_REQ:
	case HWTSTAMP_FILTER_NTP_ALL:
		config.rx_filter = HWTSTAMP_FILTER_ALL;
		break;
	default:
		return -ERANGE;
	}

	if (mlx4_en_reset_config(dev, config, dev->features)) {
		config.tx_type = HWTSTAMP_TX_OFF;
		config.rx_filter = HWTSTAMP_FILTER_NONE;
	}

	return copy_to_user(ifr->ifr_data, &config,
			    sizeof(config)) ? -EFAULT : 0;
}

static int mlx4_en_hwtstamp_get(struct net_device *dev, struct ifreq *ifr)
{
	struct mlx4_en_priv *priv = netdev_priv(dev);

	return copy_to_user(ifr->ifr_data, &priv->hwtstamp_config,
			    sizeof(priv->hwtstamp_config)) ? -EFAULT : 0;
}

static int mlx4_en_ioctl(struct net_device *dev, struct ifreq *ifr, int cmd)
{
	switch (cmd) {
	case SIOCSHWTSTAMP:
		return mlx4_en_hwtstamp_set(dev, ifr);
	case SIOCGHWTSTAMP:
		return mlx4_en_hwtstamp_get(dev, ifr);
	default:
		return -EOPNOTSUPP;
	}
}

static netdev_features_t mlx4_en_fix_features(struct net_device *netdev,
					      netdev_features_t features)
{
	struct mlx4_en_priv *en_priv = netdev_priv(netdev);
	struct mlx4_en_dev *mdev = en_priv->mdev;

	/* Since there is no support for separate RX C-TAG/S-TAG vlan accel
	 * enable/disable make sure S-TAG flag is always in same state as
	 * C-TAG.
	 */
	if (features & NETIF_F_HW_VLAN_CTAG_RX &&
	    !(mdev->dev->caps.flags2 & MLX4_DEV_CAP_FLAG2_SKIP_OUTER_VLAN))
		features |= NETIF_F_HW_VLAN_STAG_RX;
	else
		features &= ~NETIF_F_HW_VLAN_STAG_RX;

	return features;
}

static int mlx4_en_set_features(struct net_device *netdev,
		netdev_features_t features)
{
	struct mlx4_en_priv *priv = netdev_priv(netdev);
	bool reset = false;
	int ret = 0;

	if (DEV_FEATURE_CHANGED(netdev, features, NETIF_F_RXFCS)) {
		en_info(priv, "Turn %s RX-FCS\n",
			(features & NETIF_F_RXFCS) ? "ON" : "OFF");
		reset = true;
	}

	if (DEV_FEATURE_CHANGED(netdev, features, NETIF_F_RXALL)) {
		u8 ignore_fcs_value = (features & NETIF_F_RXALL) ? 1 : 0;

		en_info(priv, "Turn %s RX-ALL\n",
			ignore_fcs_value ? "ON" : "OFF");
		ret = mlx4_SET_PORT_fcs_check(priv->mdev->dev,
					      priv->port, ignore_fcs_value);
		if (ret)
			return ret;
	}

	if (DEV_FEATURE_CHANGED(netdev, features, NETIF_F_HW_VLAN_CTAG_RX)) {
		en_info(priv, "Turn %s RX vlan strip offload\n",
			(features & NETIF_F_HW_VLAN_CTAG_RX) ? "ON" : "OFF");
		reset = true;
	}

	if (DEV_FEATURE_CHANGED(netdev, features, NETIF_F_HW_VLAN_CTAG_TX))
		en_info(priv, "Turn %s TX vlan strip offload\n",
			(features & NETIF_F_HW_VLAN_CTAG_TX) ? "ON" : "OFF");

	if (DEV_FEATURE_CHANGED(netdev, features, NETIF_F_HW_VLAN_STAG_TX))
		en_info(priv, "Turn %s TX S-VLAN strip offload\n",
			(features & NETIF_F_HW_VLAN_STAG_TX) ? "ON" : "OFF");

	if (DEV_FEATURE_CHANGED(netdev, features, NETIF_F_LOOPBACK)) {
		en_info(priv, "Turn %s loopback\n",
			(features & NETIF_F_LOOPBACK) ? "ON" : "OFF");
		mlx4_en_update_loopback_state(netdev, features);
	}

	if (reset) {
		ret = mlx4_en_reset_config(netdev, priv->hwtstamp_config,
					   features);
		if (ret)
			return ret;
	}

	return 0;
}

static int mlx4_en_set_vf_mac(struct net_device *dev, int queue, u8 *mac)
{
	struct mlx4_en_priv *en_priv = netdev_priv(dev);
	struct mlx4_en_dev *mdev = en_priv->mdev;

	return mlx4_set_vf_mac(mdev->dev, en_priv->port, queue, mac);
}

static int mlx4_en_set_vf_vlan(struct net_device *dev, int vf, u16 vlan, u8 qos,
			       __be16 vlan_proto)
{
	struct mlx4_en_priv *en_priv = netdev_priv(dev);
	struct mlx4_en_dev *mdev = en_priv->mdev;

	return mlx4_set_vf_vlan(mdev->dev, en_priv->port, vf, vlan, qos,
				vlan_proto);
}

static int mlx4_en_set_vf_rate(struct net_device *dev, int vf, int min_tx_rate,
			       int max_tx_rate)
{
	struct mlx4_en_priv *en_priv = netdev_priv(dev);
	struct mlx4_en_dev *mdev = en_priv->mdev;

	return mlx4_set_vf_rate(mdev->dev, en_priv->port, vf, min_tx_rate,
				max_tx_rate);
}

static int mlx4_en_set_vf_spoofchk(struct net_device *dev, int vf, bool setting)
{
	struct mlx4_en_priv *en_priv = netdev_priv(dev);
	struct mlx4_en_dev *mdev = en_priv->mdev;

	return mlx4_set_vf_spoofchk(mdev->dev, en_priv->port, vf, setting);
}

static int mlx4_en_get_vf_config(struct net_device *dev, int vf, struct ifla_vf_info *ivf)
{
	struct mlx4_en_priv *en_priv = netdev_priv(dev);
	struct mlx4_en_dev *mdev = en_priv->mdev;

	return mlx4_get_vf_config(mdev->dev, en_priv->port, vf, ivf);
}

static int mlx4_en_set_vf_link_state(struct net_device *dev, int vf, int link_state)
{
	struct mlx4_en_priv *en_priv = netdev_priv(dev);
	struct mlx4_en_dev *mdev = en_priv->mdev;

	return mlx4_set_vf_link_state(mdev->dev, en_priv->port, vf, link_state);
}

static int mlx4_en_get_vf_stats(struct net_device *dev, int vf,
				struct ifla_vf_stats *vf_stats)
{
	struct mlx4_en_priv *en_priv = netdev_priv(dev);
	struct mlx4_en_dev *mdev = en_priv->mdev;

	return mlx4_get_vf_stats(mdev->dev, en_priv->port, vf, vf_stats);
}

#define PORT_ID_BYTE_LEN 8
static int mlx4_en_get_phys_port_id(struct net_device *dev,
				    struct netdev_phys_item_id *ppid)
{
	struct mlx4_en_priv *priv = netdev_priv(dev);
	struct mlx4_dev *mdev = priv->mdev->dev;
	int i;
	u64 phys_port_id = mdev->caps.phys_port_id[priv->port];

	if (!phys_port_id)
		return -EOPNOTSUPP;

	ppid->id_len = sizeof(phys_port_id);
	for (i = PORT_ID_BYTE_LEN - 1; i >= 0; --i) {
		ppid->id[i] =  phys_port_id & 0xff;
		phys_port_id >>= 8;
	}
	return 0;
}

static int mlx4_udp_tunnel_sync(struct net_device *dev, unsigned int table)
{
	struct mlx4_en_priv *priv = netdev_priv(dev);
	struct udp_tunnel_info ti;
	int ret;

	udp_tunnel_nic_get_port(dev, table, 0, &ti);
	priv->vxlan_port = ti.port;

	ret = mlx4_config_vxlan_port(priv->mdev->dev, priv->vxlan_port);
	if (ret)
		return ret;

	return mlx4_SET_PORT_VXLAN(priv->mdev->dev, priv->port,
				   VXLAN_STEER_BY_OUTER_MAC,
				   !!priv->vxlan_port);
}

static const struct udp_tunnel_nic_info mlx4_udp_tunnels = {
	.sync_table	= mlx4_udp_tunnel_sync,
	.flags		= UDP_TUNNEL_NIC_INFO_MAY_SLEEP |
			  UDP_TUNNEL_NIC_INFO_IPV4_ONLY,
	.tables		= {
		{ .n_entries = 1, .tunnel_types = UDP_TUNNEL_TYPE_VXLAN, },
	},
};

static netdev_features_t mlx4_en_features_check(struct sk_buff *skb,
						struct net_device *dev,
						netdev_features_t features)
{
	features = vlan_features_check(skb, features);
	features = vxlan_features_check(skb, features);

	/* The ConnectX-3 doesn't support outer IPv6 checksums but it does
	 * support inner IPv6 checksums and segmentation so  we need to
	 * strip that feature if this is an IPv6 encapsulated frame.
	 */
	if (skb->encapsulation &&
	    (skb->ip_summed == CHECKSUM_PARTIAL)) {
		struct mlx4_en_priv *priv = netdev_priv(dev);

		if (!priv->vxlan_port ||
		    (ip_hdr(skb)->version != 4) ||
		    (udp_hdr(skb)->dest != priv->vxlan_port))
			features &= ~(NETIF_F_CSUM_MASK | NETIF_F_GSO_MASK);
	}

	return features;
}

static int mlx4_en_set_tx_maxrate(struct net_device *dev, int queue_index, u32 maxrate)
{
	struct mlx4_en_priv *priv = netdev_priv(dev);
	struct mlx4_en_tx_ring *tx_ring = priv->tx_ring[TX][queue_index];
	struct mlx4_update_qp_params params;
	int err;

	if (!(priv->mdev->dev->caps.flags2 & MLX4_DEV_CAP_FLAG2_QP_RATE_LIMIT))
		return -EOPNOTSUPP;

	/* rate provided to us in Mbs, check if it fits into 12 bits, if not use Gbs */
	if (maxrate >> 12) {
		params.rate_unit = MLX4_QP_RATE_LIMIT_GBS;
		params.rate_val  = maxrate / 1000;
	} else if (maxrate) {
		params.rate_unit = MLX4_QP_RATE_LIMIT_MBS;
		params.rate_val  = maxrate;
	} else { /* zero serves to revoke the QP rate-limitation */
		params.rate_unit = 0;
		params.rate_val  = 0;
	}

	err = mlx4_update_qp(priv->mdev->dev, tx_ring->qpn, MLX4_UPDATE_QP_RATE_LIMIT,
			     &params);
	return err;
}

static int mlx4_xdp_set(struct net_device *dev, struct bpf_prog *prog)
{
	struct mlx4_en_priv *priv = netdev_priv(dev);
	struct mlx4_en_dev *mdev = priv->mdev;
	struct mlx4_en_port_profile new_prof;
	struct bpf_prog *old_prog;
	struct mlx4_en_priv *tmp;
	int tx_changed = 0;
	int xdp_ring_num;
	int port_up = 0;
	int err;
	int i;

	xdp_ring_num = prog ? priv->rx_ring_num : 0;

	/* No need to reconfigure buffers when simply swapping the
	 * program for a new one.
	 */
	if (priv->tx_ring_num[TX_XDP] == xdp_ring_num) {
		if (prog)
			bpf_prog_add(prog, priv->rx_ring_num - 1);

		mutex_lock(&mdev->state_lock);
		for (i = 0; i < priv->rx_ring_num; i++) {
			old_prog = rcu_dereference_protected(
					priv->rx_ring[i]->xdp_prog,
					lockdep_is_held(&mdev->state_lock));
			rcu_assign_pointer(priv->rx_ring[i]->xdp_prog, prog);
			if (old_prog)
				bpf_prog_put(old_prog);
		}
		mutex_unlock(&mdev->state_lock);
		return 0;
	}

	if (!mlx4_en_check_xdp_mtu(dev, dev->mtu))
		return -EOPNOTSUPP;

	tmp = kzalloc(sizeof(*tmp), GFP_KERNEL);
	if (!tmp)
		return -ENOMEM;

	if (prog)
		bpf_prog_add(prog, priv->rx_ring_num - 1);

	mutex_lock(&mdev->state_lock);
	memcpy(&new_prof, priv->prof, sizeof(struct mlx4_en_port_profile));
	new_prof.tx_ring_num[TX_XDP] = xdp_ring_num;

	if (priv->tx_ring_num[TX] + xdp_ring_num > MAX_TX_RINGS) {
		tx_changed = 1;
		new_prof.tx_ring_num[TX] =
			MAX_TX_RINGS - ALIGN(xdp_ring_num, priv->prof->num_up);
		en_warn(priv, "Reducing the number of TX rings, to not exceed the max total rings number.\n");
	}

	err = mlx4_en_try_alloc_resources(priv, tmp, &new_prof, false);
	if (err) {
		if (prog)
			bpf_prog_sub(prog, priv->rx_ring_num - 1);
		goto unlock_out;
	}

	if (priv->port_up) {
		port_up = 1;
		mlx4_en_stop_port(dev, 1);
	}

	mlx4_en_safe_replace_resources(priv, tmp);
	if (tx_changed)
		netif_set_real_num_tx_queues(dev, priv->tx_ring_num[TX]);

	for (i = 0; i < priv->rx_ring_num; i++) {
		old_prog = rcu_dereference_protected(
					priv->rx_ring[i]->xdp_prog,
					lockdep_is_held(&mdev->state_lock));
		rcu_assign_pointer(priv->rx_ring[i]->xdp_prog, prog);
		if (old_prog)
			bpf_prog_put(old_prog);
	}

	if (port_up) {
		err = mlx4_en_start_port(dev);
		if (err) {
			en_err(priv, "Failed starting port %d for XDP change\n",
			       priv->port);
			if (!test_and_set_bit(MLX4_EN_STATE_FLAG_RESTARTING, &priv->state))
				queue_work(mdev->workqueue, &priv->restart_task);
		}
	}

unlock_out:
	mutex_unlock(&mdev->state_lock);
	kfree(tmp);
	return err;
}

static int mlx4_xdp(struct net_device *dev, struct netdev_bpf *xdp)
{
	switch (xdp->command) {
	case XDP_SETUP_PROG:
		return mlx4_xdp_set(dev, xdp->prog);
	default:
		return -EINVAL;
	}
}

static const struct net_device_ops mlx4_netdev_ops = {
	.ndo_open		= mlx4_en_open,
	.ndo_stop		= mlx4_en_close,
	.ndo_start_xmit		= mlx4_en_xmit,
	.ndo_select_queue	= mlx4_en_select_queue,
	.ndo_get_stats64	= mlx4_en_get_stats64,
	.ndo_set_rx_mode	= mlx4_en_set_rx_mode,
	.ndo_set_mac_address	= mlx4_en_set_mac,
	.ndo_validate_addr	= eth_validate_addr,
	.ndo_change_mtu		= mlx4_en_change_mtu,
	.ndo_eth_ioctl		= mlx4_en_ioctl,
	.ndo_tx_timeout		= mlx4_en_tx_timeout,
	.ndo_vlan_rx_add_vid	= mlx4_en_vlan_rx_add_vid,
	.ndo_vlan_rx_kill_vid	= mlx4_en_vlan_rx_kill_vid,
	.ndo_set_features	= mlx4_en_set_features,
	.ndo_fix_features	= mlx4_en_fix_features,
	.ndo_setup_tc		= __mlx4_en_setup_tc,
#ifdef CONFIG_RFS_ACCEL
	.ndo_rx_flow_steer	= mlx4_en_filter_rfs,
#endif
	.ndo_get_phys_port_id	= mlx4_en_get_phys_port_id,
	.ndo_features_check	= mlx4_en_features_check,
	.ndo_set_tx_maxrate	= mlx4_en_set_tx_maxrate,
	.ndo_bpf		= mlx4_xdp,
};

static const struct net_device_ops mlx4_netdev_ops_master = {
	.ndo_open		= mlx4_en_open,
	.ndo_stop		= mlx4_en_close,
	.ndo_start_xmit		= mlx4_en_xmit,
	.ndo_select_queue	= mlx4_en_select_queue,
	.ndo_get_stats64	= mlx4_en_get_stats64,
	.ndo_set_rx_mode	= mlx4_en_set_rx_mode,
	.ndo_set_mac_address	= mlx4_en_set_mac,
	.ndo_validate_addr	= eth_validate_addr,
	.ndo_change_mtu		= mlx4_en_change_mtu,
	.ndo_tx_timeout		= mlx4_en_tx_timeout,
	.ndo_vlan_rx_add_vid	= mlx4_en_vlan_rx_add_vid,
	.ndo_vlan_rx_kill_vid	= mlx4_en_vlan_rx_kill_vid,
	.ndo_set_vf_mac		= mlx4_en_set_vf_mac,
	.ndo_set_vf_vlan	= mlx4_en_set_vf_vlan,
	.ndo_set_vf_rate	= mlx4_en_set_vf_rate,
	.ndo_set_vf_spoofchk	= mlx4_en_set_vf_spoofchk,
	.ndo_set_vf_link_state	= mlx4_en_set_vf_link_state,
	.ndo_get_vf_stats       = mlx4_en_get_vf_stats,
	.ndo_get_vf_config	= mlx4_en_get_vf_config,
	.ndo_set_features	= mlx4_en_set_features,
	.ndo_fix_features	= mlx4_en_fix_features,
	.ndo_setup_tc		= __mlx4_en_setup_tc,
#ifdef CONFIG_RFS_ACCEL
	.ndo_rx_flow_steer	= mlx4_en_filter_rfs,
#endif
	.ndo_get_phys_port_id	= mlx4_en_get_phys_port_id,
	.ndo_features_check	= mlx4_en_features_check,
	.ndo_set_tx_maxrate	= mlx4_en_set_tx_maxrate,
	.ndo_bpf		= mlx4_xdp,
};

static const struct xdp_metadata_ops mlx4_xdp_metadata_ops = {
	.xmo_rx_timestamp		= mlx4_en_xdp_rx_timestamp,
	.xmo_rx_hash			= mlx4_en_xdp_rx_hash,
};

<<<<<<< HEAD
=======
struct mlx4_en_bond {
	struct work_struct work;
	struct mlx4_en_priv *priv;
	int is_bonded;
	struct mlx4_port_map port_map;
};

static void mlx4_en_bond_work(struct work_struct *work)
{
	struct mlx4_en_bond *bond = container_of(work,
						     struct mlx4_en_bond,
						     work);
	int err = 0;
	struct mlx4_dev *dev = bond->priv->mdev->dev;

	if (bond->is_bonded) {
		if (!mlx4_is_bonded(dev)) {
			err = mlx4_bond(dev);
			if (err)
				en_err(bond->priv, "Fail to bond device\n");
		}
		if (!err) {
			err = mlx4_port_map_set(dev, &bond->port_map);
			if (err)
				en_err(bond->priv, "Fail to set port map [%d][%d]: %d\n",
				       bond->port_map.port1,
				       bond->port_map.port2,
				       err);
		}
	} else if (mlx4_is_bonded(dev)) {
		err = mlx4_unbond(dev);
		if (err)
			en_err(bond->priv, "Fail to unbond device\n");
	}
	dev_put(bond->priv->dev);
	kfree(bond);
}

static int mlx4_en_queue_bond_work(struct mlx4_en_priv *priv, int is_bonded,
				   u8 v2p_p1, u8 v2p_p2)
{
	struct mlx4_en_bond *bond;

	bond = kzalloc(sizeof(*bond), GFP_ATOMIC);
	if (!bond)
		return -ENOMEM;

	INIT_WORK(&bond->work, mlx4_en_bond_work);
	bond->priv = priv;
	bond->is_bonded = is_bonded;
	bond->port_map.port1 = v2p_p1;
	bond->port_map.port2 = v2p_p2;
	dev_hold(priv->dev);
	queue_work(priv->mdev->workqueue, &bond->work);
	return 0;
}

>>>>>>> 75aa50e2
int mlx4_en_netdev_event(struct notifier_block *this,
			 unsigned long event, void *ptr)
{
	struct net_device *ndev = netdev_notifier_info_to_dev(ptr);
	u8 port = 0;
	struct mlx4_en_dev *mdev;
	struct mlx4_dev *dev;
	int i, num_eth_ports = 0;
	bool do_bond = true;
	u8 v2p_port1 = 0;
	u8 v2p_port2 = 0;

	if (!net_eq(dev_net(ndev), &init_net))
		return NOTIFY_DONE;

	mdev = container_of(this, struct mlx4_en_dev, netdev_nb);
	dev = mdev->dev;

	/* Go into this mode only when two network devices set on two ports
	 * of the same mlx4 device are slaves of the same bonding master
	 */
	mlx4_foreach_port(i, dev, MLX4_PORT_TYPE_ETH) {
		++num_eth_ports;
		if (!port && (mdev->pndev[i] == ndev))
			port = i;
		mdev->upper[i] = mdev->pndev[i] ?
			netdev_master_upper_dev_get(mdev->pndev[i]) : NULL;
		/* condition not met: network device is a slave */
		if (!mdev->upper[i])
			do_bond = false;
		if (num_eth_ports < 2)
			continue;
		/* condition not met: same master */
		if (mdev->upper[i] != mdev->upper[i-1])
			do_bond = false;
	}
	/* condition not met: 2 salves */
	do_bond = (num_eth_ports ==  2) ? do_bond : false;

	/* handle only events that come with enough info */
	if ((do_bond && (event != NETDEV_BONDING_INFO)) || !port)
		return NOTIFY_DONE;

	if (do_bond) {
		struct netdev_notifier_bonding_info *notifier_info = ptr;
		struct netdev_bonding_info *bonding_info =
			&notifier_info->bonding_info;

		/* required mode 1, 2 or 4 */
		if ((bonding_info->master.bond_mode != BOND_MODE_ACTIVEBACKUP) &&
		    (bonding_info->master.bond_mode != BOND_MODE_XOR) &&
		    (bonding_info->master.bond_mode != BOND_MODE_8023AD))
			do_bond = false;

		/* require exactly 2 slaves */
		if (bonding_info->master.num_slaves != 2)
			do_bond = false;

		/* calc v2p */
		if (do_bond) {
			if (bonding_info->master.bond_mode ==
			    BOND_MODE_ACTIVEBACKUP) {
				/* in active-backup mode virtual ports are
				 * mapped to the physical port of the active
				 * slave */
				if (bonding_info->slave.state ==
				    BOND_STATE_BACKUP) {
					if (port == 1) {
						v2p_port1 = 2;
						v2p_port2 = 2;
					} else {
						v2p_port1 = 1;
						v2p_port2 = 1;
					}
				} else { /* BOND_STATE_ACTIVE */
					if (port == 1) {
						v2p_port1 = 1;
						v2p_port2 = 1;
					} else {
						v2p_port1 = 2;
						v2p_port2 = 2;
					}
				}
			} else { /* Active-Active */
				/* in active-active mode a virtual port is
				 * mapped to the native physical port if and only
				 * if the physical port is up */
				__s8 link = bonding_info->slave.link;

				if (port == 1)
					v2p_port2 = 2;
				else
					v2p_port1 = 1;
				if ((link == BOND_LINK_UP) ||
				    (link == BOND_LINK_FAIL)) {
					if (port == 1)
						v2p_port1 = 1;
					else
						v2p_port2 = 2;
				} else { /* BOND_LINK_DOWN || BOND_LINK_BACK */
					if (port == 1)
						v2p_port1 = 2;
					else
						v2p_port2 = 1;
				}
			}
		}
	}

	mlx4_queue_bond_work(dev, do_bond, v2p_port1, v2p_port2);

	return NOTIFY_DONE;
}

void mlx4_en_update_pfc_stats_bitmap(struct mlx4_dev *dev,
				     struct mlx4_en_stats_bitmap *stats_bitmap,
				     u8 rx_ppp, u8 rx_pause,
				     u8 tx_ppp, u8 tx_pause)
{
	int last_i = NUM_MAIN_STATS + NUM_PORT_STATS + NUM_PF_STATS;

	if (!mlx4_is_slave(dev) &&
	    (dev->caps.flags2 & MLX4_DEV_CAP_FLAG2_FLOWSTATS_EN)) {
		mutex_lock(&stats_bitmap->mutex);
		bitmap_clear(stats_bitmap->bitmap, last_i, NUM_FLOW_STATS);

		if (rx_ppp)
			bitmap_set(stats_bitmap->bitmap, last_i,
				   NUM_FLOW_PRIORITY_STATS_RX);
		last_i += NUM_FLOW_PRIORITY_STATS_RX;

		if (rx_pause && !(rx_ppp))
			bitmap_set(stats_bitmap->bitmap, last_i,
				   NUM_FLOW_STATS_RX);
		last_i += NUM_FLOW_STATS_RX;

		if (tx_ppp)
			bitmap_set(stats_bitmap->bitmap, last_i,
				   NUM_FLOW_PRIORITY_STATS_TX);
		last_i += NUM_FLOW_PRIORITY_STATS_TX;

		if (tx_pause && !(tx_ppp))
			bitmap_set(stats_bitmap->bitmap, last_i,
				   NUM_FLOW_STATS_TX);
		last_i += NUM_FLOW_STATS_TX;

		mutex_unlock(&stats_bitmap->mutex);
	}
}

void mlx4_en_set_stats_bitmap(struct mlx4_dev *dev,
			      struct mlx4_en_stats_bitmap *stats_bitmap,
			      u8 rx_ppp, u8 rx_pause,
			      u8 tx_ppp, u8 tx_pause)
{
	int last_i = 0;

	mutex_init(&stats_bitmap->mutex);
	bitmap_zero(stats_bitmap->bitmap, NUM_ALL_STATS);

	if (mlx4_is_slave(dev)) {
		bitmap_set(stats_bitmap->bitmap, last_i +
					 MLX4_FIND_NETDEV_STAT(rx_packets), 1);
		bitmap_set(stats_bitmap->bitmap, last_i +
					 MLX4_FIND_NETDEV_STAT(tx_packets), 1);
		bitmap_set(stats_bitmap->bitmap, last_i +
					 MLX4_FIND_NETDEV_STAT(rx_bytes), 1);
		bitmap_set(stats_bitmap->bitmap, last_i +
					 MLX4_FIND_NETDEV_STAT(tx_bytes), 1);
		bitmap_set(stats_bitmap->bitmap, last_i +
					 MLX4_FIND_NETDEV_STAT(rx_dropped), 1);
		bitmap_set(stats_bitmap->bitmap, last_i +
					 MLX4_FIND_NETDEV_STAT(tx_dropped), 1);
	} else {
		bitmap_set(stats_bitmap->bitmap, last_i, NUM_MAIN_STATS);
	}
	last_i += NUM_MAIN_STATS;

	bitmap_set(stats_bitmap->bitmap, last_i, NUM_PORT_STATS);
	last_i += NUM_PORT_STATS;

	if (mlx4_is_master(dev))
		bitmap_set(stats_bitmap->bitmap, last_i,
			   NUM_PF_STATS);
	last_i += NUM_PF_STATS;

	mlx4_en_update_pfc_stats_bitmap(dev, stats_bitmap,
					rx_ppp, rx_pause,
					tx_ppp, tx_pause);
	last_i += NUM_FLOW_STATS;

	if (!mlx4_is_slave(dev))
		bitmap_set(stats_bitmap->bitmap, last_i, NUM_PKT_STATS);
	last_i += NUM_PKT_STATS;

	bitmap_set(stats_bitmap->bitmap, last_i, NUM_XDP_STATS);
	last_i += NUM_XDP_STATS;

	if (!mlx4_is_slave(dev))
		bitmap_set(stats_bitmap->bitmap, last_i, NUM_PHY_STATS);
	last_i += NUM_PHY_STATS;
}

int mlx4_en_init_netdev(struct mlx4_en_dev *mdev, int port,
			struct mlx4_en_port_profile *prof)
{
	struct net_device *dev;
	struct mlx4_en_priv *priv;
	int i, t;
	int err;

	dev = alloc_etherdev_mqs(sizeof(struct mlx4_en_priv),
				 MAX_TX_RINGS, MAX_RX_RINGS);
	if (dev == NULL)
		return -ENOMEM;

	netif_set_real_num_tx_queues(dev, prof->tx_ring_num[TX]);
	netif_set_real_num_rx_queues(dev, prof->rx_ring_num);

	SET_NETDEV_DEV(dev, &mdev->dev->persist->pdev->dev);
	dev->dev_port = port - 1;

	/*
	 * Initialize driver private data
	 */

	priv = netdev_priv(dev);
	memset(priv, 0, sizeof(struct mlx4_en_priv));
	priv->counter_index = MLX4_SINK_COUNTER_INDEX(mdev->dev);
	spin_lock_init(&priv->stats_lock);
	INIT_WORK(&priv->rx_mode_task, mlx4_en_do_set_rx_mode);
	INIT_WORK(&priv->restart_task, mlx4_en_restart);
	INIT_WORK(&priv->linkstate_task, mlx4_en_linkstate_work);
	INIT_DELAYED_WORK(&priv->stats_task, mlx4_en_do_get_stats);
	INIT_DELAYED_WORK(&priv->service_task, mlx4_en_service_task);
#ifdef CONFIG_RFS_ACCEL
	INIT_LIST_HEAD(&priv->filters);
	spin_lock_init(&priv->filters_lock);
#endif

	priv->dev = dev;
	priv->mdev = mdev;
	priv->ddev = &mdev->pdev->dev;
	priv->prof = prof;
	priv->port = port;
	priv->port_up = false;
	priv->flags = prof->flags;
	priv->pflags = MLX4_EN_PRIV_FLAGS_BLUEFLAME;
	priv->ctrl_flags = cpu_to_be32(MLX4_WQE_CTRL_CQ_UPDATE |
			MLX4_WQE_CTRL_SOLICITED);
	priv->num_tx_rings_p_up = mdev->profile.max_num_tx_rings_p_up;
	priv->tx_work_limit = MLX4_EN_DEFAULT_TX_WORK;
	netdev_rss_key_fill(priv->rss_key, sizeof(priv->rss_key));

	for (t = 0; t < MLX4_EN_NUM_TX_TYPES; t++) {
		priv->tx_ring_num[t] = prof->tx_ring_num[t];
		if (!priv->tx_ring_num[t])
			continue;

		priv->tx_ring[t] = kcalloc(MAX_TX_RINGS,
					   sizeof(struct mlx4_en_tx_ring *),
					   GFP_KERNEL);
		if (!priv->tx_ring[t]) {
			err = -ENOMEM;
			goto out;
		}
		priv->tx_cq[t] = kcalloc(MAX_TX_RINGS,
					 sizeof(struct mlx4_en_cq *),
					 GFP_KERNEL);
		if (!priv->tx_cq[t]) {
			err = -ENOMEM;
			goto out;
		}
	}
	priv->rx_ring_num = prof->rx_ring_num;
	priv->cqe_factor = (mdev->dev->caps.cqe_size == 64) ? 1 : 0;
	priv->cqe_size = mdev->dev->caps.cqe_size;
	priv->mac_index = -1;
	priv->msg_enable = MLX4_EN_MSG_LEVEL;
#ifdef CONFIG_MLX4_EN_DCB
	if (!mlx4_is_slave(priv->mdev->dev)) {
		u8 prio;

		for (prio = 0; prio < IEEE_8021QAZ_MAX_TCS; ++prio) {
			priv->ets.prio_tc[prio] = prio;
			priv->ets.tc_tsa[prio]  = IEEE_8021QAZ_TSA_VENDOR;
		}

		priv->dcbx_cap = DCB_CAP_DCBX_VER_CEE | DCB_CAP_DCBX_HOST |
			DCB_CAP_DCBX_VER_IEEE;
		priv->flags |= MLX4_EN_DCB_ENABLED;
		priv->cee_config.pfc_state = false;

		for (i = 0; i < MLX4_EN_NUM_UP_HIGH; i++)
			priv->cee_config.dcb_pfc[i] = pfc_disabled;

		if (mdev->dev->caps.flags2 & MLX4_DEV_CAP_FLAG2_ETS_CFG) {
			dev->dcbnl_ops = &mlx4_en_dcbnl_ops;
		} else {
			en_info(priv, "enabling only PFC DCB ops\n");
			dev->dcbnl_ops = &mlx4_en_dcbnl_pfc_ops;
		}
	}
#endif

	for (i = 0; i < MLX4_EN_MAC_HASH_SIZE; ++i)
		INIT_HLIST_HEAD(&priv->mac_hash[i]);

	/* Query for default mac and max mtu */
	priv->max_mtu = mdev->dev->caps.eth_mtu_cap[priv->port];

	if (mdev->dev->caps.rx_checksum_flags_port[priv->port] &
	    MLX4_RX_CSUM_MODE_VAL_NON_TCP_UDP)
		priv->flags |= MLX4_EN_FLAG_RX_CSUM_NON_TCP_UDP;

	/* Set default MAC */
	dev->addr_len = ETH_ALEN;
	mlx4_en_u64_to_mac(dev, mdev->dev->caps.def_mac[priv->port]);
	if (!is_valid_ether_addr(dev->dev_addr)) {
		en_err(priv, "Port: %d, invalid mac burned: %pM, quitting\n",
		       priv->port, dev->dev_addr);
		err = -EINVAL;
		goto out;
	} else if (mlx4_is_slave(priv->mdev->dev) &&
		   (priv->mdev->dev->port_random_macs & 1 << priv->port)) {
		/* Random MAC was assigned in mlx4_slave_cap
		 * in mlx4_core module
		 */
		dev->addr_assign_type |= NET_ADDR_RANDOM;
		en_warn(priv, "Assigned random MAC address %pM\n", dev->dev_addr);
	}

	memcpy(priv->current_mac, dev->dev_addr, sizeof(priv->current_mac));

	priv->stride = roundup_pow_of_two(sizeof(struct mlx4_en_rx_desc) +
					  DS_SIZE * MLX4_EN_MAX_RX_FRAGS);
	err = mlx4_en_alloc_resources(priv);
	if (err)
		goto out;

	/* Initialize time stamping config */
	priv->hwtstamp_config.flags = 0;
	priv->hwtstamp_config.tx_type = HWTSTAMP_TX_OFF;
	priv->hwtstamp_config.rx_filter = HWTSTAMP_FILTER_NONE;

	/* Allocate page for receive rings */
	err = mlx4_alloc_hwq_res(mdev->dev, &priv->res,
				MLX4_EN_PAGE_SIZE);
	if (err) {
		en_err(priv, "Failed to allocate page for rx qps\n");
		goto out;
	}
	priv->allocated = 1;

	/*
	 * Initialize netdev entry points
	 */
	if (mlx4_is_master(priv->mdev->dev))
		dev->netdev_ops = &mlx4_netdev_ops_master;
	else
		dev->netdev_ops = &mlx4_netdev_ops;
	dev->xdp_metadata_ops = &mlx4_xdp_metadata_ops;
	dev->watchdog_timeo = MLX4_EN_WATCHDOG_TIMEOUT;
	netif_set_real_num_tx_queues(dev, priv->tx_ring_num[TX]);
	netif_set_real_num_rx_queues(dev, priv->rx_ring_num);

	dev->ethtool_ops = &mlx4_en_ethtool_ops;

	/*
	 * Set driver features
	 */
	dev->hw_features = NETIF_F_SG | NETIF_F_IP_CSUM | NETIF_F_IPV6_CSUM;
	if (mdev->LSO_support)
		dev->hw_features |= NETIF_F_TSO | NETIF_F_TSO6;

	if (mdev->dev->caps.tunnel_offload_mode ==
	    MLX4_TUNNEL_OFFLOAD_MODE_VXLAN) {
		dev->hw_features |= NETIF_F_GSO_UDP_TUNNEL |
				    NETIF_F_GSO_UDP_TUNNEL_CSUM |
				    NETIF_F_GSO_PARTIAL;
		dev->features    |= NETIF_F_GSO_UDP_TUNNEL |
				    NETIF_F_GSO_UDP_TUNNEL_CSUM |
				    NETIF_F_GSO_PARTIAL;
		dev->gso_partial_features = NETIF_F_GSO_UDP_TUNNEL_CSUM;
		dev->hw_enc_features = NETIF_F_IP_CSUM | NETIF_F_IPV6_CSUM |
				       NETIF_F_RXCSUM |
				       NETIF_F_TSO | NETIF_F_TSO6 |
				       NETIF_F_GSO_UDP_TUNNEL |
				       NETIF_F_GSO_UDP_TUNNEL_CSUM |
				       NETIF_F_GSO_PARTIAL;

		dev->udp_tunnel_nic_info = &mlx4_udp_tunnels;
	}

	dev->vlan_features = dev->hw_features;

	dev->hw_features |= NETIF_F_RXCSUM | NETIF_F_RXHASH;
	dev->features = dev->hw_features | NETIF_F_HIGHDMA |
			NETIF_F_HW_VLAN_CTAG_TX | NETIF_F_HW_VLAN_CTAG_RX |
			NETIF_F_HW_VLAN_CTAG_FILTER;
	dev->hw_features |= NETIF_F_LOOPBACK |
			NETIF_F_HW_VLAN_CTAG_TX | NETIF_F_HW_VLAN_CTAG_RX;

	if (!(mdev->dev->caps.flags2 & MLX4_DEV_CAP_FLAG2_SKIP_OUTER_VLAN)) {
		dev->features |= NETIF_F_HW_VLAN_STAG_RX |
			NETIF_F_HW_VLAN_STAG_FILTER;
		dev->hw_features |= NETIF_F_HW_VLAN_STAG_RX;
	}

	if (mlx4_is_slave(mdev->dev)) {
		bool vlan_offload_disabled;
		int phv;

		err = get_phv_bit(mdev->dev, port, &phv);
		if (!err && phv) {
			dev->hw_features |= NETIF_F_HW_VLAN_STAG_TX;
			priv->pflags |= MLX4_EN_PRIV_FLAGS_PHV;
		}
		err = mlx4_get_is_vlan_offload_disabled(mdev->dev, port,
							&vlan_offload_disabled);
		if (!err && vlan_offload_disabled) {
			dev->hw_features &= ~(NETIF_F_HW_VLAN_CTAG_TX |
					      NETIF_F_HW_VLAN_CTAG_RX |
					      NETIF_F_HW_VLAN_STAG_TX |
					      NETIF_F_HW_VLAN_STAG_RX);
			dev->features &= ~(NETIF_F_HW_VLAN_CTAG_TX |
					   NETIF_F_HW_VLAN_CTAG_RX |
					   NETIF_F_HW_VLAN_STAG_TX |
					   NETIF_F_HW_VLAN_STAG_RX);
		}
	} else {
		if (mdev->dev->caps.flags2 & MLX4_DEV_CAP_FLAG2_PHV_EN &&
		    !(mdev->dev->caps.flags2 &
		      MLX4_DEV_CAP_FLAG2_SKIP_OUTER_VLAN))
			dev->hw_features |= NETIF_F_HW_VLAN_STAG_TX;
	}

	if (mdev->dev->caps.flags & MLX4_DEV_CAP_FLAG_FCS_KEEP)
		dev->hw_features |= NETIF_F_RXFCS;

	if (mdev->dev->caps.flags2 & MLX4_DEV_CAP_FLAG2_IGNORE_FCS)
		dev->hw_features |= NETIF_F_RXALL;

	if (mdev->dev->caps.steering_mode ==
	    MLX4_STEERING_MODE_DEVICE_MANAGED &&
	    mdev->dev->caps.dmfs_high_steer_mode != MLX4_STEERING_DMFS_A0_STATIC)
		dev->hw_features |= NETIF_F_NTUPLE;

	if (mdev->dev->caps.steering_mode != MLX4_STEERING_MODE_A0)
		dev->priv_flags |= IFF_UNICAST_FLT;

	/* Setting a default hash function value */
	if (mdev->dev->caps.flags2 & MLX4_DEV_CAP_FLAG2_RSS_TOP) {
		priv->rss_hash_fn = ETH_RSS_HASH_TOP;
	} else if (mdev->dev->caps.flags2 & MLX4_DEV_CAP_FLAG2_RSS_XOR) {
		priv->rss_hash_fn = ETH_RSS_HASH_XOR;
	} else {
		en_warn(priv,
			"No RSS hash capabilities exposed, using Toeplitz\n");
		priv->rss_hash_fn = ETH_RSS_HASH_TOP;
	}

	dev->xdp_features = NETDEV_XDP_ACT_BASIC | NETDEV_XDP_ACT_REDIRECT;

	/* MTU range: 68 - hw-specific max */
	dev->min_mtu = ETH_MIN_MTU;
	dev->max_mtu = priv->max_mtu;

	/* supports LSOv2 packets. */
	netif_set_tso_max_size(dev, GSO_MAX_SIZE);

	mdev->pndev[port] = dev;
	mdev->upper[port] = NULL;

	netif_carrier_off(dev);
	mlx4_en_set_default_moderation(priv);

	en_warn(priv, "Using %d TX rings\n", prof->tx_ring_num[TX]);
	en_warn(priv, "Using %d RX rings\n", prof->rx_ring_num);

	mlx4_en_update_loopback_state(priv->dev, priv->dev->features);

	/* Configure port */
	mlx4_en_calc_rx_buf(dev);
	err = mlx4_SET_PORT_general(mdev->dev, priv->port,
				    priv->rx_skb_size + ETH_FCS_LEN,
				    prof->tx_pause, prof->tx_ppp,
				    prof->rx_pause, prof->rx_ppp);
	if (err) {
		en_err(priv, "Failed setting port general configurations for port %d, with error %d\n",
		       priv->port, err);
		goto out;
	}

	if (mdev->dev->caps.tunnel_offload_mode == MLX4_TUNNEL_OFFLOAD_MODE_VXLAN) {
		err = mlx4_SET_PORT_VXLAN(mdev->dev, priv->port, VXLAN_STEER_BY_OUTER_MAC, 1);
		if (err) {
			en_err(priv, "Failed setting port L2 tunnel configuration, err %d\n",
			       err);
			goto out;
		}
	}

	/* Init port */
	en_warn(priv, "Initializing port\n");
	err = mlx4_INIT_PORT(mdev->dev, priv->port);
	if (err) {
		en_err(priv, "Failed Initializing port\n");
		goto out;
	}
	queue_delayed_work(mdev->workqueue, &priv->stats_task, STATS_DELAY);

	/* Initialize time stamp mechanism */
	if (mdev->dev->caps.flags2 & MLX4_DEV_CAP_FLAG2_TS)
		mlx4_en_init_timestamp(mdev);

	queue_delayed_work(mdev->workqueue, &priv->service_task,
			   SERVICE_TASK_DELAY);

	mlx4_en_set_stats_bitmap(mdev->dev, &priv->stats_bitmap,
				 mdev->profile.prof[priv->port].rx_ppp,
				 mdev->profile.prof[priv->port].rx_pause,
				 mdev->profile.prof[priv->port].tx_ppp,
				 mdev->profile.prof[priv->port].tx_pause);

	SET_NETDEV_DEVLINK_PORT(dev,
				mlx4_get_devlink_port(mdev->dev, priv->port));
	err = register_netdev(dev);
	if (err) {
		en_err(priv, "Netdev registration failed for port %d\n", port);
		goto out;
	}

	priv->registered = 1;

	return 0;

out:
	mlx4_en_destroy_netdev(dev);
	return err;
}

int mlx4_en_reset_config(struct net_device *dev,
			 struct hwtstamp_config ts_config,
			 netdev_features_t features)
{
	struct mlx4_en_priv *priv = netdev_priv(dev);
	struct mlx4_en_dev *mdev = priv->mdev;
	struct mlx4_en_port_profile new_prof;
	struct mlx4_en_priv *tmp;
	int port_up = 0;
	int err = 0;

	if (priv->hwtstamp_config.tx_type == ts_config.tx_type &&
	    priv->hwtstamp_config.rx_filter == ts_config.rx_filter &&
	    !DEV_FEATURE_CHANGED(dev, features, NETIF_F_HW_VLAN_CTAG_RX) &&
	    !DEV_FEATURE_CHANGED(dev, features, NETIF_F_RXFCS))
		return 0; /* Nothing to change */

	if (DEV_FEATURE_CHANGED(dev, features, NETIF_F_HW_VLAN_CTAG_RX) &&
	    (features & NETIF_F_HW_VLAN_CTAG_RX) &&
	    (priv->hwtstamp_config.rx_filter != HWTSTAMP_FILTER_NONE)) {
		en_warn(priv, "Can't turn ON rx vlan offload while time-stamping rx filter is ON\n");
		return -EINVAL;
	}

	tmp = kzalloc(sizeof(*tmp), GFP_KERNEL);
	if (!tmp)
		return -ENOMEM;

	mutex_lock(&mdev->state_lock);

	memcpy(&new_prof, priv->prof, sizeof(struct mlx4_en_port_profile));
	memcpy(&new_prof.hwtstamp_config, &ts_config, sizeof(ts_config));

	err = mlx4_en_try_alloc_resources(priv, tmp, &new_prof, true);
	if (err)
		goto out;

	if (priv->port_up) {
		port_up = 1;
		mlx4_en_stop_port(dev, 1);
	}

	mlx4_en_safe_replace_resources(priv, tmp);

	if (DEV_FEATURE_CHANGED(dev, features, NETIF_F_HW_VLAN_CTAG_RX)) {
		if (features & NETIF_F_HW_VLAN_CTAG_RX)
			dev->features |= NETIF_F_HW_VLAN_CTAG_RX;
		else
			dev->features &= ~NETIF_F_HW_VLAN_CTAG_RX;
	} else if (ts_config.rx_filter == HWTSTAMP_FILTER_NONE) {
		/* RX time-stamping is OFF, update the RX vlan offload
		 * to the latest wanted state
		 */
		if (dev->wanted_features & NETIF_F_HW_VLAN_CTAG_RX)
			dev->features |= NETIF_F_HW_VLAN_CTAG_RX;
		else
			dev->features &= ~NETIF_F_HW_VLAN_CTAG_RX;
	}

	if (DEV_FEATURE_CHANGED(dev, features, NETIF_F_RXFCS)) {
		if (features & NETIF_F_RXFCS)
			dev->features |= NETIF_F_RXFCS;
		else
			dev->features &= ~NETIF_F_RXFCS;
	}

	/* RX vlan offload and RX time-stamping can't co-exist !
	 * Regardless of the caller's choice,
	 * Turn Off RX vlan offload in case of time-stamping is ON
	 */
	if (ts_config.rx_filter != HWTSTAMP_FILTER_NONE) {
		if (dev->features & NETIF_F_HW_VLAN_CTAG_RX)
			en_warn(priv, "Turning off RX vlan offload since RX time-stamping is ON\n");
		dev->features &= ~NETIF_F_HW_VLAN_CTAG_RX;
	}

	if (port_up) {
		err = mlx4_en_start_port(dev);
		if (err)
			en_err(priv, "Failed starting port\n");
	}

	if (!err)
		err = mlx4_en_moderation_update(priv);
out:
	mutex_unlock(&mdev->state_lock);
	kfree(tmp);
	if (!err)
		netdev_features_change(dev);
	return err;
}<|MERGE_RESOLUTION|>--- conflicted
+++ resolved
@@ -2894,66 +2894,6 @@
 	.xmo_rx_hash			= mlx4_en_xdp_rx_hash,
 };
 
-<<<<<<< HEAD
-=======
-struct mlx4_en_bond {
-	struct work_struct work;
-	struct mlx4_en_priv *priv;
-	int is_bonded;
-	struct mlx4_port_map port_map;
-};
-
-static void mlx4_en_bond_work(struct work_struct *work)
-{
-	struct mlx4_en_bond *bond = container_of(work,
-						     struct mlx4_en_bond,
-						     work);
-	int err = 0;
-	struct mlx4_dev *dev = bond->priv->mdev->dev;
-
-	if (bond->is_bonded) {
-		if (!mlx4_is_bonded(dev)) {
-			err = mlx4_bond(dev);
-			if (err)
-				en_err(bond->priv, "Fail to bond device\n");
-		}
-		if (!err) {
-			err = mlx4_port_map_set(dev, &bond->port_map);
-			if (err)
-				en_err(bond->priv, "Fail to set port map [%d][%d]: %d\n",
-				       bond->port_map.port1,
-				       bond->port_map.port2,
-				       err);
-		}
-	} else if (mlx4_is_bonded(dev)) {
-		err = mlx4_unbond(dev);
-		if (err)
-			en_err(bond->priv, "Fail to unbond device\n");
-	}
-	dev_put(bond->priv->dev);
-	kfree(bond);
-}
-
-static int mlx4_en_queue_bond_work(struct mlx4_en_priv *priv, int is_bonded,
-				   u8 v2p_p1, u8 v2p_p2)
-{
-	struct mlx4_en_bond *bond;
-
-	bond = kzalloc(sizeof(*bond), GFP_ATOMIC);
-	if (!bond)
-		return -ENOMEM;
-
-	INIT_WORK(&bond->work, mlx4_en_bond_work);
-	bond->priv = priv;
-	bond->is_bonded = is_bonded;
-	bond->port_map.port1 = v2p_p1;
-	bond->port_map.port2 = v2p_p2;
-	dev_hold(priv->dev);
-	queue_work(priv->mdev->workqueue, &bond->work);
-	return 0;
-}
-
->>>>>>> 75aa50e2
 int mlx4_en_netdev_event(struct notifier_block *this,
 			 unsigned long event, void *ptr)
 {

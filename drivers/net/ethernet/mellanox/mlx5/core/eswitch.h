/*
 * Copyright (c) 2015, Mellanox Technologies, Ltd.  All rights reserved.
 *
 * This software is available to you under a choice of one of two
 * licenses.  You may choose to be licensed under the terms of the GNU
 * General Public License (GPL) Version 2, available from the file
 * COPYING in the main directory of this source tree, or the
 * OpenIB.org BSD license below:
 *
 *     Redistribution and use in source and binary forms, with or
 *     without modification, are permitted provided that the following
 *     conditions are met:
 *
 *      - Redistributions of source code must retain the above
 *        copyright notice, this list of conditions and the following
 *        disclaimer.
 *
 *      - Redistributions in binary form must reproduce the above
 *        copyright notice, this list of conditions and the following
 *        disclaimer in the documentation and/or other materials
 *        provided with the distribution.
 *
 * THE SOFTWARE IS PROVIDED "AS IS", WITHOUT WARRANTY OF ANY KIND,
 * EXPRESS OR IMPLIED, INCLUDING BUT NOT LIMITED TO THE WARRANTIES OF
 * MERCHANTABILITY, FITNESS FOR A PARTICULAR PURPOSE AND
 * NONINFRINGEMENT. IN NO EVENT SHALL THE AUTHORS OR COPYRIGHT HOLDERS
 * BE LIABLE FOR ANY CLAIM, DAMAGES OR OTHER LIABILITY, WHETHER IN AN
 * ACTION OF CONTRACT, TORT OR OTHERWISE, ARISING FROM, OUT OF OR IN
 * CONNECTION WITH THE SOFTWARE OR THE USE OR OTHER DEALINGS IN THE
 * SOFTWARE.
 */

#ifndef __MLX5_ESWITCH_H__
#define __MLX5_ESWITCH_H__

#include <linux/if_ether.h>
#include <linux/if_link.h>
#include <linux/atomic.h>
#include <linux/xarray.h>
#include <net/devlink.h>
#include <linux/mlx5/device.h>
#include <linux/mlx5/eswitch.h>
#include <linux/mlx5/vport.h>
#include <linux/mlx5/fs.h>
#include "lib/mpfs.h"
#include "lib/fs_chains.h"
#include "sf/sf.h"
#include "en/tc_ct.h"
#include "en/tc/sample.h"

enum mlx5_mapped_obj_type {
	MLX5_MAPPED_OBJ_CHAIN,
	MLX5_MAPPED_OBJ_SAMPLE,
	MLX5_MAPPED_OBJ_INT_PORT_METADATA,
	MLX5_MAPPED_OBJ_ACT_MISS,
};

struct mlx5_mapped_obj {
	enum mlx5_mapped_obj_type type;
	union {
		u32 chain;
		u64 act_miss_cookie;
		struct {
			u32 group_id;
			u32 rate;
			u32 trunc_size;
			u32 tunnel_id;
		} sample;
		u32 int_port_metadata;
	};
};

#ifdef CONFIG_MLX5_ESWITCH

#define ESW_OFFLOADS_DEFAULT_NUM_GROUPS 15

#define MLX5_MAX_UC_PER_VPORT(dev) \
	(1 << MLX5_CAP_GEN(dev, log_max_current_uc_list))

#define MLX5_MAX_MC_PER_VPORT(dev) \
	(1 << MLX5_CAP_GEN(dev, log_max_current_mc_list))

#define mlx5_esw_has_fwd_fdb(dev) \
	MLX5_CAP_ESW_FLOWTABLE(dev, fdb_multi_path_to_table)

#define esw_chains(esw) \
	((esw)->fdb_table.offloads.esw_chains_priv)

enum {
	MAPPING_TYPE_CHAIN,
	MAPPING_TYPE_TUNNEL,
	MAPPING_TYPE_TUNNEL_ENC_OPTS,
	MAPPING_TYPE_LABELS,
	MAPPING_TYPE_ZONE,
	MAPPING_TYPE_INT_PORT,
};

struct vport_ingress {
	struct mlx5_flow_table *acl;
	struct mlx5_flow_handle *allow_rule;
	struct {
		struct mlx5_flow_group *allow_spoofchk_only_grp;
		struct mlx5_flow_group *allow_untagged_spoofchk_grp;
		struct mlx5_flow_group *allow_untagged_only_grp;
		struct mlx5_flow_group *drop_grp;
		struct mlx5_flow_handle *drop_rule;
		struct mlx5_fc *drop_counter;
	} legacy;
	struct {
		/* Optional group to add an FTE to do internal priority
		 * tagging on ingress packets.
		 */
		struct mlx5_flow_group *metadata_prio_tag_grp;
		/* Group to add default match-all FTE entry to tag ingress
		 * packet with metadata.
		 */
		struct mlx5_flow_group *metadata_allmatch_grp;
		/* Optional group to add a drop all rule */
		struct mlx5_flow_group *drop_grp;
		struct mlx5_modify_hdr *modify_metadata;
		struct mlx5_flow_handle *modify_metadata_rule;
		struct mlx5_flow_handle *drop_rule;
	} offloads;
};

struct vport_egress {
	struct mlx5_flow_table *acl;
	struct mlx5_flow_handle  *allowed_vlan;
	struct mlx5_flow_group *vlan_grp;
	union {
		struct {
			struct mlx5_flow_group *drop_grp;
			struct mlx5_flow_handle *drop_rule;
			struct mlx5_fc *drop_counter;
		} legacy;
		struct {
			struct mlx5_flow_group *fwd_grp;
			struct mlx5_flow_handle *fwd_rule;
			struct mlx5_flow_handle *bounce_rule;
			struct mlx5_flow_group *bounce_grp;
		} offloads;
	};
};

struct mlx5_vport_drop_stats {
	u64 rx_dropped;
	u64 tx_dropped;
};

struct mlx5_vport_info {
	u8                      mac[ETH_ALEN];
	u16                     vlan;
	u64                     node_guid;
	int                     link_state;
	u8                      qos;
	u8                      spoofchk: 1;
	u8                      trusted: 1;
	u8                      roce_enabled: 1;
	u8                      mig_enabled: 1;
};

/* Vport context events */
enum mlx5_eswitch_vport_event {
	MLX5_VPORT_UC_ADDR_CHANGE = BIT(0),
	MLX5_VPORT_MC_ADDR_CHANGE = BIT(1),
	MLX5_VPORT_PROMISC_CHANGE = BIT(3),
};

struct mlx5_vport {
	struct mlx5_core_dev    *dev;
	struct hlist_head       uc_list[MLX5_L2_ADDR_HASH_SIZE];
	struct hlist_head       mc_list[MLX5_L2_ADDR_HASH_SIZE];
	struct mlx5_flow_handle *promisc_rule;
	struct mlx5_flow_handle *allmulti_rule;
	struct work_struct      vport_change_handler;

	struct vport_ingress    ingress;
	struct vport_egress     egress;
	u32                     default_metadata;
	u32                     metadata;

	struct mlx5_vport_info  info;

	struct {
		bool            enabled;
		u32             esw_tsar_ix;
		u32             bw_share;
		u32 min_rate;
		u32 max_rate;
		struct mlx5_esw_rate_group *group;
	} qos;

	u16 vport;
	bool                    enabled;
	enum mlx5_eswitch_vport_event enabled_events;
	int index;
	struct devlink_port *dl_port;
};

struct mlx5_esw_indir_table;

struct mlx5_eswitch_fdb {
	union {
		struct legacy_fdb {
			struct mlx5_flow_table *fdb;
			struct mlx5_flow_group *addr_grp;
			struct mlx5_flow_group *allmulti_grp;
			struct mlx5_flow_group *promisc_grp;
			struct mlx5_flow_table *vepa_fdb;
			struct mlx5_flow_handle *vepa_uplink_rule;
			struct mlx5_flow_handle *vepa_star_rule;
		} legacy;

		struct offloads_fdb {
			struct mlx5_flow_namespace *ns;
			struct mlx5_flow_table *tc_miss_table;
			struct mlx5_flow_table *slow_fdb;
			struct mlx5_flow_group *send_to_vport_grp;
			struct mlx5_flow_group *send_to_vport_meta_grp;
			struct mlx5_flow_group *peer_miss_grp;
			struct mlx5_flow_handle **peer_miss_rules;
			struct mlx5_flow_group *miss_grp;
			struct mlx5_flow_handle **send_to_vport_meta_rules;
			struct mlx5_flow_handle *miss_rule_uni;
			struct mlx5_flow_handle *miss_rule_multi;

			struct mlx5_fs_chains *esw_chains_priv;
			struct {
				DECLARE_HASHTABLE(table, 8);
				/* Protects vports.table */
				struct mutex lock;
			} vports;

			struct mlx5_esw_indir_table *indir;

		} offloads;
	};
	u32 flags;
};

struct mlx5_esw_offload {
	struct mlx5_flow_table *ft_offloads_restore;
	struct mlx5_flow_group *restore_group;
	struct mlx5_modify_hdr *restore_copy_hdr_id;
	struct mapping_ctx *reg_c0_obj_pool;

	struct mlx5_flow_table *ft_offloads;
	struct mlx5_flow_group *vport_rx_group;
	struct mlx5_flow_group *vport_rx_drop_group;
	struct mlx5_flow_handle *vport_rx_drop_rule;
	struct xarray vport_reps;
	struct list_head peer_flows;
	struct mutex peer_mutex;
	struct mutex encap_tbl_lock; /* protects encap_tbl */
	DECLARE_HASHTABLE(encap_tbl, 8);
	struct mutex decap_tbl_lock; /* protects decap_tbl */
	DECLARE_HASHTABLE(decap_tbl, 8);
	struct mod_hdr_tbl mod_hdr;
	DECLARE_HASHTABLE(termtbl_tbl, 8);
	struct mutex termtbl_mutex; /* protects termtbl hash */
	struct xarray vhca_map;
	const struct mlx5_eswitch_rep_ops *rep_ops[NUM_REP_TYPES];
	u8 inline_mode;
	atomic64_t num_flows;
	u64 num_block_encap;
	enum devlink_eswitch_encap_mode encap;
	struct ida vport_metadata_ida;
	unsigned int host_number; /* ECPF supports one external host */
};

/* E-Switch MC FDB table hash node */
struct esw_mc_addr { /* SRIOV only */
	struct l2addr_node     node;
	struct mlx5_flow_handle *uplink_rule; /* Forward to uplink rule */
	u32                    refcnt;
};

struct mlx5_host_work {
	struct work_struct	work;
	struct mlx5_eswitch	*esw;
};

struct mlx5_esw_functions {
	struct mlx5_nb		nb;
	u16			num_vfs;
};

enum {
	MLX5_ESWITCH_VPORT_MATCH_METADATA = BIT(0),
	MLX5_ESWITCH_REG_C1_LOOPBACK_ENABLED = BIT(1),
	MLX5_ESWITCH_VPORT_ACL_NS_CREATED = BIT(2),
};

struct mlx5_esw_bridge_offloads;

enum {
	MLX5_ESW_FDB_CREATED = BIT(0),
};

struct mlx5_eswitch {
	struct mlx5_core_dev    *dev;
	struct mlx5_nb          nb;
	struct mlx5_eswitch_fdb fdb_table;
	/* legacy data structures */
	struct hlist_head       mc_table[MLX5_L2_ADDR_HASH_SIZE];
	struct esw_mc_addr mc_promisc;
	/* end of legacy */
	struct workqueue_struct *work_queue;
	struct xarray vports;
	u32 flags;
	int                     total_vports;
	int                     enabled_vports;
	/* Synchronize between vport change events
	 * and async SRIOV admin state changes
	 */
	struct mutex            state_lock;

	/* Protects eswitch mode change that occurs via one or more
	 * user commands, i.e. sriov state change, devlink commands.
	 */
	struct rw_semaphore mode_lock;
	atomic64_t user_count;

	struct {
		u32             root_tsar_ix;
		struct mlx5_esw_rate_group *group0;
		struct list_head groups; /* Protected by esw->state_lock */

		/* Protected by esw->state_lock.
		 * Initially 0, meaning no QoS users and QoS is disabled.
		 */
		refcount_t refcnt;
	} qos;

	struct mlx5_esw_bridge_offloads *br_offloads;
	struct mlx5_esw_offload offloads;
	int                     mode;
	u16                     manager_vport;
	u16                     first_host_vport;
	struct mlx5_esw_functions esw_funcs;
	struct {
		u32             large_group_num;
	}  params;
	struct blocking_notifier_head n_head;
<<<<<<< HEAD
	struct dentry *dbgfs;
	bool paired[MLX5_MAX_PORTS];
=======
>>>>>>> 050c33cb
};

void esw_offloads_disable(struct mlx5_eswitch *esw);
int esw_offloads_enable(struct mlx5_eswitch *esw);
void esw_offloads_cleanup(struct mlx5_eswitch *esw);
int esw_offloads_init(struct mlx5_eswitch *esw);

struct mlx5_flow_handle *
mlx5_eswitch_add_send_to_vport_meta_rule(struct mlx5_eswitch *esw, u16 vport_num);
void mlx5_eswitch_del_send_to_vport_meta_rule(struct mlx5_flow_handle *rule);

bool mlx5_esw_vport_match_metadata_supported(const struct mlx5_eswitch *esw);
u32 mlx5_esw_match_metadata_alloc(struct mlx5_eswitch *esw);
void mlx5_esw_match_metadata_free(struct mlx5_eswitch *esw, u32 metadata);

int mlx5_esw_qos_modify_vport_rate(struct mlx5_eswitch *esw, u16 vport_num, u32 rate_mbps);

/* E-Switch API */
int mlx5_eswitch_init(struct mlx5_core_dev *dev);
void mlx5_eswitch_cleanup(struct mlx5_eswitch *esw);

#define MLX5_ESWITCH_IGNORE_NUM_VFS (-1)
int mlx5_eswitch_enable_locked(struct mlx5_eswitch *esw, int num_vfs);
int mlx5_eswitch_enable(struct mlx5_eswitch *esw, int num_vfs);
void mlx5_eswitch_disable_sriov(struct mlx5_eswitch *esw, bool clear_vf);
void mlx5_eswitch_disable_locked(struct mlx5_eswitch *esw);
void mlx5_eswitch_disable(struct mlx5_eswitch *esw);
void mlx5_esw_offloads_devcom_init(struct mlx5_eswitch *esw);
void mlx5_esw_offloads_devcom_cleanup(struct mlx5_eswitch *esw);
int mlx5_eswitch_set_vport_mac(struct mlx5_eswitch *esw,
			       u16 vport, const u8 *mac);
int mlx5_eswitch_set_vport_state(struct mlx5_eswitch *esw,
				 u16 vport, int link_state);
int mlx5_eswitch_set_vport_vlan(struct mlx5_eswitch *esw,
				u16 vport, u16 vlan, u8 qos);
int mlx5_eswitch_set_vport_spoofchk(struct mlx5_eswitch *esw,
				    u16 vport, bool spoofchk);
int mlx5_eswitch_set_vport_trust(struct mlx5_eswitch *esw,
				 u16 vport_num, bool setting);
int mlx5_eswitch_set_vport_rate(struct mlx5_eswitch *esw, u16 vport,
				u32 max_rate, u32 min_rate);
int mlx5_esw_qos_vport_update_group(struct mlx5_eswitch *esw,
				    struct mlx5_vport *vport,
				    struct mlx5_esw_rate_group *group,
				    struct netlink_ext_ack *extack);
int mlx5_eswitch_set_vepa(struct mlx5_eswitch *esw, u8 setting);
int mlx5_eswitch_get_vepa(struct mlx5_eswitch *esw, u8 *setting);
int mlx5_eswitch_get_vport_config(struct mlx5_eswitch *esw,
				  u16 vport, struct ifla_vf_info *ivi);
int mlx5_eswitch_get_vport_stats(struct mlx5_eswitch *esw,
				 u16 vport,
				 struct ifla_vf_stats *vf_stats);
void mlx5_eswitch_del_send_to_vport_rule(struct mlx5_flow_handle *rule);

int mlx5_eswitch_modify_esw_vport_context(struct mlx5_core_dev *dev, u16 vport,
					  bool other_vport, void *in);

struct mlx5_flow_spec;
struct mlx5_esw_flow_attr;
struct mlx5_termtbl_handle;

bool
mlx5_eswitch_termtbl_required(struct mlx5_eswitch *esw,
			      struct mlx5_flow_attr *attr,
			      struct mlx5_flow_act *flow_act,
			      struct mlx5_flow_spec *spec);

struct mlx5_flow_handle *
mlx5_eswitch_add_termtbl_rule(struct mlx5_eswitch *esw,
			      struct mlx5_flow_table *ft,
			      struct mlx5_flow_spec *spec,
			      struct mlx5_esw_flow_attr *attr,
			      struct mlx5_flow_act *flow_act,
			      struct mlx5_flow_destination *dest,
			      int num_dest);

void
mlx5_eswitch_termtbl_put(struct mlx5_eswitch *esw,
			 struct mlx5_termtbl_handle *tt);

void
mlx5_eswitch_clear_rule_source_port(struct mlx5_eswitch *esw, struct mlx5_flow_spec *spec);

struct mlx5_flow_handle *
mlx5_eswitch_add_offloaded_rule(struct mlx5_eswitch *esw,
				struct mlx5_flow_spec *spec,
				struct mlx5_flow_attr *attr);
struct mlx5_flow_handle *
mlx5_eswitch_add_fwd_rule(struct mlx5_eswitch *esw,
			  struct mlx5_flow_spec *spec,
			  struct mlx5_flow_attr *attr);
void
mlx5_eswitch_del_offloaded_rule(struct mlx5_eswitch *esw,
				struct mlx5_flow_handle *rule,
				struct mlx5_flow_attr *attr);
void
mlx5_eswitch_del_fwd_rule(struct mlx5_eswitch *esw,
			  struct mlx5_flow_handle *rule,
			  struct mlx5_flow_attr *attr);

struct mlx5_flow_handle *
mlx5_eswitch_create_vport_rx_rule(struct mlx5_eswitch *esw, u16 vport,
				  struct mlx5_flow_destination *dest);

enum {
	SET_VLAN_STRIP	= BIT(0),
	SET_VLAN_INSERT	= BIT(1)
};

enum mlx5_flow_match_level {
	MLX5_MATCH_NONE	= MLX5_INLINE_MODE_NONE,
	MLX5_MATCH_L2	= MLX5_INLINE_MODE_L2,
	MLX5_MATCH_L3	= MLX5_INLINE_MODE_IP,
	MLX5_MATCH_L4	= MLX5_INLINE_MODE_TCP_UDP,
};

/* current maximum for flow based vport multicasting */
#define MLX5_MAX_FLOW_FWD_VPORTS 32

enum {
	MLX5_ESW_DEST_ENCAP         = BIT(0),
	MLX5_ESW_DEST_ENCAP_VALID   = BIT(1),
	MLX5_ESW_DEST_CHAIN_WITH_SRC_PORT_CHANGE  = BIT(2),
};

struct mlx5_esw_flow_attr {
	struct mlx5_eswitch_rep *in_rep;
	struct mlx5_core_dev	*in_mdev;
	struct mlx5_core_dev    *counter_dev;
	struct mlx5e_tc_int_port *dest_int_port;
	struct mlx5e_tc_int_port *int_port;

	int split_count;
	int out_count;

	__be16	vlan_proto[MLX5_FS_VLAN_DEPTH];
	u16	vlan_vid[MLX5_FS_VLAN_DEPTH];
	u8	vlan_prio[MLX5_FS_VLAN_DEPTH];
	u8	total_vlan;
	struct {
		u32 flags;
		struct mlx5_eswitch_rep *rep;
		struct mlx5_pkt_reformat *pkt_reformat;
		struct mlx5_core_dev *mdev;
		struct mlx5_termtbl_handle *termtbl;
		int src_port_rewrite_act_id;
	} dests[MLX5_MAX_FLOW_FWD_VPORTS];
	struct mlx5_rx_tun_attr *rx_tun_attr;
	struct ethhdr eth;
	struct mlx5_pkt_reformat *decap_pkt_reformat;
};

int mlx5_devlink_eswitch_mode_set(struct devlink *devlink, u16 mode,
				  struct netlink_ext_ack *extack);
int mlx5_devlink_eswitch_mode_get(struct devlink *devlink, u16 *mode);
int mlx5_devlink_eswitch_inline_mode_set(struct devlink *devlink, u8 mode,
					 struct netlink_ext_ack *extack);
int mlx5_devlink_eswitch_inline_mode_get(struct devlink *devlink, u8 *mode);
int mlx5_devlink_eswitch_encap_mode_set(struct devlink *devlink,
					enum devlink_eswitch_encap_mode encap,
					struct netlink_ext_ack *extack);
int mlx5_devlink_eswitch_encap_mode_get(struct devlink *devlink,
					enum devlink_eswitch_encap_mode *encap);
int mlx5_devlink_port_function_hw_addr_get(struct devlink_port *port,
					   u8 *hw_addr, int *hw_addr_len,
					   struct netlink_ext_ack *extack);
int mlx5_devlink_port_function_hw_addr_set(struct devlink_port *port,
					   const u8 *hw_addr, int hw_addr_len,
					   struct netlink_ext_ack *extack);
int mlx5_devlink_port_fn_roce_get(struct devlink_port *port, bool *is_enabled,
				  struct netlink_ext_ack *extack);
int mlx5_devlink_port_fn_roce_set(struct devlink_port *port, bool enable,
				  struct netlink_ext_ack *extack);
int mlx5_devlink_port_fn_migratable_get(struct devlink_port *port, bool *is_enabled,
					struct netlink_ext_ack *extack);
int mlx5_devlink_port_fn_migratable_set(struct devlink_port *port, bool enable,
					struct netlink_ext_ack *extack);
void *mlx5_eswitch_get_uplink_priv(struct mlx5_eswitch *esw, u8 rep_type);

int __mlx5_eswitch_set_vport_vlan(struct mlx5_eswitch *esw,
				  u16 vport, u16 vlan, u8 qos, u8 set_flags);

static inline bool esw_vst_mode_is_steering(struct mlx5_eswitch *esw)
{
	return (MLX5_CAP_ESW_EGRESS_ACL(esw->dev, pop_vlan) &&
		MLX5_CAP_ESW_INGRESS_ACL(esw->dev, push_vlan));
}

static inline bool mlx5_eswitch_vlan_actions_supported(struct mlx5_core_dev *dev,
						       u8 vlan_depth)
{
	bool ret = MLX5_CAP_ESW_FLOWTABLE_FDB(dev, pop_vlan) &&
		   MLX5_CAP_ESW_FLOWTABLE_FDB(dev, push_vlan);

	if (vlan_depth == 1)
		return ret;

	return  ret && MLX5_CAP_ESW_FLOWTABLE_FDB(dev, pop_vlan_2) &&
		MLX5_CAP_ESW_FLOWTABLE_FDB(dev, push_vlan_2);
}

bool mlx5_esw_multipath_prereq(struct mlx5_core_dev *dev0,
			       struct mlx5_core_dev *dev1);

const u32 *mlx5_esw_query_functions(struct mlx5_core_dev *dev);

#define MLX5_DEBUG_ESWITCH_MASK BIT(3)

#define esw_info(__dev, format, ...)			\
	dev_info((__dev)->device, "E-Switch: " format, ##__VA_ARGS__)

#define esw_warn(__dev, format, ...)			\
	dev_warn((__dev)->device, "E-Switch: " format, ##__VA_ARGS__)

#define esw_debug(dev, format, ...)				\
	mlx5_core_dbg_mask(dev, MLX5_DEBUG_ESWITCH_MASK, format, ##__VA_ARGS__)

static inline bool mlx5_esw_allowed(const struct mlx5_eswitch *esw)
{
	return esw && MLX5_ESWITCH_MANAGER(esw->dev);
}

/* The returned number is valid only when the dev is eswitch manager. */
static inline u16 mlx5_eswitch_manager_vport(struct mlx5_core_dev *dev)
{
	return mlx5_core_is_ecpf_esw_manager(dev) ?
		MLX5_VPORT_ECPF : MLX5_VPORT_PF;
}

static inline bool
mlx5_esw_is_manager_vport(const struct mlx5_eswitch *esw, u16 vport_num)
{
	return esw->manager_vport == vport_num;
}

static inline u16 mlx5_eswitch_first_host_vport_num(struct mlx5_core_dev *dev)
{
	return mlx5_core_is_ecpf_esw_manager(dev) ?
		MLX5_VPORT_PF : MLX5_VPORT_FIRST_VF;
}

static inline bool mlx5_eswitch_is_funcs_handler(const struct mlx5_core_dev *dev)
{
	return mlx5_core_is_ecpf_esw_manager(dev);
}

static inline unsigned int
mlx5_esw_vport_to_devlink_port_index(const struct mlx5_core_dev *dev,
				     u16 vport_num)
{
	return (MLX5_CAP_GEN(dev, vhca_id) << 16) | vport_num;
}

static inline u16
mlx5_esw_devlink_port_index_to_vport_num(unsigned int dl_port_index)
{
	return dl_port_index & 0xffff;
}

static inline bool mlx5_esw_is_fdb_created(struct mlx5_eswitch *esw)
{
	return esw->fdb_table.flags & MLX5_ESW_FDB_CREATED;
}

/* TODO: This mlx5e_tc function shouldn't be called by eswitch */
void mlx5e_tc_clean_fdb_peer_flows(struct mlx5_eswitch *esw);

/* Each mark identifies eswitch vport type.
 * MLX5_ESW_VPT_HOST_FN is used to identify both PF and VF ports using
 * a single mark.
 * MLX5_ESW_VPT_VF identifies a SRIOV VF vport.
 * MLX5_ESW_VPT_SF identifies SF vport.
 */
#define MLX5_ESW_VPT_HOST_FN XA_MARK_0
#define MLX5_ESW_VPT_VF XA_MARK_1
#define MLX5_ESW_VPT_SF XA_MARK_2

/* The vport iterator is valid only after vport are initialized in mlx5_eswitch_init.
 * Borrowed the idea from xa_for_each_marked() but with support for desired last element.
 */

#define mlx5_esw_for_each_vport(esw, index, vport) \
	xa_for_each(&((esw)->vports), index, vport)

#define mlx5_esw_for_each_entry_marked(xa, index, entry, last, filter)	\
	for (index = 0, entry = xa_find(xa, &index, last, filter); \
	     entry; entry = xa_find_after(xa, &index, last, filter))

#define mlx5_esw_for_each_vport_marked(esw, index, vport, last, filter)	\
	mlx5_esw_for_each_entry_marked(&((esw)->vports), index, vport, last, filter)

#define mlx5_esw_for_each_vf_vport(esw, index, vport, last)	\
	mlx5_esw_for_each_vport_marked(esw, index, vport, last, MLX5_ESW_VPT_VF)

#define mlx5_esw_for_each_host_func_vport(esw, index, vport, last)	\
	mlx5_esw_for_each_vport_marked(esw, index, vport, last, MLX5_ESW_VPT_HOST_FN)

struct mlx5_eswitch *mlx5_devlink_eswitch_get(struct devlink *devlink);
struct mlx5_vport *__must_check
mlx5_eswitch_get_vport(struct mlx5_eswitch *esw, u16 vport_num);

bool mlx5_eswitch_is_vf_vport(struct mlx5_eswitch *esw, u16 vport_num);
bool mlx5_esw_is_sf_vport(struct mlx5_eswitch *esw, u16 vport_num);

int mlx5_esw_funcs_changed_handler(struct notifier_block *nb, unsigned long type, void *data);

int
mlx5_eswitch_enable_pf_vf_vports(struct mlx5_eswitch *esw,
				 enum mlx5_eswitch_vport_event enabled_events);
void mlx5_eswitch_disable_pf_vf_vports(struct mlx5_eswitch *esw);

int mlx5_esw_vport_enable(struct mlx5_eswitch *esw, u16 vport_num,
			  enum mlx5_eswitch_vport_event enabled_events);
void mlx5_esw_vport_disable(struct mlx5_eswitch *esw, u16 vport_num);

int
esw_vport_create_offloads_acl_tables(struct mlx5_eswitch *esw,
				     struct mlx5_vport *vport);
void
esw_vport_destroy_offloads_acl_tables(struct mlx5_eswitch *esw,
				      struct mlx5_vport *vport);

struct esw_vport_tbl_namespace {
	int max_fte;
	int max_num_groups;
	u32 flags;
};

struct mlx5_vport_tbl_attr {
	u32 chain;
	u16 prio;
	u16 vport;
	struct esw_vport_tbl_namespace *vport_ns;
};

struct mlx5_flow_table *
mlx5_esw_vporttbl_get(struct mlx5_eswitch *esw, struct mlx5_vport_tbl_attr *attr);
void
mlx5_esw_vporttbl_put(struct mlx5_eswitch *esw, struct mlx5_vport_tbl_attr *attr);

struct mlx5_flow_handle *
esw_add_restore_rule(struct mlx5_eswitch *esw, u32 tag);

int esw_offloads_load_rep(struct mlx5_eswitch *esw, u16 vport_num);
void esw_offloads_unload_rep(struct mlx5_eswitch *esw, u16 vport_num);

int mlx5_esw_offloads_rep_load(struct mlx5_eswitch *esw, u16 vport_num);
void mlx5_esw_offloads_rep_unload(struct mlx5_eswitch *esw, u16 vport_num);

int mlx5_eswitch_load_vport(struct mlx5_eswitch *esw, u16 vport_num,
			    enum mlx5_eswitch_vport_event enabled_events);
void mlx5_eswitch_unload_vport(struct mlx5_eswitch *esw, u16 vport_num);

int mlx5_eswitch_load_vf_vports(struct mlx5_eswitch *esw, u16 num_vfs,
				enum mlx5_eswitch_vport_event enabled_events);
void mlx5_eswitch_unload_vf_vports(struct mlx5_eswitch *esw, u16 num_vfs);

int mlx5_esw_offloads_devlink_port_register(struct mlx5_eswitch *esw, u16 vport_num);
void mlx5_esw_offloads_devlink_port_unregister(struct mlx5_eswitch *esw, u16 vport_num);
struct devlink_port *mlx5_esw_offloads_devlink_port(struct mlx5_eswitch *esw, u16 vport_num);

int mlx5_esw_devlink_sf_port_register(struct mlx5_eswitch *esw, struct devlink_port *dl_port,
				      u16 vport_num, u32 controller, u32 sfnum);
void mlx5_esw_devlink_sf_port_unregister(struct mlx5_eswitch *esw, u16 vport_num);

int mlx5_esw_offloads_sf_vport_enable(struct mlx5_eswitch *esw, struct devlink_port *dl_port,
				      u16 vport_num, u32 controller, u32 sfnum);
void mlx5_esw_offloads_sf_vport_disable(struct mlx5_eswitch *esw, u16 vport_num);
int mlx5_esw_sf_max_hpf_functions(struct mlx5_core_dev *dev, u16 *max_sfs, u16 *sf_base_id);

int mlx5_esw_vport_vhca_id_set(struct mlx5_eswitch *esw, u16 vport_num);
void mlx5_esw_vport_vhca_id_clear(struct mlx5_eswitch *esw, u16 vport_num);
int mlx5_eswitch_vhca_id_to_vport(struct mlx5_eswitch *esw, u16 vhca_id, u16 *vport_num);

/**
 * mlx5_esw_event_info - Indicates eswitch mode changed/changing.
 *
 * @new_mode: New mode of eswitch.
 */
struct mlx5_esw_event_info {
	u16 new_mode;
};

int mlx5_esw_event_notifier_register(struct mlx5_eswitch *esw, struct notifier_block *n);
void mlx5_esw_event_notifier_unregister(struct mlx5_eswitch *esw, struct notifier_block *n);

bool mlx5_esw_hold(struct mlx5_core_dev *dev);
void mlx5_esw_release(struct mlx5_core_dev *dev);
void mlx5_esw_get(struct mlx5_core_dev *dev);
void mlx5_esw_put(struct mlx5_core_dev *dev);
int mlx5_esw_try_lock(struct mlx5_eswitch *esw);
void mlx5_esw_unlock(struct mlx5_eswitch *esw);

void esw_vport_change_handle_locked(struct mlx5_vport *vport);

bool mlx5_esw_offloads_controller_valid(const struct mlx5_eswitch *esw, u32 controller);

int mlx5_eswitch_offloads_config_single_fdb(struct mlx5_eswitch *master_esw,
					    struct mlx5_eswitch *slave_esw);
void mlx5_eswitch_offloads_destroy_single_fdb(struct mlx5_eswitch *master_esw,
					      struct mlx5_eswitch *slave_esw);
int mlx5_eswitch_reload_reps(struct mlx5_eswitch *esw);

bool mlx5_eswitch_block_encap(struct mlx5_core_dev *dev);
void mlx5_eswitch_unblock_encap(struct mlx5_core_dev *dev);

static inline int mlx5_eswitch_num_vfs(struct mlx5_eswitch *esw)
{
	if (mlx5_esw_allowed(esw))
		return esw->esw_funcs.num_vfs;

	return 0;
}

static inline struct mlx5_flow_table *
mlx5_eswitch_get_slow_fdb(struct mlx5_eswitch *esw)
{
	return esw->fdb_table.offloads.slow_fdb;
}

#else  /* CONFIG_MLX5_ESWITCH */
/* eswitch API stubs */
static inline int  mlx5_eswitch_init(struct mlx5_core_dev *dev) { return 0; }
static inline void mlx5_eswitch_cleanup(struct mlx5_eswitch *esw) {}
static inline int mlx5_eswitch_enable(struct mlx5_eswitch *esw, int num_vfs) { return 0; }
static inline void mlx5_eswitch_disable_sriov(struct mlx5_eswitch *esw, bool clear_vf) {}
static inline void mlx5_eswitch_disable(struct mlx5_eswitch *esw) {}
static inline void mlx5_esw_offloads_devcom_init(struct mlx5_eswitch *esw) {}
static inline void mlx5_esw_offloads_devcom_cleanup(struct mlx5_eswitch *esw) {}
static inline bool mlx5_eswitch_is_funcs_handler(struct mlx5_core_dev *dev) { return false; }
static inline
int mlx5_eswitch_set_vport_state(struct mlx5_eswitch *esw, u16 vport, int link_state) { return 0; }
static inline const u32 *mlx5_esw_query_functions(struct mlx5_core_dev *dev)
{
	return ERR_PTR(-EOPNOTSUPP);
}

static inline struct mlx5_flow_handle *
esw_add_restore_rule(struct mlx5_eswitch *esw, u32 tag)
{
	return ERR_PTR(-EOPNOTSUPP);
}

static inline unsigned int
mlx5_esw_vport_to_devlink_port_index(const struct mlx5_core_dev *dev,
				     u16 vport_num)
{
	return vport_num;
}

static inline int
mlx5_eswitch_offloads_config_single_fdb(struct mlx5_eswitch *master_esw,
					struct mlx5_eswitch *slave_esw)
{
	return 0;
}

static inline void
mlx5_eswitch_offloads_destroy_single_fdb(struct mlx5_eswitch *master_esw,
					 struct mlx5_eswitch *slave_esw) {}

static inline int
mlx5_eswitch_reload_reps(struct mlx5_eswitch *esw)
{
	return 0;
}

static inline bool mlx5_eswitch_block_encap(struct mlx5_core_dev *dev)
{
	return true;
}

static inline void mlx5_eswitch_unblock_encap(struct mlx5_core_dev *dev)
{
}
#endif /* CONFIG_MLX5_ESWITCH */

#endif /* __MLX5_ESWITCH_H__ */<|MERGE_RESOLUTION|>--- conflicted
+++ resolved
@@ -342,11 +342,8 @@
 		u32             large_group_num;
 	}  params;
 	struct blocking_notifier_head n_head;
-<<<<<<< HEAD
 	struct dentry *dbgfs;
 	bool paired[MLX5_MAX_PORTS];
-=======
->>>>>>> 050c33cb
 };
 
 void esw_offloads_disable(struct mlx5_eswitch *esw);

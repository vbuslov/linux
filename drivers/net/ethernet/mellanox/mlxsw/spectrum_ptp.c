// SPDX-License-Identifier: BSD-3-Clause OR GPL-2.0
/* Copyright (c) 2019 Mellanox Technologies. All rights reserved */

#include <linux/ptp_clock_kernel.h>
#include <linux/clocksource.h>
#include <linux/timecounter.h>
#include <linux/spinlock.h>
#include <linux/device.h>
#include <linux/rhashtable.h>
#include <linux/ptp_classify.h>
#include <linux/if_ether.h>
#include <linux/if_vlan.h>
#include <linux/net_tstamp.h>
#include <linux/refcount.h>

#include "spectrum.h"
#include "spectrum_ptp.h"
#include "core.h"

#define MLXSW_SP1_PTP_CLOCK_CYCLES_SHIFT	29
#define MLXSW_SP1_PTP_CLOCK_FREQ_KHZ		156257 /* 6.4nSec */
#define MLXSW_SP1_PTP_CLOCK_MASK		64

#define MLXSW_SP1_PTP_HT_GC_INTERVAL		500 /* ms */

/* How long, approximately, should the unmatched entries stay in the hash table
 * before they are collected. Should be evenly divisible by the GC interval.
 */
#define MLXSW_SP1_PTP_HT_GC_TIMEOUT		1000 /* ms */

struct mlxsw_sp_ptp_state {
	struct mlxsw_sp *mlxsw_sp;
};

struct mlxsw_sp1_ptp_state {
	struct mlxsw_sp_ptp_state common;
	struct rhltable unmatched_ht;
	spinlock_t unmatched_lock; /* protects the HT */
	struct delayed_work ht_gc_dw;
	u32 gc_cycle;
};

struct mlxsw_sp2_ptp_state {
	struct mlxsw_sp_ptp_state common;
	refcount_t ptp_port_enabled_ref; /* Number of ports with time stamping
					  * enabled.
					  */
	struct hwtstamp_config config;
<<<<<<< HEAD
=======
	struct mutex lock; /* Protects 'config' and HW configuration. */
>>>>>>> 0db78532
};

struct mlxsw_sp1_ptp_key {
	u16 local_port;
	u8 message_type;
	u16 sequence_id;
	u8 domain_number;
	bool ingress;
};

struct mlxsw_sp1_ptp_unmatched {
	struct mlxsw_sp1_ptp_key key;
	struct rhlist_head ht_node;
	struct rcu_head rcu;
	struct sk_buff *skb;
	u64 timestamp;
	u32 gc_cycle;
};

static const struct rhashtable_params mlxsw_sp1_ptp_unmatched_ht_params = {
	.key_len = sizeof_field(struct mlxsw_sp1_ptp_unmatched, key),
	.key_offset = offsetof(struct mlxsw_sp1_ptp_unmatched, key),
	.head_offset = offsetof(struct mlxsw_sp1_ptp_unmatched, ht_node),
};

struct mlxsw_sp_ptp_clock {
	struct mlxsw_core *core;
	struct ptp_clock *ptp;
	struct ptp_clock_info ptp_info;
};

struct mlxsw_sp1_ptp_clock {
	struct mlxsw_sp_ptp_clock common;
	spinlock_t lock; /* protect this structure */
	struct cyclecounter cycles;
	struct timecounter tc;
	u32 nominal_c_mult;
	unsigned long overflow_period;
	struct delayed_work overflow_work;
};

static struct mlxsw_sp1_ptp_state *
mlxsw_sp1_ptp_state(struct mlxsw_sp *mlxsw_sp)
{
	return container_of(mlxsw_sp->ptp_state, struct mlxsw_sp1_ptp_state,
			    common);
}

static struct mlxsw_sp2_ptp_state *
mlxsw_sp2_ptp_state(struct mlxsw_sp *mlxsw_sp)
{
	return container_of(mlxsw_sp->ptp_state, struct mlxsw_sp2_ptp_state,
			    common);
}

static struct mlxsw_sp1_ptp_clock *
mlxsw_sp1_ptp_clock(struct ptp_clock_info *ptp)
{
	return container_of(ptp, struct mlxsw_sp1_ptp_clock, common.ptp_info);
}

static u64 __mlxsw_sp1_ptp_read_frc(struct mlxsw_sp1_ptp_clock *clock,
				    struct ptp_system_timestamp *sts)
{
	struct mlxsw_core *mlxsw_core = clock->common.core;
	u32 frc_h1, frc_h2, frc_l;

	frc_h1 = mlxsw_core_read_frc_h(mlxsw_core);
	ptp_read_system_prets(sts);
	frc_l = mlxsw_core_read_frc_l(mlxsw_core);
	ptp_read_system_postts(sts);
	frc_h2 = mlxsw_core_read_frc_h(mlxsw_core);

	if (frc_h1 != frc_h2) {
		/* wrap around */
		ptp_read_system_prets(sts);
		frc_l = mlxsw_core_read_frc_l(mlxsw_core);
		ptp_read_system_postts(sts);
	}

	return (u64) frc_l | (u64) frc_h2 << 32;
}

static u64 mlxsw_sp1_ptp_read_frc(const struct cyclecounter *cc)
{
	struct mlxsw_sp1_ptp_clock *clock =
		container_of(cc, struct mlxsw_sp1_ptp_clock, cycles);

	return __mlxsw_sp1_ptp_read_frc(clock, NULL) & cc->mask;
}

static int
mlxsw_sp_ptp_phc_adjfreq(struct mlxsw_sp_ptp_clock *clock, int freq_adj)
{
	struct mlxsw_core *mlxsw_core = clock->core;
	char mtutc_pl[MLXSW_REG_MTUTC_LEN];

	mlxsw_reg_mtutc_pack(mtutc_pl, MLXSW_REG_MTUTC_OPERATION_ADJUST_FREQ,
			     freq_adj, 0, 0, 0);
	return mlxsw_reg_write(mlxsw_core, MLXSW_REG(mtutc), mtutc_pl);
}

static u64 mlxsw_sp1_ptp_ns2cycles(const struct timecounter *tc, u64 nsec)
{
	u64 cycles = (u64) nsec;

	cycles <<= tc->cc->shift;
	cycles = div_u64(cycles, tc->cc->mult);

	return cycles;
}

static int
mlxsw_sp1_ptp_phc_settime(struct mlxsw_sp1_ptp_clock *clock, u64 nsec)
{
	struct mlxsw_core *mlxsw_core = clock->common.core;
	u64 next_sec, next_sec_in_nsec, cycles;
	char mtutc_pl[MLXSW_REG_MTUTC_LEN];
	char mtpps_pl[MLXSW_REG_MTPPS_LEN];
	int err;

	next_sec = div_u64(nsec, NSEC_PER_SEC) + 1;
	next_sec_in_nsec = next_sec * NSEC_PER_SEC;

	spin_lock_bh(&clock->lock);
	cycles = mlxsw_sp1_ptp_ns2cycles(&clock->tc, next_sec_in_nsec);
	spin_unlock_bh(&clock->lock);

	mlxsw_reg_mtpps_vpin_pack(mtpps_pl, cycles);
	err = mlxsw_reg_write(mlxsw_core, MLXSW_REG(mtpps), mtpps_pl);
	if (err)
		return err;

	mlxsw_reg_mtutc_pack(mtutc_pl,
			     MLXSW_REG_MTUTC_OPERATION_SET_TIME_AT_NEXT_SEC,
			     0, next_sec, 0, 0);
	return mlxsw_reg_write(mlxsw_core, MLXSW_REG(mtutc), mtutc_pl);
}

static int mlxsw_sp1_ptp_adjfine(struct ptp_clock_info *ptp, long scaled_ppm)
{
	struct mlxsw_sp1_ptp_clock *clock = mlxsw_sp1_ptp_clock(ptp);
	int neg_adj = 0;
	u32 diff;
	u64 adj;
	s32 ppb;

	ppb = scaled_ppm_to_ppb(scaled_ppm);

	if (ppb < 0) {
		neg_adj = 1;
		ppb = -ppb;
	}

	adj = clock->nominal_c_mult;
	adj *= ppb;
	diff = div_u64(adj, NSEC_PER_SEC);

	spin_lock_bh(&clock->lock);
	timecounter_read(&clock->tc);
	clock->cycles.mult = neg_adj ? clock->nominal_c_mult - diff :
				       clock->nominal_c_mult + diff;
	spin_unlock_bh(&clock->lock);

	return mlxsw_sp_ptp_phc_adjfreq(&clock->common, neg_adj ? -ppb : ppb);
}

static int mlxsw_sp1_ptp_adjtime(struct ptp_clock_info *ptp, s64 delta)
{
	struct mlxsw_sp1_ptp_clock *clock = mlxsw_sp1_ptp_clock(ptp);
	u64 nsec;

	spin_lock_bh(&clock->lock);
	timecounter_adjtime(&clock->tc, delta);
	nsec = timecounter_read(&clock->tc);
	spin_unlock_bh(&clock->lock);

	return mlxsw_sp1_ptp_phc_settime(clock, nsec);
}

static int mlxsw_sp1_ptp_gettimex(struct ptp_clock_info *ptp,
				  struct timespec64 *ts,
				  struct ptp_system_timestamp *sts)
{
	struct mlxsw_sp1_ptp_clock *clock = mlxsw_sp1_ptp_clock(ptp);
	u64 cycles, nsec;

	spin_lock_bh(&clock->lock);
	cycles = __mlxsw_sp1_ptp_read_frc(clock, sts);
	nsec = timecounter_cyc2time(&clock->tc, cycles);
	spin_unlock_bh(&clock->lock);

	*ts = ns_to_timespec64(nsec);

	return 0;
}

static int mlxsw_sp1_ptp_settime(struct ptp_clock_info *ptp,
				 const struct timespec64 *ts)
{
	struct mlxsw_sp1_ptp_clock *clock = mlxsw_sp1_ptp_clock(ptp);
	u64 nsec = timespec64_to_ns(ts);

	spin_lock_bh(&clock->lock);
	timecounter_init(&clock->tc, &clock->cycles, nsec);
	nsec = timecounter_read(&clock->tc);
	spin_unlock_bh(&clock->lock);

	return mlxsw_sp1_ptp_phc_settime(clock, nsec);
}

static const struct ptp_clock_info mlxsw_sp1_ptp_clock_info = {
	.owner		= THIS_MODULE,
	.name		= "mlxsw_sp_clock",
	.max_adj	= 100000000,
	.adjfine	= mlxsw_sp1_ptp_adjfine,
	.adjtime	= mlxsw_sp1_ptp_adjtime,
	.gettimex64	= mlxsw_sp1_ptp_gettimex,
	.settime64	= mlxsw_sp1_ptp_settime,
};

static void mlxsw_sp1_ptp_clock_overflow(struct work_struct *work)
{
	struct delayed_work *dwork = to_delayed_work(work);
	struct mlxsw_sp1_ptp_clock *clock;

	clock = container_of(dwork, struct mlxsw_sp1_ptp_clock, overflow_work);

	spin_lock_bh(&clock->lock);
	timecounter_read(&clock->tc);
	spin_unlock_bh(&clock->lock);
	mlxsw_core_schedule_dw(&clock->overflow_work, clock->overflow_period);
}

struct mlxsw_sp_ptp_clock *
mlxsw_sp1_ptp_clock_init(struct mlxsw_sp *mlxsw_sp, struct device *dev)
{
	u64 overflow_cycles, nsec, frac = 0;
	struct mlxsw_sp1_ptp_clock *clock;
	int err;

	clock = kzalloc(sizeof(*clock), GFP_KERNEL);
	if (!clock)
		return ERR_PTR(-ENOMEM);

	spin_lock_init(&clock->lock);
	clock->cycles.read = mlxsw_sp1_ptp_read_frc;
	clock->cycles.shift = MLXSW_SP1_PTP_CLOCK_CYCLES_SHIFT;
	clock->cycles.mult = clocksource_khz2mult(MLXSW_SP1_PTP_CLOCK_FREQ_KHZ,
						  clock->cycles.shift);
	clock->nominal_c_mult = clock->cycles.mult;
	clock->cycles.mask = CLOCKSOURCE_MASK(MLXSW_SP1_PTP_CLOCK_MASK);
	clock->common.core = mlxsw_sp->core;

	timecounter_init(&clock->tc, &clock->cycles, 0);

	/* Calculate period in seconds to call the overflow watchdog - to make
	 * sure counter is checked at least twice every wrap around.
	 * The period is calculated as the minimum between max HW cycles count
	 * (The clock source mask) and max amount of cycles that can be
	 * multiplied by clock multiplier where the result doesn't exceed
	 * 64bits.
	 */
	overflow_cycles = div64_u64(~0ULL >> 1, clock->cycles.mult);
	overflow_cycles = min(overflow_cycles, div_u64(clock->cycles.mask, 3));

	nsec = cyclecounter_cyc2ns(&clock->cycles, overflow_cycles, 0, &frac);
	clock->overflow_period = nsecs_to_jiffies(nsec);

	INIT_DELAYED_WORK(&clock->overflow_work, mlxsw_sp1_ptp_clock_overflow);
	mlxsw_core_schedule_dw(&clock->overflow_work, 0);

	clock->common.ptp_info = mlxsw_sp1_ptp_clock_info;
	clock->common.ptp = ptp_clock_register(&clock->common.ptp_info, dev);
	if (IS_ERR(clock->common.ptp)) {
		err = PTR_ERR(clock->common.ptp);
		dev_err(dev, "ptp_clock_register failed %d\n", err);
		goto err_ptp_clock_register;
	}

	return &clock->common;

err_ptp_clock_register:
	cancel_delayed_work_sync(&clock->overflow_work);
	kfree(clock);
	return ERR_PTR(err);
}

void mlxsw_sp1_ptp_clock_fini(struct mlxsw_sp_ptp_clock *clock_common)
{
	struct mlxsw_sp1_ptp_clock *clock =
		container_of(clock_common, struct mlxsw_sp1_ptp_clock, common);

	ptp_clock_unregister(clock_common->ptp);
	cancel_delayed_work_sync(&clock->overflow_work);
	kfree(clock);
}

static u64 mlxsw_sp2_ptp_read_utc(struct mlxsw_sp_ptp_clock *clock,
				  struct ptp_system_timestamp *sts)
{
	struct mlxsw_core *mlxsw_core = clock->core;
	u32 utc_sec1, utc_sec2, utc_nsec;

	utc_sec1 = mlxsw_core_read_utc_sec(mlxsw_core);
	ptp_read_system_prets(sts);
	utc_nsec = mlxsw_core_read_utc_nsec(mlxsw_core);
	ptp_read_system_postts(sts);
	utc_sec2 = mlxsw_core_read_utc_sec(mlxsw_core);

	if (utc_sec1 != utc_sec2) {
		/* Wrap around. */
		ptp_read_system_prets(sts);
		utc_nsec = mlxsw_core_read_utc_nsec(mlxsw_core);
		ptp_read_system_postts(sts);
	}

	return (u64)utc_sec2 * NSEC_PER_SEC + utc_nsec;
}

static int
mlxsw_sp2_ptp_phc_settime(struct mlxsw_sp_ptp_clock *clock, u64 nsec)
{
	struct mlxsw_core *mlxsw_core = clock->core;
	char mtutc_pl[MLXSW_REG_MTUTC_LEN];
	u32 sec, nsec_rem;

	sec = div_u64_rem(nsec, NSEC_PER_SEC, &nsec_rem);
	mlxsw_reg_mtutc_pack(mtutc_pl,
			     MLXSW_REG_MTUTC_OPERATION_SET_TIME_IMMEDIATE,
			     0, sec, nsec_rem, 0);
	return mlxsw_reg_write(mlxsw_core, MLXSW_REG(mtutc), mtutc_pl);
}

static int mlxsw_sp2_ptp_adjfine(struct ptp_clock_info *ptp, long scaled_ppm)
{
	struct mlxsw_sp_ptp_clock *clock =
		container_of(ptp, struct mlxsw_sp_ptp_clock, ptp_info);
	s32 ppb = scaled_ppm_to_ppb(scaled_ppm);

	/* In Spectrum-2 and newer ASICs, the frequency adjustment in MTUTC is
	 * reversed, positive values mean to decrease the frequency. Adjust the
	 * sign of PPB to this behavior.
	 */
	return mlxsw_sp_ptp_phc_adjfreq(clock, -ppb);
}

static int mlxsw_sp2_ptp_adjtime(struct ptp_clock_info *ptp, s64 delta)
{
	struct mlxsw_sp_ptp_clock *clock =
		container_of(ptp, struct mlxsw_sp_ptp_clock, ptp_info);
	struct mlxsw_core *mlxsw_core = clock->core;
	char mtutc_pl[MLXSW_REG_MTUTC_LEN];

	/* HW time adjustment range is s16. If out of range, set time instead. */
	if (delta < S16_MIN || delta > S16_MAX) {
		u64 nsec;

		nsec = mlxsw_sp2_ptp_read_utc(clock, NULL);
		nsec += delta;

		return mlxsw_sp2_ptp_phc_settime(clock, nsec);
	}

	mlxsw_reg_mtutc_pack(mtutc_pl,
			     MLXSW_REG_MTUTC_OPERATION_ADJUST_TIME,
			     0, 0, 0, delta);
	return mlxsw_reg_write(mlxsw_core, MLXSW_REG(mtutc), mtutc_pl);
}

static int mlxsw_sp2_ptp_gettimex(struct ptp_clock_info *ptp,
				  struct timespec64 *ts,
				  struct ptp_system_timestamp *sts)
{
	struct mlxsw_sp_ptp_clock *clock =
		container_of(ptp, struct mlxsw_sp_ptp_clock, ptp_info);
	u64 nsec;

	nsec = mlxsw_sp2_ptp_read_utc(clock, sts);
	*ts = ns_to_timespec64(nsec);

	return 0;
}

static int mlxsw_sp2_ptp_settime(struct ptp_clock_info *ptp,
				 const struct timespec64 *ts)
{
	struct mlxsw_sp_ptp_clock *clock =
		container_of(ptp, struct mlxsw_sp_ptp_clock, ptp_info);
	u64 nsec = timespec64_to_ns(ts);

	return mlxsw_sp2_ptp_phc_settime(clock, nsec);
}

static const struct ptp_clock_info mlxsw_sp2_ptp_clock_info = {
	.owner		= THIS_MODULE,
	.name		= "mlxsw_sp_clock",
	.max_adj	= MLXSW_REG_MTUTC_MAX_FREQ_ADJ,
	.adjfine	= mlxsw_sp2_ptp_adjfine,
	.adjtime	= mlxsw_sp2_ptp_adjtime,
	.gettimex64	= mlxsw_sp2_ptp_gettimex,
	.settime64	= mlxsw_sp2_ptp_settime,
};

struct mlxsw_sp_ptp_clock *
mlxsw_sp2_ptp_clock_init(struct mlxsw_sp *mlxsw_sp, struct device *dev)
{
	struct mlxsw_sp_ptp_clock *clock;
	int err;

	clock = kzalloc(sizeof(*clock), GFP_KERNEL);
	if (!clock)
		return ERR_PTR(-ENOMEM);

	clock->core = mlxsw_sp->core;

	clock->ptp_info = mlxsw_sp2_ptp_clock_info;

	err = mlxsw_sp2_ptp_phc_settime(clock, 0);
	if (err) {
		dev_err(dev, "setting UTC time failed %d\n", err);
		goto err_ptp_phc_settime;
	}

	clock->ptp = ptp_clock_register(&clock->ptp_info, dev);
	if (IS_ERR(clock->ptp)) {
		err = PTR_ERR(clock->ptp);
		dev_err(dev, "ptp_clock_register failed %d\n", err);
		goto err_ptp_clock_register;
	}

	return clock;

err_ptp_clock_register:
err_ptp_phc_settime:
	kfree(clock);
	return ERR_PTR(err);
}

void mlxsw_sp2_ptp_clock_fini(struct mlxsw_sp_ptp_clock *clock)
{
	ptp_clock_unregister(clock->ptp);
	kfree(clock);
}

static int mlxsw_sp_ptp_parse(struct sk_buff *skb,
			      u8 *p_domain_number,
			      u8 *p_message_type,
			      u16 *p_sequence_id)
{
	unsigned int ptp_class;
	struct ptp_header *hdr;

	ptp_class = ptp_classify_raw(skb);

	switch (ptp_class & PTP_CLASS_VMASK) {
	case PTP_CLASS_V1:
	case PTP_CLASS_V2:
		break;
	default:
		return -ERANGE;
	}

	hdr = ptp_parse_header(skb, ptp_class);
	if (!hdr)
		return -EINVAL;

	*p_message_type	 = ptp_get_msgtype(hdr, ptp_class);
	*p_domain_number = hdr->domain_number;
	*p_sequence_id	 = be16_to_cpu(hdr->sequence_id);

	return 0;
}

/* Returns NULL on successful insertion, a pointer on conflict, or an ERR_PTR on
 * error.
 */
static int
mlxsw_sp1_ptp_unmatched_save(struct mlxsw_sp *mlxsw_sp,
			     struct mlxsw_sp1_ptp_key key,
			     struct sk_buff *skb,
			     u64 timestamp)
{
	int cycles = MLXSW_SP1_PTP_HT_GC_TIMEOUT / MLXSW_SP1_PTP_HT_GC_INTERVAL;
	struct mlxsw_sp1_ptp_state *ptp_state = mlxsw_sp1_ptp_state(mlxsw_sp);
	struct mlxsw_sp1_ptp_unmatched *unmatched;
	int err;

	unmatched = kzalloc(sizeof(*unmatched), GFP_ATOMIC);
	if (!unmatched)
		return -ENOMEM;

	unmatched->key = key;
	unmatched->skb = skb;
	unmatched->timestamp = timestamp;
	unmatched->gc_cycle = ptp_state->gc_cycle + cycles;

	err = rhltable_insert(&ptp_state->unmatched_ht, &unmatched->ht_node,
			      mlxsw_sp1_ptp_unmatched_ht_params);
	if (err)
		kfree(unmatched);

	return err;
}

static struct mlxsw_sp1_ptp_unmatched *
mlxsw_sp1_ptp_unmatched_lookup(struct mlxsw_sp *mlxsw_sp,
			       struct mlxsw_sp1_ptp_key key, int *p_length)
{
	struct mlxsw_sp1_ptp_state *ptp_state = mlxsw_sp1_ptp_state(mlxsw_sp);
	struct mlxsw_sp1_ptp_unmatched *unmatched, *last = NULL;
	struct rhlist_head *tmp, *list;
	int length = 0;

	list = rhltable_lookup(&ptp_state->unmatched_ht, &key,
			       mlxsw_sp1_ptp_unmatched_ht_params);
	rhl_for_each_entry_rcu(unmatched, tmp, list, ht_node) {
		last = unmatched;
		length++;
	}

	*p_length = length;
	return last;
}

static int
mlxsw_sp1_ptp_unmatched_remove(struct mlxsw_sp *mlxsw_sp,
			       struct mlxsw_sp1_ptp_unmatched *unmatched)
{
	struct mlxsw_sp1_ptp_state *ptp_state = mlxsw_sp1_ptp_state(mlxsw_sp);

	return rhltable_remove(&ptp_state->unmatched_ht,
			       &unmatched->ht_node,
			       mlxsw_sp1_ptp_unmatched_ht_params);
}

/* This function is called in the following scenarios:
 *
 * 1) When a packet is matched with its timestamp.
 * 2) In several situation when it is necessary to immediately pass on
 *    an SKB without a timestamp.
 * 3) From GC indirectly through mlxsw_sp1_ptp_unmatched_finish().
 *    This case is similar to 2) above.
 */
static void mlxsw_sp1_ptp_packet_finish(struct mlxsw_sp *mlxsw_sp,
					struct sk_buff *skb, u16 local_port,
					bool ingress,
					struct skb_shared_hwtstamps *hwtstamps)
{
	struct mlxsw_sp_port *mlxsw_sp_port;

	/* Between capturing the packet and finishing it, there is a window of
	 * opportunity for the originating port to go away (e.g. due to a
	 * split). Also make sure the SKB device reference is still valid.
	 */
	mlxsw_sp_port = mlxsw_sp->ports[local_port];
	if (!(mlxsw_sp_port && (!skb->dev || skb->dev == mlxsw_sp_port->dev))) {
		dev_kfree_skb_any(skb);
		return;
	}

	if (ingress) {
		if (hwtstamps)
			*skb_hwtstamps(skb) = *hwtstamps;
		mlxsw_sp_rx_listener_no_mark_func(skb, local_port, mlxsw_sp);
	} else {
		/* skb_tstamp_tx() allows hwtstamps to be NULL. */
		skb_tstamp_tx(skb, hwtstamps);
		dev_kfree_skb_any(skb);
	}
}

static void mlxsw_sp1_packet_timestamp(struct mlxsw_sp *mlxsw_sp,
				       struct mlxsw_sp1_ptp_key key,
				       struct sk_buff *skb,
				       u64 timestamp)
{
	struct mlxsw_sp_ptp_clock *clock_common = mlxsw_sp->clock;
	struct mlxsw_sp1_ptp_clock *clock =
		container_of(clock_common, struct mlxsw_sp1_ptp_clock, common);

	struct skb_shared_hwtstamps hwtstamps;
	u64 nsec;

	spin_lock_bh(&clock->lock);
	nsec = timecounter_cyc2time(&clock->tc, timestamp);
	spin_unlock_bh(&clock->lock);

	hwtstamps.hwtstamp = ns_to_ktime(nsec);
	mlxsw_sp1_ptp_packet_finish(mlxsw_sp, skb,
				    key.local_port, key.ingress, &hwtstamps);
}

static void
mlxsw_sp1_ptp_unmatched_finish(struct mlxsw_sp *mlxsw_sp,
			       struct mlxsw_sp1_ptp_unmatched *unmatched)
{
	if (unmatched->skb && unmatched->timestamp)
		mlxsw_sp1_packet_timestamp(mlxsw_sp, unmatched->key,
					   unmatched->skb,
					   unmatched->timestamp);
	else if (unmatched->skb)
		mlxsw_sp1_ptp_packet_finish(mlxsw_sp, unmatched->skb,
					    unmatched->key.local_port,
					    unmatched->key.ingress, NULL);
	kfree_rcu(unmatched, rcu);
}

static void mlxsw_sp1_ptp_unmatched_free_fn(void *ptr, void *arg)
{
	struct mlxsw_sp1_ptp_unmatched *unmatched = ptr;

	/* This is invoked at a point where the ports are gone already. Nothing
	 * to do with whatever is left in the HT but to free it.
	 */
	if (unmatched->skb)
		dev_kfree_skb_any(unmatched->skb);
	kfree_rcu(unmatched, rcu);
}

static void mlxsw_sp1_ptp_got_piece(struct mlxsw_sp *mlxsw_sp,
				    struct mlxsw_sp1_ptp_key key,
				    struct sk_buff *skb, u64 timestamp)
{
	struct mlxsw_sp1_ptp_state *ptp_state = mlxsw_sp1_ptp_state(mlxsw_sp);
	struct mlxsw_sp1_ptp_unmatched *unmatched;
	int length;
	int err;

	rcu_read_lock();

	spin_lock(&ptp_state->unmatched_lock);

	unmatched = mlxsw_sp1_ptp_unmatched_lookup(mlxsw_sp, key, &length);
	if (skb && unmatched && unmatched->timestamp) {
		unmatched->skb = skb;
	} else if (timestamp && unmatched && unmatched->skb) {
		unmatched->timestamp = timestamp;
	} else {
		/* Either there is no entry to match, or one that is there is
		 * incompatible.
		 */
		if (length < 100)
			err = mlxsw_sp1_ptp_unmatched_save(mlxsw_sp, key,
							   skb, timestamp);
		else
			err = -E2BIG;
		if (err && skb)
			mlxsw_sp1_ptp_packet_finish(mlxsw_sp, skb,
						    key.local_port,
						    key.ingress, NULL);
		unmatched = NULL;
	}

	if (unmatched) {
		err = mlxsw_sp1_ptp_unmatched_remove(mlxsw_sp, unmatched);
		WARN_ON_ONCE(err);
	}

	spin_unlock(&ptp_state->unmatched_lock);

	if (unmatched)
		mlxsw_sp1_ptp_unmatched_finish(mlxsw_sp, unmatched);

	rcu_read_unlock();
}

static void mlxsw_sp1_ptp_got_packet(struct mlxsw_sp *mlxsw_sp,
				     struct sk_buff *skb, u16 local_port,
				     bool ingress)
{
	struct mlxsw_sp_port *mlxsw_sp_port;
	struct mlxsw_sp1_ptp_key key;
	u8 types;
	int err;

	mlxsw_sp_port = mlxsw_sp->ports[local_port];
	if (!mlxsw_sp_port)
		goto immediate;

	types = ingress ? mlxsw_sp_port->ptp.ing_types :
			  mlxsw_sp_port->ptp.egr_types;
	if (!types)
		goto immediate;

	memset(&key, 0, sizeof(key));
	key.local_port = local_port;
	key.ingress = ingress;

	err = mlxsw_sp_ptp_parse(skb, &key.domain_number, &key.message_type,
				 &key.sequence_id);
	if (err)
		goto immediate;

	/* For packets whose timestamping was not enabled on this port, don't
	 * bother trying to match the timestamp.
	 */
	if (!((1 << key.message_type) & types))
		goto immediate;

	mlxsw_sp1_ptp_got_piece(mlxsw_sp, key, skb, 0);
	return;

immediate:
	mlxsw_sp1_ptp_packet_finish(mlxsw_sp, skb, local_port, ingress, NULL);
}

void mlxsw_sp1_ptp_got_timestamp(struct mlxsw_sp *mlxsw_sp, bool ingress,
				 u16 local_port, u8 message_type,
				 u8 domain_number, u16 sequence_id,
				 u64 timestamp)
{
	struct mlxsw_sp_port *mlxsw_sp_port;
	struct mlxsw_sp1_ptp_key key;
	u8 types;

	if (WARN_ON_ONCE(!mlxsw_sp_local_port_is_valid(mlxsw_sp, local_port)))
		return;
	mlxsw_sp_port = mlxsw_sp->ports[local_port];
	if (!mlxsw_sp_port)
		return;

	types = ingress ? mlxsw_sp_port->ptp.ing_types :
			  mlxsw_sp_port->ptp.egr_types;

	/* For message types whose timestamping was not enabled on this port,
	 * don't bother with the timestamp.
	 */
	if (!((1 << message_type) & types))
		return;

	memset(&key, 0, sizeof(key));
	key.local_port = local_port;
	key.domain_number = domain_number;
	key.message_type = message_type;
	key.sequence_id = sequence_id;
	key.ingress = ingress;

	mlxsw_sp1_ptp_got_piece(mlxsw_sp, key, NULL, timestamp);
}

void mlxsw_sp1_ptp_receive(struct mlxsw_sp *mlxsw_sp, struct sk_buff *skb,
			   u16 local_port)
{
	skb_reset_mac_header(skb);
	mlxsw_sp1_ptp_got_packet(mlxsw_sp, skb, local_port, true);
}

void mlxsw_sp1_ptp_transmitted(struct mlxsw_sp *mlxsw_sp,
			       struct sk_buff *skb, u16 local_port)
{
	mlxsw_sp1_ptp_got_packet(mlxsw_sp, skb, local_port, false);
}

static void
mlxsw_sp1_ptp_ht_gc_collect(struct mlxsw_sp1_ptp_state *ptp_state,
			    struct mlxsw_sp1_ptp_unmatched *unmatched)
{
	struct mlxsw_sp *mlxsw_sp = ptp_state->common.mlxsw_sp;
	struct mlxsw_sp_ptp_port_dir_stats *stats;
	struct mlxsw_sp_port *mlxsw_sp_port;
	int err;

	/* If an unmatched entry has an SKB, it has to be handed over to the
	 * networking stack. This is usually done from a trap handler, which is
	 * invoked in a softirq context. Here we are going to do it in process
	 * context. If that were to be interrupted by a softirq, it could cause
	 * a deadlock when an attempt is made to take an already-taken lock
	 * somewhere along the sending path. Disable softirqs to prevent this.
	 */
	local_bh_disable();

	spin_lock(&ptp_state->unmatched_lock);
	err = rhltable_remove(&ptp_state->unmatched_ht, &unmatched->ht_node,
			      mlxsw_sp1_ptp_unmatched_ht_params);
	spin_unlock(&ptp_state->unmatched_lock);

	if (err)
		/* The packet was matched with timestamp during the walk. */
		goto out;

	mlxsw_sp_port = mlxsw_sp->ports[unmatched->key.local_port];
	if (mlxsw_sp_port) {
		stats = unmatched->key.ingress ?
			&mlxsw_sp_port->ptp.stats.rx_gcd :
			&mlxsw_sp_port->ptp.stats.tx_gcd;
		if (unmatched->skb)
			stats->packets++;
		else
			stats->timestamps++;
	}

	/* mlxsw_sp1_ptp_unmatched_finish() invokes netif_receive_skb(). While
	 * the comment at that function states that it can only be called in
	 * soft IRQ context, this pattern of local_bh_disable() +
	 * netif_receive_skb(), in process context, is seen elsewhere in the
	 * kernel, notably in pktgen.
	 */
	mlxsw_sp1_ptp_unmatched_finish(mlxsw_sp, unmatched);

out:
	local_bh_enable();
}

static void mlxsw_sp1_ptp_ht_gc(struct work_struct *work)
{
	struct delayed_work *dwork = to_delayed_work(work);
	struct mlxsw_sp1_ptp_unmatched *unmatched;
	struct mlxsw_sp1_ptp_state *ptp_state;
	struct rhashtable_iter iter;
	u32 gc_cycle;
	void *obj;

	ptp_state = container_of(dwork, struct mlxsw_sp1_ptp_state, ht_gc_dw);
	gc_cycle = ptp_state->gc_cycle++;

	rhltable_walk_enter(&ptp_state->unmatched_ht, &iter);
	rhashtable_walk_start(&iter);
	while ((obj = rhashtable_walk_next(&iter))) {
		if (IS_ERR(obj))
			continue;

		unmatched = obj;
		if (unmatched->gc_cycle <= gc_cycle)
			mlxsw_sp1_ptp_ht_gc_collect(ptp_state, unmatched);
	}
	rhashtable_walk_stop(&iter);
	rhashtable_walk_exit(&iter);

	mlxsw_core_schedule_dw(&ptp_state->ht_gc_dw,
			       MLXSW_SP1_PTP_HT_GC_INTERVAL);
}

static int mlxsw_sp_ptp_mtptpt_set(struct mlxsw_sp *mlxsw_sp,
				   enum mlxsw_reg_mtptpt_trap_id trap_id,
				   u16 message_type)
{
	char mtptpt_pl[MLXSW_REG_MTPTPT_LEN];

	mlxsw_reg_mtptpt_pack(mtptpt_pl, trap_id, message_type);
	return mlxsw_reg_write(mlxsw_sp->core, MLXSW_REG(mtptpt), mtptpt_pl);
}

static int mlxsw_sp1_ptp_set_fifo_clr_on_trap(struct mlxsw_sp *mlxsw_sp,
					      bool clr)
{
	char mogcr_pl[MLXSW_REG_MOGCR_LEN] = {0};
	int err;

	err = mlxsw_reg_query(mlxsw_sp->core, MLXSW_REG(mogcr), mogcr_pl);
	if (err)
		return err;

	mlxsw_reg_mogcr_ptp_iftc_set(mogcr_pl, clr);
	mlxsw_reg_mogcr_ptp_eftc_set(mogcr_pl, clr);
	return mlxsw_reg_write(mlxsw_sp->core, MLXSW_REG(mogcr), mogcr_pl);
}

static int mlxsw_sp1_ptp_mtpppc_set(struct mlxsw_sp *mlxsw_sp,
				    u16 ing_types, u16 egr_types)
{
	char mtpppc_pl[MLXSW_REG_MTPPPC_LEN];

	mlxsw_reg_mtpppc_pack(mtpppc_pl, ing_types, egr_types);
	return mlxsw_reg_write(mlxsw_sp->core, MLXSW_REG(mtpppc), mtpppc_pl);
}

struct mlxsw_sp1_ptp_shaper_params {
	u32 ethtool_speed;
	enum mlxsw_reg_qpsc_port_speed port_speed;
	u8 shaper_time_exp;
	u8 shaper_time_mantissa;
	u8 shaper_inc;
	u8 shaper_bs;
	u8 port_to_shaper_credits;
	int ing_timestamp_inc;
	int egr_timestamp_inc;
};

static const struct mlxsw_sp1_ptp_shaper_params
mlxsw_sp1_ptp_shaper_params[] = {
	{
		.ethtool_speed		= SPEED_100,
		.port_speed		= MLXSW_REG_QPSC_PORT_SPEED_100M,
		.shaper_time_exp	= 4,
		.shaper_time_mantissa	= 12,
		.shaper_inc		= 9,
		.shaper_bs		= 1,
		.port_to_shaper_credits	= 1,
		.ing_timestamp_inc	= -313,
		.egr_timestamp_inc	= 313,
	},
	{
		.ethtool_speed		= SPEED_1000,
		.port_speed		= MLXSW_REG_QPSC_PORT_SPEED_1G,
		.shaper_time_exp	= 0,
		.shaper_time_mantissa	= 12,
		.shaper_inc		= 6,
		.shaper_bs		= 0,
		.port_to_shaper_credits	= 1,
		.ing_timestamp_inc	= -35,
		.egr_timestamp_inc	= 35,
	},
	{
		.ethtool_speed		= SPEED_10000,
		.port_speed		= MLXSW_REG_QPSC_PORT_SPEED_10G,
		.shaper_time_exp	= 0,
		.shaper_time_mantissa	= 2,
		.shaper_inc		= 14,
		.shaper_bs		= 1,
		.port_to_shaper_credits	= 1,
		.ing_timestamp_inc	= -11,
		.egr_timestamp_inc	= 11,
	},
	{
		.ethtool_speed		= SPEED_25000,
		.port_speed		= MLXSW_REG_QPSC_PORT_SPEED_25G,
		.shaper_time_exp	= 0,
		.shaper_time_mantissa	= 0,
		.shaper_inc		= 11,
		.shaper_bs		= 1,
		.port_to_shaper_credits	= 1,
		.ing_timestamp_inc	= -14,
		.egr_timestamp_inc	= 14,
	},
};

#define MLXSW_SP1_PTP_SHAPER_PARAMS_LEN ARRAY_SIZE(mlxsw_sp1_ptp_shaper_params)

static int mlxsw_sp1_ptp_shaper_params_set(struct mlxsw_sp *mlxsw_sp)
{
	const struct mlxsw_sp1_ptp_shaper_params *params;
	char qpsc_pl[MLXSW_REG_QPSC_LEN];
	int i, err;

	for (i = 0; i < MLXSW_SP1_PTP_SHAPER_PARAMS_LEN; i++) {
		params = &mlxsw_sp1_ptp_shaper_params[i];
		mlxsw_reg_qpsc_pack(qpsc_pl, params->port_speed,
				    params->shaper_time_exp,
				    params->shaper_time_mantissa,
				    params->shaper_inc, params->shaper_bs,
				    params->port_to_shaper_credits,
				    params->ing_timestamp_inc,
				    params->egr_timestamp_inc);
		err = mlxsw_reg_write(mlxsw_sp->core, MLXSW_REG(qpsc), qpsc_pl);
		if (err)
			return err;
	}

	return 0;
}

static int mlxsw_sp_ptp_traps_set(struct mlxsw_sp *mlxsw_sp)
{
	u16 event_message_type;
	int err;

	/* Deliver these message types as PTP0. */
	event_message_type = BIT(PTP_MSGTYPE_SYNC) |
			     BIT(PTP_MSGTYPE_DELAY_REQ) |
			     BIT(PTP_MSGTYPE_PDELAY_REQ) |
			     BIT(PTP_MSGTYPE_PDELAY_RESP);

	err = mlxsw_sp_ptp_mtptpt_set(mlxsw_sp, MLXSW_REG_MTPTPT_TRAP_ID_PTP0,
				      event_message_type);
	if (err)
		return err;

	/* Everything else is PTP1. */
	err = mlxsw_sp_ptp_mtptpt_set(mlxsw_sp, MLXSW_REG_MTPTPT_TRAP_ID_PTP1,
				      ~event_message_type);
	if (err)
		goto err_mtptpt1_set;

	return 0;

err_mtptpt1_set:
	mlxsw_sp_ptp_mtptpt_set(mlxsw_sp, MLXSW_REG_MTPTPT_TRAP_ID_PTP0, 0);
	return err;
}

static void mlxsw_sp_ptp_traps_unset(struct mlxsw_sp *mlxsw_sp)
{
	mlxsw_sp_ptp_mtptpt_set(mlxsw_sp, MLXSW_REG_MTPTPT_TRAP_ID_PTP1, 0);
	mlxsw_sp_ptp_mtptpt_set(mlxsw_sp, MLXSW_REG_MTPTPT_TRAP_ID_PTP0, 0);
}

struct mlxsw_sp_ptp_state *mlxsw_sp1_ptp_init(struct mlxsw_sp *mlxsw_sp)
{
	struct mlxsw_sp1_ptp_state *ptp_state;
	int err;

	err = mlxsw_sp1_ptp_shaper_params_set(mlxsw_sp);
	if (err)
		return ERR_PTR(err);

	ptp_state = kzalloc(sizeof(*ptp_state), GFP_KERNEL);
	if (!ptp_state)
		return ERR_PTR(-ENOMEM);
	ptp_state->common.mlxsw_sp = mlxsw_sp;

	spin_lock_init(&ptp_state->unmatched_lock);

	err = rhltable_init(&ptp_state->unmatched_ht,
			    &mlxsw_sp1_ptp_unmatched_ht_params);
	if (err)
		goto err_hashtable_init;

	err = mlxsw_sp_ptp_traps_set(mlxsw_sp);
	if (err)
		goto err_ptp_traps_set;

	err = mlxsw_sp1_ptp_set_fifo_clr_on_trap(mlxsw_sp, true);
	if (err)
		goto err_fifo_clr;

	INIT_DELAYED_WORK(&ptp_state->ht_gc_dw, mlxsw_sp1_ptp_ht_gc);
	mlxsw_core_schedule_dw(&ptp_state->ht_gc_dw,
			       MLXSW_SP1_PTP_HT_GC_INTERVAL);
	return &ptp_state->common;

err_fifo_clr:
	mlxsw_sp_ptp_traps_unset(mlxsw_sp);
err_ptp_traps_set:
	rhltable_destroy(&ptp_state->unmatched_ht);
err_hashtable_init:
	kfree(ptp_state);
	return ERR_PTR(err);
}

void mlxsw_sp1_ptp_fini(struct mlxsw_sp_ptp_state *ptp_state_common)
{
	struct mlxsw_sp *mlxsw_sp = ptp_state_common->mlxsw_sp;
	struct mlxsw_sp1_ptp_state *ptp_state;

	ptp_state = mlxsw_sp1_ptp_state(mlxsw_sp);

	cancel_delayed_work_sync(&ptp_state->ht_gc_dw);
	mlxsw_sp1_ptp_mtpppc_set(mlxsw_sp, 0, 0);
	mlxsw_sp1_ptp_set_fifo_clr_on_trap(mlxsw_sp, false);
	mlxsw_sp_ptp_traps_unset(mlxsw_sp);
	rhltable_free_and_destroy(&ptp_state->unmatched_ht,
				  &mlxsw_sp1_ptp_unmatched_free_fn, NULL);
	kfree(ptp_state);
}

int mlxsw_sp1_ptp_hwtstamp_get(struct mlxsw_sp_port *mlxsw_sp_port,
			       struct hwtstamp_config *config)
{
	*config = mlxsw_sp_port->ptp.hwtstamp_config;
	return 0;
}

static int
mlxsw_sp1_ptp_get_message_types(const struct hwtstamp_config *config,
				u16 *p_ing_types, u16 *p_egr_types,
				enum hwtstamp_rx_filters *p_rx_filter)
{
	enum hwtstamp_rx_filters rx_filter = config->rx_filter;
	enum hwtstamp_tx_types tx_type = config->tx_type;
	u16 ing_types = 0x00;
	u16 egr_types = 0x00;

	switch (tx_type) {
	case HWTSTAMP_TX_OFF:
		egr_types = 0x00;
		break;
	case HWTSTAMP_TX_ON:
		egr_types = 0xff;
		break;
	case HWTSTAMP_TX_ONESTEP_SYNC:
	case HWTSTAMP_TX_ONESTEP_P2P:
		return -ERANGE;
	default:
		return -EINVAL;
	}

	switch (rx_filter) {
	case HWTSTAMP_FILTER_NONE:
		ing_types = 0x00;
		break;
	case HWTSTAMP_FILTER_PTP_V1_L4_SYNC:
	case HWTSTAMP_FILTER_PTP_V2_L4_SYNC:
	case HWTSTAMP_FILTER_PTP_V2_L2_SYNC:
	case HWTSTAMP_FILTER_PTP_V2_SYNC:
		ing_types = 0x01;
		break;
	case HWTSTAMP_FILTER_PTP_V1_L4_DELAY_REQ:
	case HWTSTAMP_FILTER_PTP_V2_L4_DELAY_REQ:
	case HWTSTAMP_FILTER_PTP_V2_L2_DELAY_REQ:
	case HWTSTAMP_FILTER_PTP_V2_DELAY_REQ:
		ing_types = 0x02;
		break;
	case HWTSTAMP_FILTER_PTP_V1_L4_EVENT:
	case HWTSTAMP_FILTER_PTP_V2_L4_EVENT:
	case HWTSTAMP_FILTER_PTP_V2_L2_EVENT:
	case HWTSTAMP_FILTER_PTP_V2_EVENT:
		ing_types = 0x0f;
		break;
	case HWTSTAMP_FILTER_ALL:
		ing_types = 0xff;
		break;
	case HWTSTAMP_FILTER_SOME:
	case HWTSTAMP_FILTER_NTP_ALL:
		return -ERANGE;
	default:
		return -EINVAL;
	}

	*p_ing_types = ing_types;
	*p_egr_types = egr_types;
	*p_rx_filter = rx_filter;
	return 0;
}

static int mlxsw_sp1_ptp_mtpppc_update(struct mlxsw_sp_port *mlxsw_sp_port,
				       u16 ing_types, u16 egr_types)
{
	struct mlxsw_sp *mlxsw_sp = mlxsw_sp_port->mlxsw_sp;
	struct mlxsw_sp_port *tmp;
	u16 orig_ing_types = 0;
	u16 orig_egr_types = 0;
	int err;
	int i;

	/* MTPPPC configures timestamping globally, not per port. Find the
	 * configuration that contains all configured timestamping requests.
	 */
	for (i = 1; i < mlxsw_core_max_ports(mlxsw_sp->core); i++) {
		tmp = mlxsw_sp->ports[i];
		if (tmp) {
			orig_ing_types |= tmp->ptp.ing_types;
			orig_egr_types |= tmp->ptp.egr_types;
		}
		if (tmp && tmp != mlxsw_sp_port) {
			ing_types |= tmp->ptp.ing_types;
			egr_types |= tmp->ptp.egr_types;
		}
	}

	if ((ing_types || egr_types) && !(orig_ing_types || orig_egr_types)) {
		err = mlxsw_sp_parsing_depth_inc(mlxsw_sp);
		if (err) {
			netdev_err(mlxsw_sp_port->dev, "Failed to increase parsing depth");
			return err;
		}
	}
	if (!(ing_types || egr_types) && (orig_ing_types || orig_egr_types))
		mlxsw_sp_parsing_depth_dec(mlxsw_sp);

	return mlxsw_sp1_ptp_mtpppc_set(mlxsw_sp_port->mlxsw_sp,
				       ing_types, egr_types);
}

static bool mlxsw_sp1_ptp_hwtstamp_enabled(struct mlxsw_sp_port *mlxsw_sp_port)
{
	return mlxsw_sp_port->ptp.ing_types || mlxsw_sp_port->ptp.egr_types;
}

static int
mlxsw_sp1_ptp_port_shaper_set(struct mlxsw_sp_port *mlxsw_sp_port, bool enable)
{
	struct mlxsw_sp *mlxsw_sp = mlxsw_sp_port->mlxsw_sp;
	char qeec_pl[MLXSW_REG_QEEC_LEN];

	mlxsw_reg_qeec_ptps_pack(qeec_pl, mlxsw_sp_port->local_port, enable);
	return mlxsw_reg_write(mlxsw_sp->core, MLXSW_REG(qeec), qeec_pl);
}

static int mlxsw_sp1_ptp_port_shaper_check(struct mlxsw_sp_port *mlxsw_sp_port)
{
	bool ptps = false;
	int err, i;
	u32 speed;

	if (!mlxsw_sp1_ptp_hwtstamp_enabled(mlxsw_sp_port))
		return mlxsw_sp1_ptp_port_shaper_set(mlxsw_sp_port, false);

	err = mlxsw_sp_port_speed_get(mlxsw_sp_port, &speed);
	if (err)
		return err;

	for (i = 0; i < MLXSW_SP1_PTP_SHAPER_PARAMS_LEN; i++) {
		if (mlxsw_sp1_ptp_shaper_params[i].ethtool_speed == speed) {
			ptps = true;
			break;
		}
	}

	return mlxsw_sp1_ptp_port_shaper_set(mlxsw_sp_port, ptps);
}

void mlxsw_sp1_ptp_shaper_work(struct work_struct *work)
{
	struct delayed_work *dwork = to_delayed_work(work);
	struct mlxsw_sp_port *mlxsw_sp_port;
	int err;

	mlxsw_sp_port = container_of(dwork, struct mlxsw_sp_port,
				     ptp.shaper_dw);

	if (!mlxsw_sp1_ptp_hwtstamp_enabled(mlxsw_sp_port))
		return;

	err = mlxsw_sp1_ptp_port_shaper_check(mlxsw_sp_port);
	if (err)
		netdev_err(mlxsw_sp_port->dev, "Failed to set up PTP shaper\n");
}

int mlxsw_sp1_ptp_hwtstamp_set(struct mlxsw_sp_port *mlxsw_sp_port,
			       struct hwtstamp_config *config)
{
	enum hwtstamp_rx_filters rx_filter;
	u16 ing_types;
	u16 egr_types;
	int err;

	err = mlxsw_sp1_ptp_get_message_types(config, &ing_types, &egr_types,
					      &rx_filter);
	if (err)
		return err;

	err = mlxsw_sp1_ptp_mtpppc_update(mlxsw_sp_port, ing_types, egr_types);
	if (err)
		return err;

	mlxsw_sp_port->ptp.hwtstamp_config = *config;
	mlxsw_sp_port->ptp.ing_types = ing_types;
	mlxsw_sp_port->ptp.egr_types = egr_types;

	err = mlxsw_sp1_ptp_port_shaper_check(mlxsw_sp_port);
	if (err)
		return err;

	/* Notify the ioctl caller what we are actually timestamping. */
	config->rx_filter = rx_filter;

	return 0;
}

int mlxsw_sp1_ptp_get_ts_info(struct mlxsw_sp *mlxsw_sp,
			      struct ethtool_ts_info *info)
{
	info->phc_index = ptp_clock_index(mlxsw_sp->clock->ptp);

	info->so_timestamping = SOF_TIMESTAMPING_TX_HARDWARE |
				SOF_TIMESTAMPING_RX_HARDWARE |
				SOF_TIMESTAMPING_RAW_HARDWARE;

	info->tx_types = BIT(HWTSTAMP_TX_OFF) |
			 BIT(HWTSTAMP_TX_ON);

	info->rx_filters = BIT(HWTSTAMP_FILTER_NONE) |
			   BIT(HWTSTAMP_FILTER_ALL);

	return 0;
}

struct mlxsw_sp_ptp_port_stat {
	char str[ETH_GSTRING_LEN];
	ptrdiff_t offset;
};

#define MLXSW_SP_PTP_PORT_STAT(NAME, FIELD)				\
	{								\
		.str = NAME,						\
		.offset = offsetof(struct mlxsw_sp_ptp_port_stats,	\
				    FIELD),				\
	}

static const struct mlxsw_sp_ptp_port_stat mlxsw_sp_ptp_port_stats[] = {
	MLXSW_SP_PTP_PORT_STAT("ptp_rx_gcd_packets",    rx_gcd.packets),
	MLXSW_SP_PTP_PORT_STAT("ptp_rx_gcd_timestamps", rx_gcd.timestamps),
	MLXSW_SP_PTP_PORT_STAT("ptp_tx_gcd_packets",    tx_gcd.packets),
	MLXSW_SP_PTP_PORT_STAT("ptp_tx_gcd_timestamps", tx_gcd.timestamps),
};

#undef MLXSW_SP_PTP_PORT_STAT

#define MLXSW_SP_PTP_PORT_STATS_LEN \
	ARRAY_SIZE(mlxsw_sp_ptp_port_stats)

int mlxsw_sp1_get_stats_count(void)
{
	return MLXSW_SP_PTP_PORT_STATS_LEN;
}

void mlxsw_sp1_get_stats_strings(u8 **p)
{
	int i;

	for (i = 0; i < MLXSW_SP_PTP_PORT_STATS_LEN; i++) {
		memcpy(*p, mlxsw_sp_ptp_port_stats[i].str,
		       ETH_GSTRING_LEN);
		*p += ETH_GSTRING_LEN;
	}
}

void mlxsw_sp1_get_stats(struct mlxsw_sp_port *mlxsw_sp_port,
			 u64 *data, int data_index)
{
	void *stats = &mlxsw_sp_port->ptp.stats;
	ptrdiff_t offset;
	int i;

	data += data_index;
	for (i = 0; i < MLXSW_SP_PTP_PORT_STATS_LEN; i++) {
		offset = mlxsw_sp_ptp_port_stats[i].offset;
		*data++ = *(u64 *)(stats + offset);
	}
}

struct mlxsw_sp_ptp_state *mlxsw_sp2_ptp_init(struct mlxsw_sp *mlxsw_sp)
{
	struct mlxsw_sp2_ptp_state *ptp_state;
	int err;

	ptp_state = kzalloc(sizeof(*ptp_state), GFP_KERNEL);
	if (!ptp_state)
		return ERR_PTR(-ENOMEM);

	ptp_state->common.mlxsw_sp = mlxsw_sp;

	err = mlxsw_sp_ptp_traps_set(mlxsw_sp);
	if (err)
		goto err_ptp_traps_set;

	refcount_set(&ptp_state->ptp_port_enabled_ref, 0);
<<<<<<< HEAD
=======
	mutex_init(&ptp_state->lock);
>>>>>>> 0db78532
	return &ptp_state->common;

err_ptp_traps_set:
	kfree(ptp_state);
	return ERR_PTR(err);
}

void mlxsw_sp2_ptp_fini(struct mlxsw_sp_ptp_state *ptp_state_common)
{
	struct mlxsw_sp *mlxsw_sp = ptp_state_common->mlxsw_sp;
	struct mlxsw_sp2_ptp_state *ptp_state;

	ptp_state = mlxsw_sp2_ptp_state(mlxsw_sp);

<<<<<<< HEAD
=======
	mutex_destroy(&ptp_state->lock);
>>>>>>> 0db78532
	mlxsw_sp_ptp_traps_unset(mlxsw_sp);
	kfree(ptp_state);
}

static u32 mlxsw_ptp_utc_time_stamp_sec_get(struct mlxsw_core *mlxsw_core,
					    u8 cqe_ts_sec)
{
	u32 utc_sec = mlxsw_core_read_utc_sec(mlxsw_core);

	if (cqe_ts_sec > (utc_sec & 0xff))
		/* Time stamp above the last bits of UTC (UTC & 0xff) means the
		 * latter has wrapped after the time stamp was collected.
		 */
		utc_sec -= 256;

	utc_sec &= ~0xff;
	utc_sec |= cqe_ts_sec;

	return utc_sec;
}

static void mlxsw_sp2_ptp_hwtstamp_fill(struct mlxsw_core *mlxsw_core,
					const struct mlxsw_skb_cb *cb,
					struct skb_shared_hwtstamps *hwtstamps)
{
	u64 ts_sec, ts_nsec, nsec;

	WARN_ON_ONCE(!cb->cqe_ts.sec && !cb->cqe_ts.nsec);

	/* The time stamp in the CQE is represented by 38 bits, which is a short
	 * representation of UTC time. Software should create the full time
	 * stamp using the global UTC clock. The seconds have only 8 bits in the
	 * CQE, to create the full time stamp, use the current UTC time and fix
	 * the seconds according to the relation between UTC seconds and CQE
	 * seconds.
	 */
	ts_sec = mlxsw_ptp_utc_time_stamp_sec_get(mlxsw_core, cb->cqe_ts.sec);
	ts_nsec = cb->cqe_ts.nsec;

	nsec = ts_sec * NSEC_PER_SEC + ts_nsec;

	hwtstamps->hwtstamp = ns_to_ktime(nsec);
}

void mlxsw_sp2_ptp_receive(struct mlxsw_sp *mlxsw_sp, struct sk_buff *skb,
			   u16 local_port)
{
	struct skb_shared_hwtstamps hwtstamps;

	mlxsw_sp2_ptp_hwtstamp_fill(mlxsw_sp->core, mlxsw_skb_cb(skb),
				    &hwtstamps);
	*skb_hwtstamps(skb) = hwtstamps;
	mlxsw_sp_rx_listener_no_mark_func(skb, local_port, mlxsw_sp);
}

void mlxsw_sp2_ptp_transmitted(struct mlxsw_sp *mlxsw_sp,
			       struct sk_buff *skb, u16 local_port)
{
	struct skb_shared_hwtstamps hwtstamps;

	mlxsw_sp2_ptp_hwtstamp_fill(mlxsw_sp->core, mlxsw_skb_cb(skb),
				    &hwtstamps);
	skb_tstamp_tx(skb, &hwtstamps);
	dev_kfree_skb_any(skb);
}

int mlxsw_sp2_ptp_hwtstamp_get(struct mlxsw_sp_port *mlxsw_sp_port,
			       struct hwtstamp_config *config)
{
	struct mlxsw_sp2_ptp_state *ptp_state;

	ptp_state = mlxsw_sp2_ptp_state(mlxsw_sp_port->mlxsw_sp);

<<<<<<< HEAD
	*config = ptp_state->config;
=======
	mutex_lock(&ptp_state->lock);
	*config = ptp_state->config;
	mutex_unlock(&ptp_state->lock);

>>>>>>> 0db78532
	return 0;
}

static int
mlxsw_sp2_ptp_get_message_types(const struct hwtstamp_config *config,
				u16 *p_ing_types, u16 *p_egr_types,
				enum hwtstamp_rx_filters *p_rx_filter)
{
	enum hwtstamp_rx_filters rx_filter = config->rx_filter;
	enum hwtstamp_tx_types tx_type = config->tx_type;
	u16 ing_types = 0x00;
	u16 egr_types = 0x00;

	*p_rx_filter = rx_filter;

	switch (rx_filter) {
	case HWTSTAMP_FILTER_NONE:
		ing_types = 0x00;
		break;
	case HWTSTAMP_FILTER_PTP_V1_L4_SYNC:
	case HWTSTAMP_FILTER_PTP_V2_L4_SYNC:
	case HWTSTAMP_FILTER_PTP_V2_L2_SYNC:
	case HWTSTAMP_FILTER_PTP_V2_SYNC:
	case HWTSTAMP_FILTER_PTP_V1_L4_DELAY_REQ:
	case HWTSTAMP_FILTER_PTP_V2_L4_DELAY_REQ:
	case HWTSTAMP_FILTER_PTP_V2_L2_DELAY_REQ:
	case HWTSTAMP_FILTER_PTP_V2_DELAY_REQ:
	case HWTSTAMP_FILTER_PTP_V1_L4_EVENT:
	case HWTSTAMP_FILTER_PTP_V2_L4_EVENT:
	case HWTSTAMP_FILTER_PTP_V2_L2_EVENT:
	case HWTSTAMP_FILTER_PTP_V2_EVENT:
		/* In Spectrum-2 and above, all packets get time stamp by
		 * default and the driver fill the time stamp only for event
		 * packets. Return all event types even if only specific types
		 * were required.
		 */
		ing_types = 0x0f;
		*p_rx_filter = HWTSTAMP_FILTER_SOME;
		break;
	case HWTSTAMP_FILTER_ALL:
	case HWTSTAMP_FILTER_SOME:
	case HWTSTAMP_FILTER_NTP_ALL:
		return -ERANGE;
	default:
		return -EINVAL;
	}

	switch (tx_type) {
	case HWTSTAMP_TX_OFF:
		egr_types = 0x00;
		break;
	case HWTSTAMP_TX_ON:
		egr_types = 0x0f;
		break;
	case HWTSTAMP_TX_ONESTEP_SYNC:
	case HWTSTAMP_TX_ONESTEP_P2P:
		return -ERANGE;
	default:
		return -EINVAL;
	}

<<<<<<< HEAD
=======
	if ((ing_types && !egr_types) || (!ing_types && egr_types))
		return -EINVAL;

>>>>>>> 0db78532
	*p_ing_types = ing_types;
	*p_egr_types = egr_types;
	return 0;
}

static int mlxsw_sp2_ptp_mtpcpc_set(struct mlxsw_sp *mlxsw_sp, bool ptp_trap_en,
				    u16 ing_types, u16 egr_types)
{
	char mtpcpc_pl[MLXSW_REG_MTPCPC_LEN];

	mlxsw_reg_mtpcpc_pack(mtpcpc_pl, false, 0, ptp_trap_en, ing_types,
			      egr_types);
	return mlxsw_reg_write(mlxsw_sp->core, MLXSW_REG(mtpcpc), mtpcpc_pl);
}

static int mlxsw_sp2_ptp_enable(struct mlxsw_sp *mlxsw_sp, u16 ing_types,
				u16 egr_types,
				struct hwtstamp_config new_config)
{
	struct mlxsw_sp2_ptp_state *ptp_state = mlxsw_sp2_ptp_state(mlxsw_sp);
	int err;

	err = mlxsw_sp2_ptp_mtpcpc_set(mlxsw_sp, true, ing_types, egr_types);
	if (err)
		return err;

	ptp_state->config = new_config;
	return 0;
}

static int mlxsw_sp2_ptp_disable(struct mlxsw_sp *mlxsw_sp,
				 struct hwtstamp_config new_config)
{
	struct mlxsw_sp2_ptp_state *ptp_state = mlxsw_sp2_ptp_state(mlxsw_sp);
	int err;

	err = mlxsw_sp2_ptp_mtpcpc_set(mlxsw_sp, false, 0, 0);
	if (err)
		return err;

	ptp_state->config = new_config;
	return 0;
}

static int mlxsw_sp2_ptp_configure_port(struct mlxsw_sp_port *mlxsw_sp_port,
					u16 ing_types, u16 egr_types,
					struct hwtstamp_config new_config)
{
	struct mlxsw_sp2_ptp_state *ptp_state;
	int err;

<<<<<<< HEAD
	ASSERT_RTNL();

=======
>>>>>>> 0db78532
	ptp_state = mlxsw_sp2_ptp_state(mlxsw_sp_port->mlxsw_sp);

	if (refcount_inc_not_zero(&ptp_state->ptp_port_enabled_ref))
		return 0;

	err = mlxsw_sp2_ptp_enable(mlxsw_sp_port->mlxsw_sp, ing_types,
				   egr_types, new_config);
	if (err)
		return err;

	refcount_set(&ptp_state->ptp_port_enabled_ref, 1);

	return 0;
}

static int mlxsw_sp2_ptp_deconfigure_port(struct mlxsw_sp_port *mlxsw_sp_port,
					  struct hwtstamp_config new_config)
{
	struct mlxsw_sp2_ptp_state *ptp_state;
	int err;

<<<<<<< HEAD
	ASSERT_RTNL();

=======
>>>>>>> 0db78532
	ptp_state = mlxsw_sp2_ptp_state(mlxsw_sp_port->mlxsw_sp);

	if (!refcount_dec_and_test(&ptp_state->ptp_port_enabled_ref))
		return 0;

	err = mlxsw_sp2_ptp_disable(mlxsw_sp_port->mlxsw_sp, new_config);
	if (err)
		goto err_ptp_disable;

	return 0;

err_ptp_disable:
	refcount_set(&ptp_state->ptp_port_enabled_ref, 1);
	return err;
}

int mlxsw_sp2_ptp_hwtstamp_set(struct mlxsw_sp_port *mlxsw_sp_port,
			       struct hwtstamp_config *config)
{
<<<<<<< HEAD
=======
	struct mlxsw_sp2_ptp_state *ptp_state;
>>>>>>> 0db78532
	enum hwtstamp_rx_filters rx_filter;
	struct hwtstamp_config new_config;
	u16 new_ing_types, new_egr_types;
	bool ptp_enabled;
	int err;

<<<<<<< HEAD
	err = mlxsw_sp2_ptp_get_message_types(config, &new_ing_types,
					      &new_egr_types, &rx_filter);
	if (err)
		return err;
=======
	ptp_state = mlxsw_sp2_ptp_state(mlxsw_sp_port->mlxsw_sp);
	mutex_lock(&ptp_state->lock);

	err = mlxsw_sp2_ptp_get_message_types(config, &new_ing_types,
					      &new_egr_types, &rx_filter);
	if (err)
		goto err_get_message_types;
>>>>>>> 0db78532

	new_config.flags = config->flags;
	new_config.tx_type = config->tx_type;
	new_config.rx_filter = rx_filter;

	ptp_enabled = mlxsw_sp_port->ptp.ing_types ||
		      mlxsw_sp_port->ptp.egr_types;

	if ((new_ing_types || new_egr_types) && !ptp_enabled) {
		err = mlxsw_sp2_ptp_configure_port(mlxsw_sp_port, new_ing_types,
						   new_egr_types, new_config);
		if (err)
<<<<<<< HEAD
			return err;
	} else if (!new_ing_types && !new_egr_types && ptp_enabled) {
		err = mlxsw_sp2_ptp_deconfigure_port(mlxsw_sp_port, new_config);
		if (err)
			return err;
=======
			goto err_configure_port;
	} else if (!new_ing_types && !new_egr_types && ptp_enabled) {
		err = mlxsw_sp2_ptp_deconfigure_port(mlxsw_sp_port, new_config);
		if (err)
			goto err_deconfigure_port;
>>>>>>> 0db78532
	}

	mlxsw_sp_port->ptp.ing_types = new_ing_types;
	mlxsw_sp_port->ptp.egr_types = new_egr_types;

	/* Notify the ioctl caller what we are actually timestamping. */
	config->rx_filter = rx_filter;
<<<<<<< HEAD

	return 0;
=======
	mutex_unlock(&ptp_state->lock);

	return 0;

err_deconfigure_port:
err_configure_port:
err_get_message_types:
	mutex_unlock(&ptp_state->lock);
	return err;
>>>>>>> 0db78532
}

int mlxsw_sp2_ptp_get_ts_info(struct mlxsw_sp *mlxsw_sp,
			      struct ethtool_ts_info *info)
{
	info->phc_index = ptp_clock_index(mlxsw_sp->clock->ptp);

	info->so_timestamping = SOF_TIMESTAMPING_TX_HARDWARE |
				SOF_TIMESTAMPING_RX_HARDWARE |
				SOF_TIMESTAMPING_RAW_HARDWARE;

	info->tx_types = BIT(HWTSTAMP_TX_OFF) |
			 BIT(HWTSTAMP_TX_ON);

	info->rx_filters = BIT(HWTSTAMP_FILTER_NONE) |
			   BIT(HWTSTAMP_FILTER_PTP_V1_L4_EVENT) |
			   BIT(HWTSTAMP_FILTER_PTP_V2_EVENT);

	return 0;
}

int mlxsw_sp_ptp_txhdr_construct(struct mlxsw_core *mlxsw_core,
				 struct mlxsw_sp_port *mlxsw_sp_port,
				 struct sk_buff *skb,
				 const struct mlxsw_tx_info *tx_info)
{
	mlxsw_sp_txhdr_construct(skb, tx_info);
	return 0;
}

int mlxsw_sp2_ptp_txhdr_construct(struct mlxsw_core *mlxsw_core,
				  struct mlxsw_sp_port *mlxsw_sp_port,
				  struct sk_buff *skb,
				  const struct mlxsw_tx_info *tx_info)
{
	/* In Spectrum-2 and Spectrum-3, in order for PTP event packets to have
	 * their correction field correctly set on the egress port they must be
	 * transmitted as data packets. Such packets ingress the ASIC via the
	 * CPU port and must have a VLAN tag, as the CPU port is not configured
	 * with a PVID. Push the default VLAN (4095), which is configured as
	 * egress untagged on all the ports.
	 */
	if (!skb_vlan_tagged(skb)) {
		skb = vlan_insert_tag_set_proto(skb, htons(ETH_P_8021Q),
						MLXSW_SP_DEFAULT_VID);
		if (!skb) {
			this_cpu_inc(mlxsw_sp_port->pcpu_stats->tx_dropped);
			return -ENOMEM;
		}
	}

	return mlxsw_sp_txhdr_ptp_data_construct(mlxsw_core, mlxsw_sp_port, skb,
						 tx_info);
}<|MERGE_RESOLUTION|>--- conflicted
+++ resolved
@@ -46,10 +46,7 @@
 					  * enabled.
 					  */
 	struct hwtstamp_config config;
-<<<<<<< HEAD
-=======
 	struct mutex lock; /* Protects 'config' and HW configuration. */
->>>>>>> 0db78532
 };
 
 struct mlxsw_sp1_ptp_key {
@@ -1378,10 +1375,7 @@
 		goto err_ptp_traps_set;
 
 	refcount_set(&ptp_state->ptp_port_enabled_ref, 0);
-<<<<<<< HEAD
-=======
 	mutex_init(&ptp_state->lock);
->>>>>>> 0db78532
 	return &ptp_state->common;
 
 err_ptp_traps_set:
@@ -1396,10 +1390,7 @@
 
 	ptp_state = mlxsw_sp2_ptp_state(mlxsw_sp);
 
-<<<<<<< HEAD
-=======
 	mutex_destroy(&ptp_state->lock);
->>>>>>> 0db78532
 	mlxsw_sp_ptp_traps_unset(mlxsw_sp);
 	kfree(ptp_state);
 }
@@ -1473,14 +1464,10 @@
 
 	ptp_state = mlxsw_sp2_ptp_state(mlxsw_sp_port->mlxsw_sp);
 
-<<<<<<< HEAD
-	*config = ptp_state->config;
-=======
 	mutex_lock(&ptp_state->lock);
 	*config = ptp_state->config;
 	mutex_unlock(&ptp_state->lock);
 
->>>>>>> 0db78532
 	return 0;
 }
 
@@ -1542,12 +1529,9 @@
 		return -EINVAL;
 	}
 
-<<<<<<< HEAD
-=======
 	if ((ing_types && !egr_types) || (!ing_types && egr_types))
 		return -EINVAL;
 
->>>>>>> 0db78532
 	*p_ing_types = ing_types;
 	*p_egr_types = egr_types;
 	return 0;
@@ -1599,11 +1583,6 @@
 	struct mlxsw_sp2_ptp_state *ptp_state;
 	int err;
 
-<<<<<<< HEAD
-	ASSERT_RTNL();
-
-=======
->>>>>>> 0db78532
 	ptp_state = mlxsw_sp2_ptp_state(mlxsw_sp_port->mlxsw_sp);
 
 	if (refcount_inc_not_zero(&ptp_state->ptp_port_enabled_ref))
@@ -1625,11 +1604,6 @@
 	struct mlxsw_sp2_ptp_state *ptp_state;
 	int err;
 
-<<<<<<< HEAD
-	ASSERT_RTNL();
-
-=======
->>>>>>> 0db78532
 	ptp_state = mlxsw_sp2_ptp_state(mlxsw_sp_port->mlxsw_sp);
 
 	if (!refcount_dec_and_test(&ptp_state->ptp_port_enabled_ref))
@@ -1649,30 +1623,20 @@
 int mlxsw_sp2_ptp_hwtstamp_set(struct mlxsw_sp_port *mlxsw_sp_port,
 			       struct hwtstamp_config *config)
 {
-<<<<<<< HEAD
-=======
 	struct mlxsw_sp2_ptp_state *ptp_state;
->>>>>>> 0db78532
 	enum hwtstamp_rx_filters rx_filter;
 	struct hwtstamp_config new_config;
 	u16 new_ing_types, new_egr_types;
 	bool ptp_enabled;
 	int err;
 
-<<<<<<< HEAD
+	ptp_state = mlxsw_sp2_ptp_state(mlxsw_sp_port->mlxsw_sp);
+	mutex_lock(&ptp_state->lock);
+
 	err = mlxsw_sp2_ptp_get_message_types(config, &new_ing_types,
 					      &new_egr_types, &rx_filter);
 	if (err)
-		return err;
-=======
-	ptp_state = mlxsw_sp2_ptp_state(mlxsw_sp_port->mlxsw_sp);
-	mutex_lock(&ptp_state->lock);
-
-	err = mlxsw_sp2_ptp_get_message_types(config, &new_ing_types,
-					      &new_egr_types, &rx_filter);
-	if (err)
 		goto err_get_message_types;
->>>>>>> 0db78532
 
 	new_config.flags = config->flags;
 	new_config.tx_type = config->tx_type;
@@ -1685,19 +1649,11 @@
 		err = mlxsw_sp2_ptp_configure_port(mlxsw_sp_port, new_ing_types,
 						   new_egr_types, new_config);
 		if (err)
-<<<<<<< HEAD
-			return err;
-	} else if (!new_ing_types && !new_egr_types && ptp_enabled) {
-		err = mlxsw_sp2_ptp_deconfigure_port(mlxsw_sp_port, new_config);
-		if (err)
-			return err;
-=======
 			goto err_configure_port;
 	} else if (!new_ing_types && !new_egr_types && ptp_enabled) {
 		err = mlxsw_sp2_ptp_deconfigure_port(mlxsw_sp_port, new_config);
 		if (err)
 			goto err_deconfigure_port;
->>>>>>> 0db78532
 	}
 
 	mlxsw_sp_port->ptp.ing_types = new_ing_types;
@@ -1705,10 +1661,6 @@
 
 	/* Notify the ioctl caller what we are actually timestamping. */
 	config->rx_filter = rx_filter;
-<<<<<<< HEAD
-
-	return 0;
-=======
 	mutex_unlock(&ptp_state->lock);
 
 	return 0;
@@ -1718,7 +1670,6 @@
 err_get_message_types:
 	mutex_unlock(&ptp_state->lock);
 	return err;
->>>>>>> 0db78532
 }
 
 int mlxsw_sp2_ptp_get_ts_info(struct mlxsw_sp *mlxsw_sp,

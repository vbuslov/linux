--- conflicted
+++ resolved
@@ -1059,26 +1059,9 @@
 		USB_DEVICE_AND_INTERFACE_INFO(0x03f0, 0x581d, USB_CLASS_VENDOR_SPEC, 1, 7),
 		.driver_info = (unsigned long)&qmi_wwan_info,
 	},
-<<<<<<< HEAD
-	{	/* Quectel EP06/EG06/EM06 */
-		USB_DEVICE_AND_INTERFACE_INFO(0x2c7c, 0x0306,
-					      USB_CLASS_VENDOR_SPEC,
-					      USB_SUBCLASS_VENDOR_SPEC,
-					      0xff),
-		.driver_info	    = (unsigned long)&qmi_wwan_info_quirk_dtr,
-	},
-	{	/* Quectel EG12/EM12 */
-		USB_DEVICE_AND_INTERFACE_INFO(0x2c7c, 0x0512,
-					      USB_CLASS_VENDOR_SPEC,
-					      USB_SUBCLASS_VENDOR_SPEC,
-					      0xff),
-		.driver_info	    = (unsigned long)&qmi_wwan_info_quirk_dtr,
-	},
-=======
 	{QMI_QUIRK_QUECTEL_DYNCFG(0x2c7c, 0x0125)},	/* Quectel EC25, EC20 R2.0  Mini PCIe */
 	{QMI_QUIRK_QUECTEL_DYNCFG(0x2c7c, 0x0306)},	/* Quectel EP06/EG06/EM06 */
 	{QMI_QUIRK_QUECTEL_DYNCFG(0x2c7c, 0x0512)},	/* Quectel EG12/EM12 */
->>>>>>> 0ecfebd2
 
 	/* 3. Combined interface devices matching on interface number */
 	{QMI_FIXED_INTF(0x0408, 0xea42, 4)},	/* Yota / Megafon M100-1 */
@@ -1458,25 +1441,6 @@
 	return false;
 }
 
-<<<<<<< HEAD
-static bool quectel_diag_detected(struct usb_interface *intf)
-{
-	struct usb_device *dev = interface_to_usbdev(intf);
-	struct usb_interface_descriptor intf_desc = intf->cur_altsetting->desc;
-	u16 id_vendor = le16_to_cpu(dev->descriptor.idVendor);
-	u16 id_product = le16_to_cpu(dev->descriptor.idProduct);
-
-	if (id_vendor != 0x2c7c || intf_desc.bNumEndpoints != 2)
-		return false;
-
-	if (id_product == 0x0306 || id_product == 0x0512)
-		return true;
-	else
-		return false;
-}
-
-=======
->>>>>>> 0ecfebd2
 static int qmi_wwan_probe(struct usb_interface *intf,
 			  const struct usb_device_id *prod)
 {
@@ -1518,17 +1482,12 @@
 	 * different. Ignore the current interface if the number of endpoints
 	 * equals the number for the diag interface (two).
 	 */
-<<<<<<< HEAD
-	if (quectel_diag_detected(intf))
-		return -ENODEV;
-=======
 	info = (void *)id->driver_info;
 
 	if (info->data & QMI_WWAN_QUIRK_QUECTEL_DYNCFG) {
 		if (desc->bNumEndpoints == 2)
 			return -ENODEV;
 	}
->>>>>>> 0ecfebd2
 
 	return usbnet_probe(intf, id);
 }

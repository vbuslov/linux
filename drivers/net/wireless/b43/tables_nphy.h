#ifndef B43_TABLES_NPHY_H_
#define B43_TABLES_NPHY_H_

#include <linux/types.h>


struct b43_nphy_channeltab_entry {
	/* The channel number */
	u8 channel;
	/* Radio register values on channelswitch */
	u8 radio_pll_ref;
	u8 radio_rf_pllmod0;
	u8 radio_rf_pllmod1;
	u8 radio_vco_captail;
	u8 radio_vco_cal1;
	u8 radio_vco_cal2;
	u8 radio_pll_lfc1;
	u8 radio_pll_lfr1;
	u8 radio_pll_lfc2;
	u8 radio_lgbuf_cenbuf;
	u8 radio_lgen_tune1;
	u8 radio_lgen_tune2;
	u8 radio_c1_lgbuf_atune;
	u8 radio_c1_lgbuf_gtune;
	u8 radio_c1_rx_rfr1;
	u8 radio_c1_tx_pgapadtn;
	u8 radio_c1_tx_mxbgtrim;
	u8 radio_c2_lgbuf_atune;
	u8 radio_c2_lgbuf_gtune;
	u8 radio_c2_rx_rfr1;
	u8 radio_c2_tx_pgapadtn;
	u8 radio_c2_tx_mxbgtrim;
	/* PHY register values on channelswitch */
	u16 phy_bw1a;
	u16 phy_bw2;
	u16 phy_bw3;
	u16 phy_bw4;
	u16 phy_bw5;
	u16 phy_bw6;
	/* The channel frequency in MHz */
	u16 freq;
	/* An unknown value */
	u16 unk2;
};


struct b43_wldev;

struct nphy_txiqcal_ladder {
	u8 percent;
	u8 g_env;
};

<<<<<<< HEAD
=======
struct nphy_rf_control_override_rev2 {
	u8 addr0;
	u8 addr1;
	u16 bmask;
	u8 shift;
};

struct nphy_rf_control_override_rev3 {
	u16 val_mask;
	u8 val_shift;
	u8 en_addr0;
	u8 val_addr0;
	u8 en_addr1;
	u8 val_addr1;
};

>>>>>>> 5ffaf8a3
/* Upload the default register value table.
 * If "ghz5" is true, we upload the 5Ghz table. Otherwise the 2.4Ghz
 * table is uploaded. If "ignore_uploadflag" is true, we upload any value
 * and ignore the "UPLOAD" flag. */
void b2055_upload_inittab(struct b43_wldev *dev,
			  bool ghz5, bool ignore_uploadflag);


/* Get the NPHY Channel Switch Table entry for a channel number.
 * Returns NULL on failure to find an entry. */
const struct b43_nphy_channeltab_entry *
b43_nphy_get_chantabent(struct b43_wldev *dev, u8 channel);


/* The N-PHY tables. */

#define B43_NTAB_TYPEMASK		0xF0000000
#define B43_NTAB_8BIT			0x10000000
#define B43_NTAB_16BIT			0x20000000
#define B43_NTAB_32BIT			0x30000000
#define B43_NTAB8(table, offset)	(((table) << 10) | (offset) | B43_NTAB_8BIT)
#define B43_NTAB16(table, offset)	(((table) << 10) | (offset) | B43_NTAB_16BIT)
#define B43_NTAB32(table, offset)	(((table) << 10) | (offset) | B43_NTAB_32BIT)

/* Static N-PHY tables */
#define B43_NTAB_FRAMESTRUCT		B43_NTAB32(0x0A, 0x000) /* Frame Struct Table */
#define B43_NTAB_FRAMESTRUCT_SIZE	832
#define B43_NTAB_FRAMELT		B43_NTAB8 (0x18, 0x000) /* Frame Lookup Table */
#define B43_NTAB_FRAMELT_SIZE		32
#define B43_NTAB_TMAP			B43_NTAB32(0x0C, 0x000) /* T Map Table */
#define B43_NTAB_TMAP_SIZE		448
#define B43_NTAB_TDTRN			B43_NTAB32(0x0E, 0x000) /* TDTRN Table */
#define B43_NTAB_TDTRN_SIZE		704
#define B43_NTAB_INTLEVEL		B43_NTAB32(0x0D, 0x000) /* Int Level Table */
#define B43_NTAB_INTLEVEL_SIZE		7
#define B43_NTAB_PILOT			B43_NTAB16(0x0B, 0x000) /* Pilot Table */
#define B43_NTAB_PILOT_SIZE		88
#define B43_NTAB_PILOTLT		B43_NTAB32(0x14, 0x000) /* Pilot Lookup Table */
#define B43_NTAB_PILOTLT_SIZE		6
#define B43_NTAB_TDI20A0		B43_NTAB32(0x13, 0x080) /* TDI Table 20 Antenna 0 */
#define B43_NTAB_TDI20A0_SIZE		55
#define B43_NTAB_TDI20A1		B43_NTAB32(0x13, 0x100) /* TDI Table 20 Antenna 1 */
#define B43_NTAB_TDI20A1_SIZE		55
#define B43_NTAB_TDI40A0		B43_NTAB32(0x13, 0x280) /* TDI Table 40 Antenna 0 */
#define B43_NTAB_TDI40A0_SIZE		110
#define B43_NTAB_TDI40A1		B43_NTAB32(0x13, 0x300) /* TDI Table 40 Antenna 1 */
#define B43_NTAB_TDI40A1_SIZE		110
#define B43_NTAB_BDI			B43_NTAB16(0x15, 0x000) /* BDI Table */
#define B43_NTAB_BDI_SIZE		6
#define B43_NTAB_CHANEST		B43_NTAB32(0x16, 0x000) /* Channel Estimate Table */
#define B43_NTAB_CHANEST_SIZE		96
#define B43_NTAB_MCS			B43_NTAB8 (0x12, 0x000) /* MCS Table */
#define B43_NTAB_MCS_SIZE		128

/* Volatile N-PHY tables */
#define B43_NTAB_NOISEVAR10		B43_NTAB32(0x10, 0x000) /* Noise Var Table 10 */
#define B43_NTAB_NOISEVAR10_SIZE	256
#define B43_NTAB_NOISEVAR11		B43_NTAB32(0x10, 0x080) /* Noise Var Table 11 */
#define B43_NTAB_NOISEVAR11_SIZE	256
#define B43_NTAB_C0_ESTPLT		B43_NTAB8 (0x1A, 0x000) /* Estimate Power Lookup Table Core 0 */
#define B43_NTAB_C0_ESTPLT_SIZE		64
#define B43_NTAB_C1_ESTPLT		B43_NTAB8 (0x1B, 0x000) /* Estimate Power Lookup Table Core 1 */
#define B43_NTAB_C1_ESTPLT_SIZE		64
#define B43_NTAB_C0_ADJPLT		B43_NTAB8 (0x1A, 0x040) /* Adjust Power Lookup Table Core 0 */
#define B43_NTAB_C0_ADJPLT_SIZE		128
#define B43_NTAB_C1_ADJPLT		B43_NTAB8 (0x1B, 0x040) /* Adjust Power Lookup Table Core 1 */
#define B43_NTAB_C1_ADJPLT_SIZE		128
#define B43_NTAB_C0_GAINCTL		B43_NTAB32(0x1A, 0x0C0) /* Gain Control Lookup Table Core 0 */
#define B43_NTAB_C0_GAINCTL_SIZE	128
#define B43_NTAB_C1_GAINCTL		B43_NTAB32(0x1B, 0x0C0) /* Gain Control Lookup Table Core 1 */
#define B43_NTAB_C1_GAINCTL_SIZE	128
#define B43_NTAB_C0_IQLT		B43_NTAB32(0x1A, 0x140) /* IQ Lookup Table Core 0 */
#define B43_NTAB_C0_IQLT_SIZE		128
#define B43_NTAB_C1_IQLT		B43_NTAB32(0x1B, 0x140) /* IQ Lookup Table Core 1 */
#define B43_NTAB_C1_IQLT_SIZE		128
#define B43_NTAB_C0_LOFEEDTH		B43_NTAB16(0x1A, 0x1C0) /* Local Oscillator Feed Through Lookup Table Core 0 */
#define B43_NTAB_C0_LOFEEDTH_SIZE	128
#define B43_NTAB_C1_LOFEEDTH		B43_NTAB16(0x1B, 0x1C0) /* Local Oscillator Feed Through Lookup Table Core 1 */
#define B43_NTAB_C1_LOFEEDTH_SIZE	128

#define B43_NTAB_TX_IQLO_CAL_LOFT_LADDER_40_SIZE	18
#define B43_NTAB_TX_IQLO_CAL_LOFT_LADDER_20_SIZE	18
#define B43_NTAB_TX_IQLO_CAL_IQIMB_LADDER_40_SIZE	18
#define B43_NTAB_TX_IQLO_CAL_IQIMB_LADDER_20_SIZE	18
#define B43_NTAB_TX_IQLO_CAL_STARTCOEFS_REV3		11
#define B43_NTAB_TX_IQLO_CAL_STARTCOEFS			9
#define B43_NTAB_TX_IQLO_CAL_CMDS_RECAL_REV3		12
#define B43_NTAB_TX_IQLO_CAL_CMDS_RECAL			10
#define B43_NTAB_TX_IQLO_CAL_CMDS_FULLCAL		10
#define B43_NTAB_TX_IQLO_CAL_CMDS_FULLCAL_REV3		12

<<<<<<< HEAD
void b43_ntab_write(struct b43_wldev *dev, u32 offset, u32 value);
=======
u32 b43_ntab_read(struct b43_wldev *dev, u32 offset);
void b43_ntab_read_bulk(struct b43_wldev *dev, u32 offset,
			 unsigned int nr_elements, void *_data);
void b43_ntab_write(struct b43_wldev *dev, u32 offset, u32 value);
void b43_ntab_write_bulk(struct b43_wldev *dev, u32 offset,
			  unsigned int nr_elements, const void *_data);
>>>>>>> 5ffaf8a3

void b43_nphy_rev0_1_2_tables_init(struct b43_wldev *dev);
void b43_nphy_rev3plus_tables_init(struct b43_wldev *dev);

extern const u32 b43_ntab_tx_gain_rev0_1_2[];
extern const u32 b43_ntab_tx_gain_rev3plus_2ghz[];
extern const u32 b43_ntab_tx_gain_rev3_5ghz[];
extern const u32 b43_ntab_tx_gain_rev4_5ghz[];
extern const u32 b43_ntab_tx_gain_rev5plus_5ghz[];

extern const u32 txpwrctrl_tx_gain_ipa[];
extern const u32 txpwrctrl_tx_gain_ipa_rev5[];
extern const u32 txpwrctrl_tx_gain_ipa_rev6[];
extern const u32 txpwrctrl_tx_gain_ipa_5g[];
extern const u16 tbl_iqcal_gainparams[2][9][8];
extern const struct nphy_txiqcal_ladder ladder_lo[];
extern const struct nphy_txiqcal_ladder ladder_iq[];
extern const u16 loscale[];

extern const u16 tbl_tx_iqlo_cal_loft_ladder_40[];
extern const u16 tbl_tx_iqlo_cal_loft_ladder_20[];
extern const u16 tbl_tx_iqlo_cal_iqimb_ladder_40[];
extern const u16 tbl_tx_iqlo_cal_iqimb_ladder_20[];
extern const u16 tbl_tx_iqlo_cal_startcoefs_nphyrev3[];
extern const u16 tbl_tx_iqlo_cal_startcoefs[];
extern const u16 tbl_tx_iqlo_cal_cmds_recal_nphyrev3[];
extern const u16 tbl_tx_iqlo_cal_cmds_recal[];
extern const u16 tbl_tx_iqlo_cal_cmds_fullcal[];
extern const u16 tbl_tx_iqlo_cal_cmds_fullcal_nphyrev3[];
<<<<<<< HEAD
=======
extern const s16 tbl_tx_filter_coef_rev4[7][15];

extern const struct nphy_rf_control_override_rev2
	tbl_rf_control_override_rev2[];
extern const struct nphy_rf_control_override_rev3
	tbl_rf_control_override_rev3[];
>>>>>>> 5ffaf8a3

#endif /* B43_TABLES_NPHY_H_ */<|MERGE_RESOLUTION|>--- conflicted
+++ resolved
@@ -51,8 +51,6 @@
 	u8 g_env;
 };
 
-<<<<<<< HEAD
-=======
 struct nphy_rf_control_override_rev2 {
 	u8 addr0;
 	u8 addr1;
@@ -69,7 +67,6 @@
 	u8 val_addr1;
 };
 
->>>>>>> 5ffaf8a3
 /* Upload the default register value table.
  * If "ghz5" is true, we upload the 5Ghz table. Otherwise the 2.4Ghz
  * table is uploaded. If "ignore_uploadflag" is true, we upload any value
@@ -161,16 +158,12 @@
 #define B43_NTAB_TX_IQLO_CAL_CMDS_FULLCAL		10
 #define B43_NTAB_TX_IQLO_CAL_CMDS_FULLCAL_REV3		12
 
-<<<<<<< HEAD
-void b43_ntab_write(struct b43_wldev *dev, u32 offset, u32 value);
-=======
 u32 b43_ntab_read(struct b43_wldev *dev, u32 offset);
 void b43_ntab_read_bulk(struct b43_wldev *dev, u32 offset,
 			 unsigned int nr_elements, void *_data);
 void b43_ntab_write(struct b43_wldev *dev, u32 offset, u32 value);
 void b43_ntab_write_bulk(struct b43_wldev *dev, u32 offset,
 			  unsigned int nr_elements, const void *_data);
->>>>>>> 5ffaf8a3
 
 void b43_nphy_rev0_1_2_tables_init(struct b43_wldev *dev);
 void b43_nphy_rev3plus_tables_init(struct b43_wldev *dev);
@@ -200,14 +193,11 @@
 extern const u16 tbl_tx_iqlo_cal_cmds_recal[];
 extern const u16 tbl_tx_iqlo_cal_cmds_fullcal[];
 extern const u16 tbl_tx_iqlo_cal_cmds_fullcal_nphyrev3[];
-<<<<<<< HEAD
-=======
 extern const s16 tbl_tx_filter_coef_rev4[7][15];
 
 extern const struct nphy_rf_control_override_rev2
 	tbl_rf_control_override_rev2[];
 extern const struct nphy_rf_control_override_rev3
 	tbl_rf_control_override_rev3[];
->>>>>>> 5ffaf8a3
 
 #endif /* B43_TABLES_NPHY_H_ */
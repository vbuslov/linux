--- conflicted
+++ resolved
@@ -2322,7 +2322,6 @@
 	}
 }
 
-<<<<<<< HEAD
 static bool f_status_was_set(u64 old, u64 new)
 {
 	if (!(old & BIT_ULL(VIRTIO_NET_F_STATUS)) &&
@@ -2332,8 +2331,6 @@
 	return false;
 }
 
-=======
->>>>>>> 050c33cb
 static u8 query_vport_state(struct mlx5_core_dev *mdev, u8 opmod, u16 vport)
 {
 	u32 out[MLX5_ST_SZ_DW(query_vport_state_out)] = {};
@@ -2362,7 +2359,6 @@
 	return false;
 }
 
-<<<<<<< HEAD
 static void update_link_state(struct mlx5_vdpa_dev *mvdev)
 {
 	struct mlx5_vdpa_net *ndev = to_mlx5_vdpa_ndev(mvdev);
@@ -2375,7 +2371,8 @@
 	else
 		ndev->config.status &= cpu_to_mlx5vdpa16(mvdev, ~VIRTIO_NET_S_LINK_UP);
 	spin_unlock(&ndev->status_lock);
-=======
+}
+
 static void update_carrier(struct work_struct *work)
 {
 	struct mlx5_vdpa_wq_ent *wqent;
@@ -2385,16 +2382,13 @@
 	wqent = container_of(work, struct mlx5_vdpa_wq_ent, work);
 	mvdev = wqent->mvdev;
 	ndev = to_mlx5_vdpa_ndev(mvdev);
-	if (get_link_state(mvdev))
-		ndev->config.status |= cpu_to_mlx5vdpa16(mvdev, VIRTIO_NET_S_LINK_UP);
-	else
-		ndev->config.status &= cpu_to_mlx5vdpa16(mvdev, ~VIRTIO_NET_S_LINK_UP);
-
-	if (ndev->config_cb.callback)
+	update_link_state(mvdev);
+	if (ndev->nb_registered && ndev->config_cb.callback)
 		ndev->config_cb.callback(ndev->config_cb.private);
 
 	kfree(wqent);
 }
+
 
 static int queue_link_work(struct mlx5_vdpa_net *ndev)
 {
@@ -2415,14 +2409,21 @@
 	struct mlx5_vdpa_net *ndev = container_of(nb, struct mlx5_vdpa_net, nb);
 	struct mlx5_eqe *eqe = param;
 	int ret = NOTIFY_DONE;
+	struct mlx5_vdpa_wq_ent *wqent;
 
 	if (event == MLX5_EVENT_TYPE_PORT_CHANGE) {
+		if (!(ndev->mvdev.actual_features & BIT_ULL(VIRTIO_NET_F_STATUS)))
+			return NOTIFY_DONE;
 		switch (eqe->sub_type) {
 		case MLX5_PORT_CHANGE_SUBTYPE_DOWN:
 		case MLX5_PORT_CHANGE_SUBTYPE_ACTIVE:
-			if (queue_link_work(ndev))
+			wqent = kzalloc(sizeof(*wqent), GFP_ATOMIC);
+			if (!wqent)
 				return NOTIFY_DONE;
 
+			wqent->mvdev = &ndev->mvdev;
+			INIT_WORK(&wqent->work, update_carrier);
+			queue_work(ndev->mvdev.wq, &wqent->work);
 			ret = NOTIFY_OK;
 			break;
 		default:
@@ -2453,7 +2454,6 @@
 	mlx5_notifier_unregister(ndev->mvdev.mdev, &ndev->nb);
 	if (ndev->mvdev.wq)
 		flush_workqueue(ndev->mvdev.wq);
->>>>>>> 050c33cb
 }
 
 static int mlx5_vdpa_set_driver_features(struct vdpa_device *vdev, u64 features)
@@ -3165,55 +3165,6 @@
 	struct mlx5_vdpa_net *ndev;
 };
 
-<<<<<<< HEAD
-static void update_carrier(struct work_struct *work)
-{
-	struct mlx5_vdpa_wq_ent *wqent;
-	struct mlx5_vdpa_dev *mvdev;
-	struct mlx5_vdpa_net *ndev;
-
-	wqent = container_of(work, struct mlx5_vdpa_wq_ent, work);
-	mvdev = wqent->mvdev;
-	ndev = to_mlx5_vdpa_ndev(mvdev);
-	update_link_state(mvdev);
-	if (ndev->nb_registered && ndev->config_cb.callback)
-		ndev->config_cb.callback(ndev->config_cb.private);
-
-	kfree(wqent);
-}
-
-static int event_handler(struct notifier_block *nb, unsigned long event, void *param)
-{
-	struct mlx5_vdpa_net *ndev = container_of(nb, struct mlx5_vdpa_net, nb);
-	struct mlx5_eqe *eqe = param;
-	int ret = NOTIFY_DONE;
-	struct mlx5_vdpa_wq_ent *wqent;
-
-	if (event == MLX5_EVENT_TYPE_PORT_CHANGE) {
-		if (!(ndev->mvdev.actual_features & BIT_ULL(VIRTIO_NET_F_STATUS)))
-			return NOTIFY_DONE;
-		switch (eqe->sub_type) {
-		case MLX5_PORT_CHANGE_SUBTYPE_DOWN:
-		case MLX5_PORT_CHANGE_SUBTYPE_ACTIVE:
-			wqent = kzalloc(sizeof(*wqent), GFP_ATOMIC);
-			if (!wqent)
-				return NOTIFY_DONE;
-
-			wqent->mvdev = &ndev->mvdev;
-			INIT_WORK(&wqent->work, update_carrier);
-			queue_work(ndev->mvdev.wq, &wqent->work);
-			ret = NOTIFY_OK;
-			break;
-		default:
-			return NOTIFY_DONE;
-		}
-		return ret;
-	}
-	return ret;
-}
-
-=======
->>>>>>> 050c33cb
 static int config_func_mtu(struct mlx5_core_dev *mdev, u16 mtu)
 {
 	int inlen = MLX5_ST_SZ_BYTES(modify_nic_vport_context_in);

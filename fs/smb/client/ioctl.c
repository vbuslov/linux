// SPDX-License-Identifier: LGPL-2.1
/*
 *
 *   vfs operations that deal with io control
 *
 *   Copyright (C) International Business Machines  Corp., 2005,2013
 *   Author(s): Steve French (sfrench@us.ibm.com)
 *
 */

#include <linux/fs.h>
#include <linux/file.h>
#include <linux/mount.h>
#include <linux/mm.h>
#include <linux/pagemap.h>
#include "cifspdu.h"
#include "cifsglob.h"
#include "cifsproto.h"
#include "cifs_debug.h"
#include "cifsfs.h"
#include "cifs_ioctl.h"
#include "smb2proto.h"
#include "smb2glob.h"
#include <linux/btrfs.h>

static long cifs_ioctl_query_info(unsigned int xid, struct file *filep,
				  unsigned long p)
{
	struct inode *inode = file_inode(filep);
	struct cifs_sb_info *cifs_sb = CIFS_SB(inode->i_sb);
	struct cifs_tcon *tcon = cifs_sb_master_tcon(cifs_sb);
	struct dentry *dentry = filep->f_path.dentry;
	const unsigned char *path;
	void *page = alloc_dentry_path();
	__le16 *utf16_path = NULL, root_path;
	int rc = 0;

	path = build_path_from_dentry(dentry, page);
	if (IS_ERR(path)) {
		free_dentry_path(page);
		return PTR_ERR(path);
	}

	cifs_dbg(FYI, "%s %s\n", __func__, path);

	if (!path[0]) {
		root_path = 0;
		utf16_path = &root_path;
	} else {
		utf16_path = cifs_convert_path_to_utf16(path + 1, cifs_sb);
		if (!utf16_path) {
			rc = -ENOMEM;
			goto ici_exit;
		}
	}

	if (tcon->ses->server->ops->ioctl_query_info)
		rc = tcon->ses->server->ops->ioctl_query_info(
				xid, tcon, cifs_sb, utf16_path,
				filep->private_data ? 0 : 1, p);
	else
		rc = -EOPNOTSUPP;

 ici_exit:
	if (utf16_path != &root_path)
		kfree(utf16_path);
	free_dentry_path(page);
	return rc;
}

static long cifs_ioctl_copychunk(unsigned int xid, struct file *dst_file,
			unsigned long srcfd)
{
	int rc;
	struct fd src_file;
	struct inode *src_inode;

	cifs_dbg(FYI, "ioctl copychunk range\n");
	/* the destination must be opened for writing */
	if (!(dst_file->f_mode & FMODE_WRITE)) {
		cifs_dbg(FYI, "file target not open for write\n");
		return -EINVAL;
	}

	/* check if target volume is readonly and take reference */
	rc = mnt_want_write_file(dst_file);
	if (rc) {
		cifs_dbg(FYI, "mnt_want_write failed with rc %d\n", rc);
		return rc;
	}

	src_file = fdget(srcfd);
	if (!src_file.file) {
		rc = -EBADF;
		goto out_drop_write;
	}

	if (src_file.file->f_op->unlocked_ioctl != cifs_ioctl) {
		rc = -EBADF;
		cifs_dbg(VFS, "src file seems to be from a different filesystem type\n");
		goto out_fput;
	}

	src_inode = file_inode(src_file.file);
	rc = -EINVAL;
	if (S_ISDIR(src_inode->i_mode))
		goto out_fput;

	rc = cifs_file_copychunk_range(xid, src_file.file, 0, dst_file, 0,
					src_inode->i_size, 0);
	if (rc > 0)
		rc = 0;
out_fput:
	fdput(src_file);
out_drop_write:
	mnt_drop_write_file(dst_file);
	return rc;
}

static long smb_mnt_get_fsinfo(unsigned int xid, struct cifs_tcon *tcon,
				void __user *arg)
{
	int rc = 0;
	struct smb_mnt_fs_info *fsinf;

	fsinf = kzalloc(sizeof(struct smb_mnt_fs_info), GFP_KERNEL);
	if (fsinf == NULL)
		return -ENOMEM;

	fsinf->version = 1;
	fsinf->protocol_id = tcon->ses->server->vals->protocol_id;
	fsinf->device_characteristics =
			le32_to_cpu(tcon->fsDevInfo.DeviceCharacteristics);
	fsinf->device_type = le32_to_cpu(tcon->fsDevInfo.DeviceType);
	fsinf->fs_attributes = le32_to_cpu(tcon->fsAttrInfo.Attributes);
	fsinf->max_path_component =
		le32_to_cpu(tcon->fsAttrInfo.MaxPathNameComponentLength);
	fsinf->vol_serial_number = tcon->vol_serial_number;
	fsinf->vol_create_time = le64_to_cpu(tcon->vol_create_time);
	fsinf->share_flags = tcon->share_flags;
	fsinf->share_caps = le32_to_cpu(tcon->capabilities);
	fsinf->sector_flags = tcon->ss_flags;
	fsinf->optimal_sector_size = tcon->perf_sector_size;
	fsinf->max_bytes_chunk = tcon->max_bytes_chunk;
	fsinf->maximal_access = tcon->maximal_access;
	fsinf->cifs_posix_caps = le64_to_cpu(tcon->fsUnixInfo.Capability);

	if (copy_to_user(arg, fsinf, sizeof(struct smb_mnt_fs_info)))
		rc = -EFAULT;

	kfree(fsinf);
	return rc;
}

static int cifs_shutdown(struct super_block *sb, unsigned long arg)
{
	struct cifs_sb_info *sbi = CIFS_SB(sb);
	__u32 flags;

	if (!capable(CAP_SYS_ADMIN))
		return -EPERM;

	if (get_user(flags, (__u32 __user *)arg))
		return -EFAULT;

	if (flags > CIFS_GOING_FLAGS_NOLOGFLUSH)
		return -EINVAL;

	if (cifs_forced_shutdown(sbi))
		return 0;

	cifs_dbg(VFS, "shut down requested (%d)", flags);
/*	trace_cifs_shutdown(sb, flags);*/

	/*
	 * see:
	 *   https://man7.org/linux/man-pages/man2/ioctl_xfs_goingdown.2.html
	 * for more information and description of original intent of the flags
	 */
	switch (flags) {
	/*
	 * We could add support later for default flag which requires:
	 *     "Flush all dirty data and metadata to disk"
	 * would need to call syncfs or equivalent to flush page cache for
	 * the mount and then issue fsync to server (if nostrictsync not set)
	 */
	case CIFS_GOING_FLAGS_DEFAULT:
		cifs_dbg(FYI, "shutdown with default flag not supported\n");
		return -EINVAL;
	/*
	 * FLAGS_LOGFLUSH is easy since it asks to write out metadata (not
	 * data) but metadata writes are not cached on the client, so can treat
	 * it similarly to NOLOGFLUSH
	 */
	case CIFS_GOING_FLAGS_LOGFLUSH:
	case CIFS_GOING_FLAGS_NOLOGFLUSH:
		sbi->mnt_cifs_flags |= CIFS_MOUNT_SHUTDOWN;
		return 0;
	default:
		return -EINVAL;
	}
	return 0;
}

static int cifs_dump_full_key(struct cifs_tcon *tcon, struct smb3_full_key_debug_info __user *in)
{
	struct smb3_full_key_debug_info out;
	struct cifs_ses *ses;
	int rc = 0;
	bool found = false;
	u8 __user *end;

	if (!smb3_encryption_required(tcon)) {
		rc = -EOPNOTSUPP;
		goto out;
	}

	/* copy user input into our output buffer */
	if (copy_from_user(&out, in, sizeof(out))) {
		rc = -EINVAL;
		goto out;
	}

	if (!out.session_id) {
		/* if ses id is 0, use current user session */
		ses = tcon->ses;
	} else {
		/* otherwise if a session id is given, look for it in all our sessions */
		struct cifs_ses *ses_it = NULL;
		struct TCP_Server_Info *server_it = NULL;

		spin_lock(&cifs_tcp_ses_lock);
		list_for_each_entry(server_it, &cifs_tcp_ses_list, tcp_ses_list) {
			list_for_each_entry(ses_it, &server_it->smb_ses_list, smb_ses_list) {
				if (ses_it->Suid == out.session_id) {
					ses = ses_it;
					/*
					 * since we are using the session outside the crit
					 * section, we need to make sure it won't be released
					 * so increment its refcount
					 */
					cifs_smb_ses_inc_refcount(ses);
					found = true;
					goto search_end;
				}
			}
		}
search_end:
		spin_unlock(&cifs_tcp_ses_lock);
		if (!found) {
			rc = -ENOENT;
			goto out;
		}
	}

	switch (ses->server->cipher_type) {
	case SMB2_ENCRYPTION_AES128_CCM:
	case SMB2_ENCRYPTION_AES128_GCM:
		out.session_key_length = CIFS_SESS_KEY_SIZE;
		out.server_in_key_length = out.server_out_key_length = SMB3_GCM128_CRYPTKEY_SIZE;
		break;
	case SMB2_ENCRYPTION_AES256_CCM:
	case SMB2_ENCRYPTION_AES256_GCM:
		out.session_key_length = CIFS_SESS_KEY_SIZE;
		out.server_in_key_length = out.server_out_key_length = SMB3_GCM256_CRYPTKEY_SIZE;
		break;
	default:
		rc = -EOPNOTSUPP;
		goto out;
	}

	/* check if user buffer is big enough to store all the keys */
	if (out.in_size < sizeof(out) + out.session_key_length + out.server_in_key_length
	    + out.server_out_key_length) {
		rc = -ENOBUFS;
		goto out;
	}

	out.session_id = ses->Suid;
	out.cipher_type = le16_to_cpu(ses->server->cipher_type);

	/* overwrite user input with our output */
	if (copy_to_user(in, &out, sizeof(out))) {
		rc = -EINVAL;
		goto out;
	}

	/* append all the keys at the end of the user buffer */
	end = in->data;
	if (copy_to_user(end, ses->auth_key.response, out.session_key_length)) {
		rc = -EINVAL;
		goto out;
	}
	end += out.session_key_length;

	if (copy_to_user(end, ses->smb3encryptionkey, out.server_in_key_length)) {
		rc = -EINVAL;
		goto out;
	}
	end += out.server_in_key_length;

	if (copy_to_user(end, ses->smb3decryptionkey, out.server_out_key_length)) {
		rc = -EINVAL;
		goto out;
	}

out:
	if (found)
		cifs_put_smb_ses(ses);
	return rc;
}

long cifs_ioctl(struct file *filep, unsigned int command, unsigned long arg)
{
	struct inode *inode = file_inode(filep);
	struct smb3_key_debug_info pkey_inf;
	int rc = -ENOTTY; /* strange error - but the precedent */
	unsigned int xid;
	struct cifsFileInfo *pSMBFile = filep->private_data;
	struct cifs_tcon *tcon;
	struct tcon_link *tlink;
	struct cifs_sb_info *cifs_sb;
	__u64	ExtAttrBits = 0;
#ifdef CONFIG_CIFS_POSIX
#ifdef CONFIG_CIFS_ALLOW_INSECURE_LEGACY
	__u64   caps;
#endif /* CONFIG_CIFS_ALLOW_INSECURE_LEGACY */
#endif /* CONFIG_CIFS_POSIX */

	xid = get_xid();

	cifs_dbg(FYI, "cifs ioctl 0x%x\n", command);
	switch (command) {
		case FS_IOC_GETFLAGS:
			if (pSMBFile == NULL)
				break;
			tcon = tlink_tcon(pSMBFile->tlink);
#ifdef CONFIG_CIFS_POSIX
#ifdef CONFIG_CIFS_ALLOW_INSECURE_LEGACY
			caps = le64_to_cpu(tcon->fsUnixInfo.Capability);
			if (CIFS_UNIX_EXTATTR_CAP & caps) {
				__u64	ExtAttrMask = 0;
				rc = CIFSGetExtAttr(xid, tcon,
						    pSMBFile->fid.netfid,
						    &ExtAttrBits, &ExtAttrMask);
				if (rc == 0)
					rc = put_user(ExtAttrBits &
						FS_FL_USER_VISIBLE,
						(int __user *)arg);
				if (rc != -EOPNOTSUPP)
					break;
			}
#endif /* CONFIG_CIFS_ALLOW_INSECURE_LEGACY */
#endif /* CONFIG_CIFS_POSIX */
			rc = 0;
			if (CIFS_I(inode)->cifsAttrs & ATTR_COMPRESSED) {
				/* add in the compressed bit */
				ExtAttrBits = FS_COMPR_FL;
				rc = put_user(ExtAttrBits & FS_FL_USER_VISIBLE,
					      (int __user *)arg);
			}
			break;
		case FS_IOC_SETFLAGS:
			if (pSMBFile == NULL)
				break;
			tcon = tlink_tcon(pSMBFile->tlink);
			/* caps = le64_to_cpu(tcon->fsUnixInfo.Capability); */

			if (get_user(ExtAttrBits, (int __user *)arg)) {
				rc = -EFAULT;
				break;
			}

			/*
			 * if (CIFS_UNIX_EXTATTR_CAP & caps)
			 *	rc = CIFSSetExtAttr(xid, tcon,
			 *		       pSMBFile->fid.netfid,
			 *		       extAttrBits,
			 *		       &ExtAttrMask);
			 * if (rc != -EOPNOTSUPP)
			 *	break;
			 */

			/* Currently only flag we can set is compressed flag */
			if ((ExtAttrBits & FS_COMPR_FL) == 0)
				break;

			/* Try to set compress flag */
			if (tcon->ses->server->ops->set_compression) {
				rc = tcon->ses->server->ops->set_compression(
							xid, tcon, pSMBFile);
				cifs_dbg(FYI, "set compress flag rc %d\n", rc);
			}
			break;
		case CIFS_IOC_COPYCHUNK_FILE:
			rc = cifs_ioctl_copychunk(xid, filep, arg);
			break;
		case CIFS_QUERY_INFO:
			rc = cifs_ioctl_query_info(xid, filep, arg);
			break;
		case CIFS_IOC_SET_INTEGRITY:
			if (pSMBFile == NULL)
				break;
			tcon = tlink_tcon(pSMBFile->tlink);
			if (tcon->ses->server->ops->set_integrity)
				rc = tcon->ses->server->ops->set_integrity(xid,
						tcon, pSMBFile);
			else
				rc = -EOPNOTSUPP;
			break;
		case CIFS_IOC_GET_MNT_INFO:
			if (pSMBFile == NULL)
				break;
			tcon = tlink_tcon(pSMBFile->tlink);
			rc = smb_mnt_get_fsinfo(xid, tcon, (void __user *)arg);
			break;
		case CIFS_ENUMERATE_SNAPSHOTS:
			if (pSMBFile == NULL)
				break;
			if (arg == 0) {
				rc = -EINVAL;
				goto cifs_ioc_exit;
			}
			tcon = tlink_tcon(pSMBFile->tlink);
			if (tcon->ses->server->ops->enum_snapshots)
				rc = tcon->ses->server->ops->enum_snapshots(xid, tcon,
						pSMBFile, (void __user *)arg);
			else
				rc = -EOPNOTSUPP;
			break;
		case CIFS_DUMP_KEY:
			/*
			 * Dump encryption keys. This is an old ioctl that only
			 * handles AES-128-{CCM,GCM}.
			 */
			if (!capable(CAP_SYS_ADMIN)) {
				rc = -EACCES;
				break;
			}

			cifs_sb = CIFS_SB(inode->i_sb);
			tlink = cifs_sb_tlink(cifs_sb);
			if (IS_ERR(tlink)) {
				rc = PTR_ERR(tlink);
				break;
			}
			tcon = tlink_tcon(tlink);
			if (!smb3_encryption_required(tcon)) {
				rc = -EOPNOTSUPP;
				cifs_put_tlink(tlink);
				break;
			}
			pkey_inf.cipher_type =
				le16_to_cpu(tcon->ses->server->cipher_type);
			pkey_inf.Suid = tcon->ses->Suid;
			memcpy(pkey_inf.auth_key, tcon->ses->auth_key.response,
					16 /* SMB2_NTLMV2_SESSKEY_SIZE */);
			memcpy(pkey_inf.smb3decryptionkey,
			      tcon->ses->smb3decryptionkey, SMB3_SIGN_KEY_SIZE);
			memcpy(pkey_inf.smb3encryptionkey,
			      tcon->ses->smb3encryptionkey, SMB3_SIGN_KEY_SIZE);
			if (copy_to_user((void __user *)arg, &pkey_inf,
					sizeof(struct smb3_key_debug_info)))
				rc = -EFAULT;
			else
				rc = 0;
			cifs_put_tlink(tlink);
			break;
		case CIFS_DUMP_FULL_KEY:
			/*
			 * Dump encryption keys (handles any key sizes)
			 */
			if (pSMBFile == NULL)
				break;
			if (!capable(CAP_SYS_ADMIN)) {
				rc = -EACCES;
				break;
			}
			cifs_sb = CIFS_SB(inode->i_sb);
			tlink = cifs_sb_tlink(cifs_sb);
<<<<<<< HEAD
=======
			if (IS_ERR(tlink)) {
				rc = PTR_ERR(tlink);
				break;
			}

>>>>>>> 75aa50e2
			tcon = tlink_tcon(tlink);
			rc = cifs_dump_full_key(tcon, (void __user *)arg);
			cifs_put_tlink(tlink);
			break;
		case CIFS_IOC_NOTIFY:
			if (!S_ISDIR(inode->i_mode)) {
				/* Notify can only be done on directories */
				rc = -EOPNOTSUPP;
				break;
			}
			cifs_sb = CIFS_SB(inode->i_sb);
			tlink = cifs_sb_tlink(cifs_sb);
			if (IS_ERR(tlink)) {
				rc = PTR_ERR(tlink);
				break;
			}
			tcon = tlink_tcon(tlink);
			if (tcon && tcon->ses->server->ops->notify) {
				rc = tcon->ses->server->ops->notify(xid,
						filep, (void __user *)arg,
						false /* no ret data */);
				cifs_dbg(FYI, "ioctl notify rc %d\n", rc);
			} else
				rc = -EOPNOTSUPP;
			cifs_put_tlink(tlink);
			break;
		case CIFS_IOC_NOTIFY_INFO:
			if (!S_ISDIR(inode->i_mode)) {
				/* Notify can only be done on directories */
				rc = -EOPNOTSUPP;
				break;
			}
			cifs_sb = CIFS_SB(inode->i_sb);
			tlink = cifs_sb_tlink(cifs_sb);
			if (IS_ERR(tlink)) {
				rc = PTR_ERR(tlink);
				break;
			}
			tcon = tlink_tcon(tlink);
			if (tcon && tcon->ses->server->ops->notify) {
				rc = tcon->ses->server->ops->notify(xid,
						filep, (void __user *)arg,
						true /* return details */);
				cifs_dbg(FYI, "ioctl notify info rc %d\n", rc);
			} else
				rc = -EOPNOTSUPP;
			cifs_put_tlink(tlink);
			break;
		case CIFS_IOC_SHUTDOWN:
			rc = cifs_shutdown(inode->i_sb, arg);
			break;
		default:
			cifs_dbg(FYI, "unsupported ioctl\n");
			break;
	}
cifs_ioc_exit:
	free_xid(xid);
	return rc;
}<|MERGE_RESOLUTION|>--- conflicted
+++ resolved
@@ -478,14 +478,11 @@
 			}
 			cifs_sb = CIFS_SB(inode->i_sb);
 			tlink = cifs_sb_tlink(cifs_sb);
-<<<<<<< HEAD
-=======
 			if (IS_ERR(tlink)) {
 				rc = PTR_ERR(tlink);
 				break;
 			}
 
->>>>>>> 75aa50e2
 			tcon = tlink_tcon(tlink);
 			rc = cifs_dump_full_key(tcon, (void __user *)arg);
 			cifs_put_tlink(tlink);

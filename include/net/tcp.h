/* SPDX-License-Identifier: GPL-2.0-or-later */
/*
 * INET		An implementation of the TCP/IP protocol suite for the LINUX
 *		operating system.  INET is implemented using the  BSD Socket
 *		interface as the means of communication with the user level.
 *
 *		Definitions for the TCP module.
 *
 * Version:	@(#)tcp.h	1.0.5	05/23/93
 *
 * Authors:	Ross Biro
 *		Fred N. van Kempen, <waltje@uWalt.NL.Mugnet.ORG>
 */
#ifndef _TCP_H
#define _TCP_H

#define FASTRETRANS_DEBUG 1

#include <linux/list.h>
#include <linux/tcp.h>
#include <linux/bug.h>
#include <linux/slab.h>
#include <linux/cache.h>
#include <linux/percpu.h>
#include <linux/skbuff.h>
#include <linux/kref.h>
#include <linux/ktime.h>
#include <linux/indirect_call_wrapper.h>

#include <net/inet_connection_sock.h>
#include <net/inet_timewait_sock.h>
#include <net/inet_hashtables.h>
#include <net/checksum.h>
#include <net/request_sock.h>
#include <net/sock_reuseport.h>
#include <net/sock.h>
#include <net/snmp.h>
#include <net/ip.h>
#include <net/tcp_states.h>
#include <net/inet_ecn.h>
#include <net/dst.h>
#include <net/mptcp.h>

#include <linux/seq_file.h>
#include <linux/memcontrol.h>
#include <linux/bpf-cgroup.h>
#include <linux/siphash.h>
#include <linux/net_mm.h>

extern struct inet_hashinfo tcp_hashinfo;

DECLARE_PER_CPU(unsigned int, tcp_orphan_count);
int tcp_orphan_count_sum(void);

void tcp_time_wait(struct sock *sk, int state, int timeo);

#define MAX_TCP_HEADER	L1_CACHE_ALIGN(128 + MAX_HEADER)
#define MAX_TCP_OPTION_SPACE 40
#define TCP_MIN_SND_MSS		48
#define TCP_MIN_GSO_SIZE	(TCP_MIN_SND_MSS - MAX_TCP_OPTION_SPACE)

/*
 * Never offer a window over 32767 without using window scaling. Some
 * poor stacks do signed 16bit maths!
 */
#define MAX_TCP_WINDOW		32767U

/* Minimal accepted MSS. It is (60+60+8) - (20+20). */
#define TCP_MIN_MSS		88U

/* The initial MTU to use for probing */
#define TCP_BASE_MSS		1024

/* probing interval, default to 10 minutes as per RFC4821 */
#define TCP_PROBE_INTERVAL	600

/* Specify interval when tcp mtu probing will stop */
#define TCP_PROBE_THRESHOLD	8

/* After receiving this amount of duplicate ACKs fast retransmit starts. */
#define TCP_FASTRETRANS_THRESH 3

/* Maximal number of ACKs sent quickly to accelerate slow-start. */
#define TCP_MAX_QUICKACKS	16U

/* Maximal number of window scale according to RFC1323 */
#define TCP_MAX_WSCALE		14U

/* urg_data states */
#define TCP_URG_VALID	0x0100
#define TCP_URG_NOTYET	0x0200
#define TCP_URG_READ	0x0400

#define TCP_RETR1	3	/*
				 * This is how many retries it does before it
				 * tries to figure out if the gateway is
				 * down. Minimal RFC value is 3; it corresponds
				 * to ~3sec-8min depending on RTO.
				 */

#define TCP_RETR2	15	/*
				 * This should take at least
				 * 90 minutes to time out.
				 * RFC1122 says that the limit is 100 sec.
				 * 15 is ~13-30min depending on RTO.
				 */

#define TCP_SYN_RETRIES	 6	/* This is how many retries are done
				 * when active opening a connection.
				 * RFC1122 says the minimum retry MUST
				 * be at least 180secs.  Nevertheless
				 * this value is corresponding to
				 * 63secs of retransmission with the
				 * current initial RTO.
				 */

#define TCP_SYNACK_RETRIES 5	/* This is how may retries are done
				 * when passive opening a connection.
				 * This is corresponding to 31secs of
				 * retransmission with the current
				 * initial RTO.
				 */

#define TCP_TIMEWAIT_LEN (60*HZ) /* how long to wait to destroy TIME-WAIT
				  * state, about 60 seconds	*/
#define TCP_FIN_TIMEOUT	TCP_TIMEWAIT_LEN
                                 /* BSD style FIN_WAIT2 deadlock breaker.
				  * It used to be 3min, new value is 60sec,
				  * to combine FIN-WAIT-2 timeout with
				  * TIME-WAIT timer.
				  */
#define TCP_FIN_TIMEOUT_MAX (120 * HZ) /* max TCP_LINGER2 value (two minutes) */

#define TCP_DELACK_MAX	((unsigned)(HZ/5))	/* maximal time to delay before sending an ACK */
#if HZ >= 100
#define TCP_DELACK_MIN	((unsigned)(HZ/25))	/* minimal time to delay before sending an ACK */
#define TCP_ATO_MIN	((unsigned)(HZ/25))
#else
#define TCP_DELACK_MIN	4U
#define TCP_ATO_MIN	4U
#endif
#define TCP_RTO_MAX	((unsigned)(120*HZ))
#define TCP_RTO_MIN	((unsigned)(HZ/5))
#define TCP_TIMEOUT_MIN	(2U) /* Min timeout for TCP timers in jiffies */
#define TCP_TIMEOUT_INIT ((unsigned)(1*HZ))	/* RFC6298 2.1 initial RTO value	*/
#define TCP_TIMEOUT_FALLBACK ((unsigned)(3*HZ))	/* RFC 1122 initial RTO value, now
						 * used as a fallback RTO for the
						 * initial data transmission if no
						 * valid RTT sample has been acquired,
						 * most likely due to retrans in 3WHS.
						 */

#define TCP_RESOURCE_PROBE_INTERVAL ((unsigned)(HZ/2U)) /* Maximal interval between probes
					                 * for local resources.
					                 */
#define TCP_KEEPALIVE_TIME	(120*60*HZ)	/* two hours */
#define TCP_KEEPALIVE_PROBES	9		/* Max of 9 keepalive probes	*/
#define TCP_KEEPALIVE_INTVL	(75*HZ)

#define MAX_TCP_KEEPIDLE	32767
#define MAX_TCP_KEEPINTVL	32767
#define MAX_TCP_KEEPCNT		127
#define MAX_TCP_SYNCNT		127

#define TCP_PAWS_24DAYS	(60 * 60 * 24 * 24)
#define TCP_PAWS_MSL	60		/* Per-host timestamps are invalidated
					 * after this time. It should be equal
					 * (or greater than) TCP_TIMEWAIT_LEN
					 * to provide reliability equal to one
					 * provided by timewait state.
					 */
#define TCP_PAWS_WINDOW	1		/* Replay window for per-host
					 * timestamps. It must be less than
					 * minimal timewait lifetime.
					 */
/*
 *	TCP option
 */

#define TCPOPT_NOP		1	/* Padding */
#define TCPOPT_EOL		0	/* End of options */
#define TCPOPT_MSS		2	/* Segment size negotiating */
#define TCPOPT_WINDOW		3	/* Window scaling */
#define TCPOPT_SACK_PERM        4       /* SACK Permitted */
#define TCPOPT_SACK             5       /* SACK Block */
#define TCPOPT_TIMESTAMP	8	/* Better RTT estimations/PAWS */
#define TCPOPT_MD5SIG		19	/* MD5 Signature (RFC2385) */
#define TCPOPT_MPTCP		30	/* Multipath TCP (RFC6824) */
#define TCPOPT_FASTOPEN		34	/* Fast open (RFC7413) */
#define TCPOPT_EXP		254	/* Experimental */
/* Magic number to be after the option value for sharing TCP
 * experimental options. See draft-ietf-tcpm-experimental-options-00.txt
 */
#define TCPOPT_FASTOPEN_MAGIC	0xF989
#define TCPOPT_SMC_MAGIC	0xE2D4C3D9

/*
 *     TCP option lengths
 */

#define TCPOLEN_MSS            4
#define TCPOLEN_WINDOW         3
#define TCPOLEN_SACK_PERM      2
#define TCPOLEN_TIMESTAMP      10
#define TCPOLEN_MD5SIG         18
#define TCPOLEN_FASTOPEN_BASE  2
#define TCPOLEN_EXP_FASTOPEN_BASE  4
#define TCPOLEN_EXP_SMC_BASE   6

/* But this is what stacks really send out. */
#define TCPOLEN_TSTAMP_ALIGNED		12
#define TCPOLEN_WSCALE_ALIGNED		4
#define TCPOLEN_SACKPERM_ALIGNED	4
#define TCPOLEN_SACK_BASE		2
#define TCPOLEN_SACK_BASE_ALIGNED	4
#define TCPOLEN_SACK_PERBLOCK		8
#define TCPOLEN_MD5SIG_ALIGNED		20
#define TCPOLEN_MSS_ALIGNED		4
#define TCPOLEN_EXP_SMC_BASE_ALIGNED	8

/* Flags in tp->nonagle */
#define TCP_NAGLE_OFF		1	/* Nagle's algo is disabled */
#define TCP_NAGLE_CORK		2	/* Socket is corked	    */
#define TCP_NAGLE_PUSH		4	/* Cork is overridden for already queued data */

/* TCP thin-stream limits */
#define TCP_THIN_LINEAR_RETRIES 6       /* After 6 linear retries, do exp. backoff */

/* TCP initial congestion window as per rfc6928 */
#define TCP_INIT_CWND		10

/* Bit Flags for sysctl_tcp_fastopen */
#define	TFO_CLIENT_ENABLE	1
#define	TFO_SERVER_ENABLE	2
#define	TFO_CLIENT_NO_COOKIE	4	/* Data in SYN w/o cookie option */

/* Accept SYN data w/o any cookie option */
#define	TFO_SERVER_COOKIE_NOT_REQD	0x200

/* Force enable TFO on all listeners, i.e., not requiring the
 * TCP_FASTOPEN socket option.
 */
#define	TFO_SERVER_WO_SOCKOPT1	0x400


/* sysctl variables for tcp */
extern int sysctl_tcp_max_orphans;
extern long sysctl_tcp_mem[3];

#define TCP_RACK_LOSS_DETECTION  0x1 /* Use RACK to detect losses */
#define TCP_RACK_STATIC_REO_WND  0x2 /* Use static RACK reo wnd */
#define TCP_RACK_NO_DUPTHRESH    0x4 /* Do not use DUPACK threshold in RACK */

extern atomic_long_t tcp_memory_allocated;
DECLARE_PER_CPU(int, tcp_memory_per_cpu_fw_alloc);

extern struct percpu_counter tcp_sockets_allocated;
extern unsigned long tcp_memory_pressure;

/* optimized version of sk_under_memory_pressure() for TCP sockets */
static inline bool tcp_under_memory_pressure(const struct sock *sk)
{
	if (mem_cgroup_sockets_enabled && sk->sk_memcg &&
	    mem_cgroup_under_socket_pressure(sk->sk_memcg))
		return true;

	return READ_ONCE(tcp_memory_pressure);
}
/*
 * The next routines deal with comparing 32 bit unsigned ints
 * and worry about wraparound (automatic with unsigned arithmetic).
 */

static inline bool before(__u32 seq1, __u32 seq2)
{
        return (__s32)(seq1-seq2) < 0;
}
#define after(seq2, seq1) 	before(seq1, seq2)

/* is s2<=s1<=s3 ? */
static inline bool between(__u32 seq1, __u32 seq2, __u32 seq3)
{
	return seq3 - seq2 >= seq1 - seq2;
}

static inline bool tcp_out_of_memory(struct sock *sk)
{
	if (sk->sk_wmem_queued > SOCK_MIN_SNDBUF &&
	    sk_memory_allocated(sk) > sk_prot_mem_limits(sk, 2))
		return true;
	return false;
}

static inline void tcp_wmem_free_skb(struct sock *sk, struct sk_buff *skb)
{
	sk_wmem_queued_add(sk, -skb->truesize);
	if (!skb_zcopy_pure(skb))
		sk_mem_uncharge(sk, skb->truesize);
	else
		sk_mem_uncharge(sk, SKB_TRUESIZE(skb_end_offset(skb)));
	__kfree_skb(skb);
}

void sk_forced_mem_schedule(struct sock *sk, int size);

bool tcp_check_oom(struct sock *sk, int shift);


extern struct proto tcp_prot;

#define TCP_INC_STATS(net, field)	SNMP_INC_STATS((net)->mib.tcp_statistics, field)
#define __TCP_INC_STATS(net, field)	__SNMP_INC_STATS((net)->mib.tcp_statistics, field)
#define TCP_DEC_STATS(net, field)	SNMP_DEC_STATS((net)->mib.tcp_statistics, field)
#define TCP_ADD_STATS(net, field, val)	SNMP_ADD_STATS((net)->mib.tcp_statistics, field, val)

void tcp_tasklet_init(void);

int tcp_v4_err(struct sk_buff *skb, u32);

void tcp_shutdown(struct sock *sk, int how);

int tcp_v4_early_demux(struct sk_buff *skb);
int tcp_v4_rcv(struct sk_buff *skb);

void tcp_remove_empty_skb(struct sock *sk);
int tcp_sendmsg(struct sock *sk, struct msghdr *msg, size_t size);
int tcp_sendmsg_locked(struct sock *sk, struct msghdr *msg, size_t size);
int tcp_sendmsg_fastopen(struct sock *sk, struct msghdr *msg, int *copied,
			 size_t size, struct ubuf_info *uarg);
void tcp_splice_eof(struct socket *sock);
int tcp_send_mss(struct sock *sk, int *size_goal, int flags);
int tcp_wmem_schedule(struct sock *sk, int copy);
void tcp_push(struct sock *sk, int flags, int mss_now, int nonagle,
	      int size_goal);
void tcp_release_cb(struct sock *sk);
void tcp_wfree(struct sk_buff *skb);
void tcp_write_timer_handler(struct sock *sk);
void tcp_delack_timer_handler(struct sock *sk);
int tcp_ioctl(struct sock *sk, int cmd, int *karg);
int tcp_rcv_state_process(struct sock *sk, struct sk_buff *skb);
void tcp_rcv_established(struct sock *sk, struct sk_buff *skb);
void tcp_rcv_space_adjust(struct sock *sk);
int tcp_twsk_unique(struct sock *sk, struct sock *sktw, void *twp);
void tcp_twsk_destructor(struct sock *sk);
void tcp_twsk_purge(struct list_head *net_exit_list, int family);
ssize_t tcp_splice_read(struct socket *sk, loff_t *ppos,
			struct pipe_inode_info *pipe, size_t len,
			unsigned int flags);
struct sk_buff *tcp_stream_alloc_skb(struct sock *sk, gfp_t gfp,
				     bool force_schedule);

static inline void tcp_dec_quickack_mode(struct sock *sk,
					 const unsigned int pkts)
{
	struct inet_connection_sock *icsk = inet_csk(sk);

	if (icsk->icsk_ack.quick) {
		if (pkts >= icsk->icsk_ack.quick) {
			icsk->icsk_ack.quick = 0;
			/* Leaving quickack mode we deflate ATO. */
			icsk->icsk_ack.ato   = TCP_ATO_MIN;
		} else
			icsk->icsk_ack.quick -= pkts;
	}
}

#define	TCP_ECN_OK		1
#define	TCP_ECN_QUEUE_CWR	2
#define	TCP_ECN_DEMAND_CWR	4
#define	TCP_ECN_SEEN		8

enum tcp_tw_status {
	TCP_TW_SUCCESS = 0,
	TCP_TW_RST = 1,
	TCP_TW_ACK = 2,
	TCP_TW_SYN = 3
};


enum tcp_tw_status tcp_timewait_state_process(struct inet_timewait_sock *tw,
					      struct sk_buff *skb,
					      const struct tcphdr *th);
struct sock *tcp_check_req(struct sock *sk, struct sk_buff *skb,
			   struct request_sock *req, bool fastopen,
			   bool *lost_race);
int tcp_child_process(struct sock *parent, struct sock *child,
		      struct sk_buff *skb);
void tcp_enter_loss(struct sock *sk);
void tcp_cwnd_reduction(struct sock *sk, int newly_acked_sacked, int newly_lost, int flag);
void tcp_clear_retrans(struct tcp_sock *tp);
void tcp_update_metrics(struct sock *sk);
void tcp_init_metrics(struct sock *sk);
void tcp_metrics_init(void);
bool tcp_peer_is_proven(struct request_sock *req, struct dst_entry *dst);
void __tcp_close(struct sock *sk, long timeout);
void tcp_close(struct sock *sk, long timeout);
void tcp_init_sock(struct sock *sk);
void tcp_init_transfer(struct sock *sk, int bpf_op, struct sk_buff *skb);
__poll_t tcp_poll(struct file *file, struct socket *sock,
		      struct poll_table_struct *wait);
int do_tcp_getsockopt(struct sock *sk, int level,
		      int optname, sockptr_t optval, sockptr_t optlen);
int tcp_getsockopt(struct sock *sk, int level, int optname,
		   char __user *optval, int __user *optlen);
bool tcp_bpf_bypass_getsockopt(int level, int optname);
int do_tcp_setsockopt(struct sock *sk, int level, int optname,
		      sockptr_t optval, unsigned int optlen);
int tcp_setsockopt(struct sock *sk, int level, int optname, sockptr_t optval,
		   unsigned int optlen);
void tcp_set_keepalive(struct sock *sk, int val);
void tcp_syn_ack_timeout(const struct request_sock *req);
int tcp_recvmsg(struct sock *sk, struct msghdr *msg, size_t len,
		int flags, int *addr_len);
int tcp_set_rcvlowat(struct sock *sk, int val);
int tcp_set_window_clamp(struct sock *sk, int val);
void tcp_update_recv_tstamps(struct sk_buff *skb,
			     struct scm_timestamping_internal *tss);
void tcp_recv_timestamp(struct msghdr *msg, const struct sock *sk,
			struct scm_timestamping_internal *tss);
void tcp_data_ready(struct sock *sk);
#ifdef CONFIG_MMU
int tcp_mmap(struct file *file, struct socket *sock,
	     struct vm_area_struct *vma);
#endif
void tcp_parse_options(const struct net *net, const struct sk_buff *skb,
		       struct tcp_options_received *opt_rx,
		       int estab, struct tcp_fastopen_cookie *foc);
const u8 *tcp_parse_md5sig_option(const struct tcphdr *th);

/*
 *	BPF SKB-less helpers
 */
u16 tcp_v4_get_syncookie(struct sock *sk, struct iphdr *iph,
			 struct tcphdr *th, u32 *cookie);
u16 tcp_v6_get_syncookie(struct sock *sk, struct ipv6hdr *iph,
			 struct tcphdr *th, u32 *cookie);
u16 tcp_parse_mss_option(const struct tcphdr *th, u16 user_mss);
u16 tcp_get_syncookie_mss(struct request_sock_ops *rsk_ops,
			  const struct tcp_request_sock_ops *af_ops,
			  struct sock *sk, struct tcphdr *th);
/*
 *	TCP v4 functions exported for the inet6 API
 */

void tcp_v4_send_check(struct sock *sk, struct sk_buff *skb);
void tcp_v4_mtu_reduced(struct sock *sk);
void tcp_req_err(struct sock *sk, u32 seq, bool abort);
void tcp_ld_RTO_revert(struct sock *sk, u32 seq);
int tcp_v4_conn_request(struct sock *sk, struct sk_buff *skb);
struct sock *tcp_create_openreq_child(const struct sock *sk,
				      struct request_sock *req,
				      struct sk_buff *skb);
void tcp_ca_openreq_child(struct sock *sk, const struct dst_entry *dst);
struct sock *tcp_v4_syn_recv_sock(const struct sock *sk, struct sk_buff *skb,
				  struct request_sock *req,
				  struct dst_entry *dst,
				  struct request_sock *req_unhash,
				  bool *own_req);
int tcp_v4_do_rcv(struct sock *sk, struct sk_buff *skb);
int tcp_v4_connect(struct sock *sk, struct sockaddr *uaddr, int addr_len);
int tcp_connect(struct sock *sk);
enum tcp_synack_type {
	TCP_SYNACK_NORMAL,
	TCP_SYNACK_FASTOPEN,
	TCP_SYNACK_COOKIE,
};
struct sk_buff *tcp_make_synack(const struct sock *sk, struct dst_entry *dst,
				struct request_sock *req,
				struct tcp_fastopen_cookie *foc,
				enum tcp_synack_type synack_type,
				struct sk_buff *syn_skb);
int tcp_disconnect(struct sock *sk, int flags);

void tcp_finish_connect(struct sock *sk, struct sk_buff *skb);
int tcp_send_rcvq(struct sock *sk, struct msghdr *msg, size_t size);
void inet_sk_rx_dst_set(struct sock *sk, const struct sk_buff *skb);

/* From syncookies.c */
struct sock *tcp_get_cookie_sock(struct sock *sk, struct sk_buff *skb,
				 struct request_sock *req,
				 struct dst_entry *dst, u32 tsoff);
int __cookie_v4_check(const struct iphdr *iph, const struct tcphdr *th,
		      u32 cookie);
struct sock *cookie_v4_check(struct sock *sk, struct sk_buff *skb);
struct request_sock *cookie_tcp_reqsk_alloc(const struct request_sock_ops *ops,
					    const struct tcp_request_sock_ops *af_ops,
					    struct sock *sk, struct sk_buff *skb);
#ifdef CONFIG_SYN_COOKIES

/* Syncookies use a monotonic timer which increments every 60 seconds.
 * This counter is used both as a hash input and partially encoded into
 * the cookie value.  A cookie is only validated further if the delta
 * between the current counter value and the encoded one is less than this,
 * i.e. a sent cookie is valid only at most for 2*60 seconds (or less if
 * the counter advances immediately after a cookie is generated).
 */
#define MAX_SYNCOOKIE_AGE	2
#define TCP_SYNCOOKIE_PERIOD	(60 * HZ)
#define TCP_SYNCOOKIE_VALID	(MAX_SYNCOOKIE_AGE * TCP_SYNCOOKIE_PERIOD)

/* syncookies: remember time of last synqueue overflow
 * But do not dirty this field too often (once per second is enough)
 * It is racy as we do not hold a lock, but race is very minor.
 */
static inline void tcp_synq_overflow(const struct sock *sk)
{
	unsigned int last_overflow;
	unsigned int now = jiffies;

	if (sk->sk_reuseport) {
		struct sock_reuseport *reuse;

		reuse = rcu_dereference(sk->sk_reuseport_cb);
		if (likely(reuse)) {
			last_overflow = READ_ONCE(reuse->synq_overflow_ts);
			if (!time_between32(now, last_overflow,
					    last_overflow + HZ))
				WRITE_ONCE(reuse->synq_overflow_ts, now);
			return;
		}
	}

	last_overflow = READ_ONCE(tcp_sk(sk)->rx_opt.ts_recent_stamp);
	if (!time_between32(now, last_overflow, last_overflow + HZ))
		WRITE_ONCE(tcp_sk_rw(sk)->rx_opt.ts_recent_stamp, now);
}

/* syncookies: no recent synqueue overflow on this listening socket? */
static inline bool tcp_synq_no_recent_overflow(const struct sock *sk)
{
	unsigned int last_overflow;
	unsigned int now = jiffies;

	if (sk->sk_reuseport) {
		struct sock_reuseport *reuse;

		reuse = rcu_dereference(sk->sk_reuseport_cb);
		if (likely(reuse)) {
			last_overflow = READ_ONCE(reuse->synq_overflow_ts);
			return !time_between32(now, last_overflow - HZ,
					       last_overflow +
					       TCP_SYNCOOKIE_VALID);
		}
	}

	last_overflow = READ_ONCE(tcp_sk(sk)->rx_opt.ts_recent_stamp);

	/* If last_overflow <= jiffies <= last_overflow + TCP_SYNCOOKIE_VALID,
	 * then we're under synflood. However, we have to use
	 * 'last_overflow - HZ' as lower bound. That's because a concurrent
	 * tcp_synq_overflow() could update .ts_recent_stamp after we read
	 * jiffies but before we store .ts_recent_stamp into last_overflow,
	 * which could lead to rejecting a valid syncookie.
	 */
	return !time_between32(now, last_overflow - HZ,
			       last_overflow + TCP_SYNCOOKIE_VALID);
}

static inline u32 tcp_cookie_time(void)
{
	u64 val = get_jiffies_64();

	do_div(val, TCP_SYNCOOKIE_PERIOD);
	return val;
}

u32 __cookie_v4_init_sequence(const struct iphdr *iph, const struct tcphdr *th,
			      u16 *mssp);
__u32 cookie_v4_init_sequence(const struct sk_buff *skb, __u16 *mss);
u64 cookie_init_timestamp(struct request_sock *req, u64 now);
bool cookie_timestamp_decode(const struct net *net,
			     struct tcp_options_received *opt);
bool cookie_ecn_ok(const struct tcp_options_received *opt,
		   const struct net *net, const struct dst_entry *dst);

/* From net/ipv6/syncookies.c */
int __cookie_v6_check(const struct ipv6hdr *iph, const struct tcphdr *th,
		      u32 cookie);
struct sock *cookie_v6_check(struct sock *sk, struct sk_buff *skb);

u32 __cookie_v6_init_sequence(const struct ipv6hdr *iph,
			      const struct tcphdr *th, u16 *mssp);
__u32 cookie_v6_init_sequence(const struct sk_buff *skb, __u16 *mss);
#endif
/* tcp_output.c */

void tcp_skb_entail(struct sock *sk, struct sk_buff *skb);
void tcp_mark_push(struct tcp_sock *tp, struct sk_buff *skb);
void __tcp_push_pending_frames(struct sock *sk, unsigned int cur_mss,
			       int nonagle);
int __tcp_retransmit_skb(struct sock *sk, struct sk_buff *skb, int segs);
int tcp_retransmit_skb(struct sock *sk, struct sk_buff *skb, int segs);
void tcp_retransmit_timer(struct sock *sk);
void tcp_xmit_retransmit_queue(struct sock *);
void tcp_simple_retransmit(struct sock *);
void tcp_enter_recovery(struct sock *sk, bool ece_ack);
int tcp_trim_head(struct sock *, struct sk_buff *, u32);
enum tcp_queue {
	TCP_FRAG_IN_WRITE_QUEUE,
	TCP_FRAG_IN_RTX_QUEUE,
};
int tcp_fragment(struct sock *sk, enum tcp_queue tcp_queue,
		 struct sk_buff *skb, u32 len,
		 unsigned int mss_now, gfp_t gfp);

void tcp_send_probe0(struct sock *);
int tcp_write_wakeup(struct sock *, int mib);
void tcp_send_fin(struct sock *sk);
void tcp_send_active_reset(struct sock *sk, gfp_t priority);
int tcp_send_synack(struct sock *);
void tcp_push_one(struct sock *, unsigned int mss_now);
void __tcp_send_ack(struct sock *sk, u32 rcv_nxt);
void tcp_send_ack(struct sock *sk);
void tcp_send_delayed_ack(struct sock *sk);
void tcp_send_loss_probe(struct sock *sk);
bool tcp_schedule_loss_probe(struct sock *sk, bool advancing_rto);
void tcp_skb_collapse_tstamp(struct sk_buff *skb,
			     const struct sk_buff *next_skb);

/* tcp_input.c */
void tcp_rearm_rto(struct sock *sk);
void tcp_synack_rtt_meas(struct sock *sk, struct request_sock *req);
void tcp_reset(struct sock *sk, struct sk_buff *skb);
void tcp_fin(struct sock *sk);
void tcp_check_space(struct sock *sk);
void tcp_sack_compress_send_ack(struct sock *sk);

/* tcp_timer.c */
void tcp_init_xmit_timers(struct sock *);
static inline void tcp_clear_xmit_timers(struct sock *sk)
{
	if (hrtimer_try_to_cancel(&tcp_sk(sk)->pacing_timer) == 1)
		__sock_put(sk);

	if (hrtimer_try_to_cancel(&tcp_sk(sk)->compressed_ack_timer) == 1)
		__sock_put(sk);

	inet_csk_clear_xmit_timers(sk);
}

unsigned int tcp_sync_mss(struct sock *sk, u32 pmtu);
unsigned int tcp_current_mss(struct sock *sk);
u32 tcp_clamp_probe0_to_user_timeout(const struct sock *sk, u32 when);

/* Bound MSS / TSO packet size with the half of the window */
static inline int tcp_bound_to_half_wnd(struct tcp_sock *tp, int pktsize)
{
	int cutoff;

	/* When peer uses tiny windows, there is no use in packetizing
	 * to sub-MSS pieces for the sake of SWS or making sure there
	 * are enough packets in the pipe for fast recovery.
	 *
	 * On the other hand, for extremely large MSS devices, handling
	 * smaller than MSS windows in this way does make sense.
	 */
	if (tp->max_window > TCP_MSS_DEFAULT)
		cutoff = (tp->max_window >> 1);
	else
		cutoff = tp->max_window;

	if (cutoff && pktsize > cutoff)
		return max_t(int, cutoff, 68U - tp->tcp_header_len);
	else
		return pktsize;
}

/* tcp.c */
void tcp_get_info(struct sock *, struct tcp_info *);

/* Read 'sendfile()'-style from a TCP socket */
int tcp_read_sock(struct sock *sk, read_descriptor_t *desc,
		  sk_read_actor_t recv_actor);
int tcp_read_skb(struct sock *sk, skb_read_actor_t recv_actor);
struct sk_buff *tcp_recv_skb(struct sock *sk, u32 seq, u32 *off);
void tcp_read_done(struct sock *sk, size_t len);

void tcp_initialize_rcv_mss(struct sock *sk);

int tcp_mtu_to_mss(struct sock *sk, int pmtu);
int tcp_mss_to_mtu(struct sock *sk, int mss);
void tcp_mtup_init(struct sock *sk);

static inline void tcp_bound_rto(const struct sock *sk)
{
	if (inet_csk(sk)->icsk_rto > TCP_RTO_MAX)
		inet_csk(sk)->icsk_rto = TCP_RTO_MAX;
}

static inline u32 __tcp_set_rto(const struct tcp_sock *tp)
{
	return usecs_to_jiffies((tp->srtt_us >> 3) + tp->rttvar_us);
}

static inline void __tcp_fast_path_on(struct tcp_sock *tp, u32 snd_wnd)
{
	/* mptcp hooks are only on the slow path */
	if (sk_is_mptcp((struct sock *)tp))
		return;

	tp->pred_flags = htonl((tp->tcp_header_len << 26) |
			       ntohl(TCP_FLAG_ACK) |
			       snd_wnd);
}

static inline void tcp_fast_path_on(struct tcp_sock *tp)
{
	__tcp_fast_path_on(tp, tp->snd_wnd >> tp->rx_opt.snd_wscale);
}

static inline void tcp_fast_path_check(struct sock *sk)
{
	struct tcp_sock *tp = tcp_sk(sk);

	if (RB_EMPTY_ROOT(&tp->out_of_order_queue) &&
	    tp->rcv_wnd &&
	    atomic_read(&sk->sk_rmem_alloc) < sk->sk_rcvbuf &&
	    !tp->urg_data)
		tcp_fast_path_on(tp);
}

/* Compute the actual rto_min value */
static inline u32 tcp_rto_min(struct sock *sk)
{
	const struct dst_entry *dst = __sk_dst_get(sk);
	u32 rto_min = inet_csk(sk)->icsk_rto_min;

	if (dst && dst_metric_locked(dst, RTAX_RTO_MIN))
		rto_min = dst_metric_rtt(dst, RTAX_RTO_MIN);
	return rto_min;
}

static inline u32 tcp_rto_min_us(struct sock *sk)
{
	return jiffies_to_usecs(tcp_rto_min(sk));
}

static inline bool tcp_ca_dst_locked(const struct dst_entry *dst)
{
	return dst_metric_locked(dst, RTAX_CC_ALGO);
}

/* Minimum RTT in usec. ~0 means not available. */
static inline u32 tcp_min_rtt(const struct tcp_sock *tp)
{
	return minmax_get(&tp->rtt_min);
}

/* Compute the actual receive window we are currently advertising.
 * Rcv_nxt can be after the window if our peer push more data
 * than the offered window.
 */
static inline u32 tcp_receive_window(const struct tcp_sock *tp)
{
	s32 win = tp->rcv_wup + tp->rcv_wnd - tp->rcv_nxt;

	if (win < 0)
		win = 0;
	return (u32) win;
}

/* Choose a new window, without checks for shrinking, and without
 * scaling applied to the result.  The caller does these things
 * if necessary.  This is a "raw" window selection.
 */
u32 __tcp_select_window(struct sock *sk);

void tcp_send_window_probe(struct sock *sk);

/* TCP uses 32bit jiffies to save some space.
 * Note that this is different from tcp_time_stamp, which
 * historically has been the same until linux-4.13.
 */
#define tcp_jiffies32 ((u32)jiffies)

/*
 * Deliver a 32bit value for TCP timestamp option (RFC 7323)
 * It is no longer tied to jiffies, but to 1 ms clock.
 * Note: double check if you want to use tcp_jiffies32 instead of this.
 */
#define TCP_TS_HZ	1000

static inline u64 tcp_clock_ns(void)
{
	return ktime_get_ns();
}

static inline u64 tcp_clock_us(void)
{
	return div_u64(tcp_clock_ns(), NSEC_PER_USEC);
}

/* This should only be used in contexts where tp->tcp_mstamp is up to date */
static inline u32 tcp_time_stamp(const struct tcp_sock *tp)
{
	return div_u64(tp->tcp_mstamp, USEC_PER_SEC / TCP_TS_HZ);
}

/* Convert a nsec timestamp into TCP TSval timestamp (ms based currently) */
static inline u32 tcp_ns_to_ts(u64 ns)
{
	return div_u64(ns, NSEC_PER_SEC / TCP_TS_HZ);
}

/* Could use tcp_clock_us() / 1000, but this version uses a single divide */
static inline u32 tcp_time_stamp_raw(void)
{
	return tcp_ns_to_ts(tcp_clock_ns());
}

void tcp_mstamp_refresh(struct tcp_sock *tp);

static inline u32 tcp_stamp_us_delta(u64 t1, u64 t0)
{
	return max_t(s64, t1 - t0, 0);
}

static inline u32 tcp_skb_timestamp(const struct sk_buff *skb)
{
	return tcp_ns_to_ts(skb->skb_mstamp_ns);
}

/* provide the departure time in us unit */
static inline u64 tcp_skb_timestamp_us(const struct sk_buff *skb)
{
	return div_u64(skb->skb_mstamp_ns, NSEC_PER_USEC);
}


#define tcp_flag_byte(th) (((u_int8_t *)th)[13])

#define TCPHDR_FIN 0x01
#define TCPHDR_SYN 0x02
#define TCPHDR_RST 0x04
#define TCPHDR_PSH 0x08
#define TCPHDR_ACK 0x10
#define TCPHDR_URG 0x20
#define TCPHDR_ECE 0x40
#define TCPHDR_CWR 0x80

#define TCPHDR_SYN_ECN	(TCPHDR_SYN | TCPHDR_ECE | TCPHDR_CWR)

/* This is what the send packet queuing engine uses to pass
 * TCP per-packet control information to the transmission code.
 * We also store the host-order sequence numbers in here too.
 * This is 44 bytes if IPV6 is enabled.
 * If this grows please adjust skbuff.h:skbuff->cb[xxx] size appropriately.
 */
struct tcp_skb_cb {
	__u32		seq;		/* Starting sequence number	*/
	__u32		end_seq;	/* SEQ + FIN + SYN + datalen	*/
	union {
		/* Note : tcp_tw_isn is used in input path only
		 *	  (isn chosen by tcp_timewait_state_process())
		 *
		 * 	  tcp_gso_segs/size are used in write queue only,
		 *	  cf tcp_skb_pcount()/tcp_skb_mss()
		 */
		__u32		tcp_tw_isn;
		struct {
			u16	tcp_gso_segs;
			u16	tcp_gso_size;
		};
	};
	__u8		tcp_flags;	/* TCP header flags. (tcp[13])	*/

	__u8		sacked;		/* State flags for SACK.	*/
#define TCPCB_SACKED_ACKED	0x01	/* SKB ACK'd by a SACK block	*/
#define TCPCB_SACKED_RETRANS	0x02	/* SKB retransmitted		*/
#define TCPCB_LOST		0x04	/* SKB is lost			*/
#define TCPCB_TAGBITS		0x07	/* All tag bits			*/
#define TCPCB_REPAIRED		0x10	/* SKB repaired (no skb_mstamp_ns)	*/
#define TCPCB_EVER_RETRANS	0x80	/* Ever retransmitted frame	*/
#define TCPCB_RETRANS		(TCPCB_SACKED_RETRANS|TCPCB_EVER_RETRANS| \
				TCPCB_REPAIRED)

	__u8		ip_dsfield;	/* IPv4 tos or IPv6 dsfield	*/
	__u8		txstamp_ack:1,	/* Record TX timestamp for ack? */
			eor:1,		/* Is skb MSG_EOR marked? */
			has_rxtstamp:1,	/* SKB has a RX timestamp	*/
			unused:5;
	__u32		ack_seq;	/* Sequence number ACK'd	*/
	union {
		struct {
#define TCPCB_DELIVERED_CE_MASK ((1U<<20) - 1)
			/* There is space for up to 24 bytes */
			__u32 is_app_limited:1, /* cwnd not fully used? */
			      delivered_ce:20,
			      unused:11;
			/* pkts S/ACKed so far upon tx of skb, incl retrans: */
			__u32 delivered;
			/* start of send pipeline phase */
			u64 first_tx_mstamp;
			/* when we reached the "delivered" count */
			u64 delivered_mstamp;
		} tx;   /* only used for outgoing skbs */
		union {
			struct inet_skb_parm	h4;
#if IS_ENABLED(CONFIG_IPV6)
			struct inet6_skb_parm	h6;
#endif
		} header;	/* For incoming skbs */
	};
};

#define TCP_SKB_CB(__skb)	((struct tcp_skb_cb *)&((__skb)->cb[0]))

extern const struct inet_connection_sock_af_ops ipv4_specific;

#if IS_ENABLED(CONFIG_IPV6)
/* This is the variant of inet6_iif() that must be used by TCP,
 * as TCP moves IP6CB into a different location in skb->cb[]
 */
static inline int tcp_v6_iif(const struct sk_buff *skb)
{
	return TCP_SKB_CB(skb)->header.h6.iif;
}

static inline int tcp_v6_iif_l3_slave(const struct sk_buff *skb)
{
	bool l3_slave = ipv6_l3mdev_skb(TCP_SKB_CB(skb)->header.h6.flags);

	return l3_slave ? skb->skb_iif : TCP_SKB_CB(skb)->header.h6.iif;
}

/* TCP_SKB_CB reference means this can not be used from early demux */
static inline int tcp_v6_sdif(const struct sk_buff *skb)
{
#if IS_ENABLED(CONFIG_NET_L3_MASTER_DEV)
	if (skb && ipv6_l3mdev_skb(TCP_SKB_CB(skb)->header.h6.flags))
		return TCP_SKB_CB(skb)->header.h6.iif;
#endif
	return 0;
}

extern const struct inet_connection_sock_af_ops ipv6_specific;

INDIRECT_CALLABLE_DECLARE(void tcp_v6_send_check(struct sock *sk, struct sk_buff *skb));
INDIRECT_CALLABLE_DECLARE(int tcp_v6_rcv(struct sk_buff *skb));
void tcp_v6_early_demux(struct sk_buff *skb);

#endif

/* TCP_SKB_CB reference means this can not be used from early demux */
static inline int tcp_v4_sdif(struct sk_buff *skb)
{
#if IS_ENABLED(CONFIG_NET_L3_MASTER_DEV)
	if (skb && ipv4_l3mdev_skb(TCP_SKB_CB(skb)->header.h4.flags))
		return TCP_SKB_CB(skb)->header.h4.iif;
#endif
	return 0;
}

/* Due to TSO, an SKB can be composed of multiple actual
 * packets.  To keep these tracked properly, we use this.
 */
static inline int tcp_skb_pcount(const struct sk_buff *skb)
{
	return TCP_SKB_CB(skb)->tcp_gso_segs;
}

static inline void tcp_skb_pcount_set(struct sk_buff *skb, int segs)
{
	TCP_SKB_CB(skb)->tcp_gso_segs = segs;
}

static inline void tcp_skb_pcount_add(struct sk_buff *skb, int segs)
{
	TCP_SKB_CB(skb)->tcp_gso_segs += segs;
}

/* This is valid iff skb is in write queue and tcp_skb_pcount() > 1. */
static inline int tcp_skb_mss(const struct sk_buff *skb)
{
	return TCP_SKB_CB(skb)->tcp_gso_size;
}

static inline bool tcp_skb_can_collapse_to(const struct sk_buff *skb)
{
	return likely(!TCP_SKB_CB(skb)->eor);
}

static inline bool tcp_skb_can_collapse(const struct sk_buff *to,
					const struct sk_buff *from)
{
	return likely(tcp_skb_can_collapse_to(to) &&
		      mptcp_skb_can_collapse(to, from) &&
		      skb_pure_zcopy_same(to, from));
}

/* Events passed to congestion control interface */
enum tcp_ca_event {
	CA_EVENT_TX_START,	/* first transmit when no packets in flight */
	CA_EVENT_CWND_RESTART,	/* congestion window restart */
	CA_EVENT_COMPLETE_CWR,	/* end of congestion recovery */
	CA_EVENT_LOSS,		/* loss timeout */
	CA_EVENT_ECN_NO_CE,	/* ECT set, but not CE marked */
	CA_EVENT_ECN_IS_CE,	/* received CE marked IP packet */
};

/* Information about inbound ACK, passed to cong_ops->in_ack_event() */
enum tcp_ca_ack_event_flags {
	CA_ACK_SLOWPATH		= (1 << 0),	/* In slow path processing */
	CA_ACK_WIN_UPDATE	= (1 << 1),	/* ACK updated window */
	CA_ACK_ECE		= (1 << 2),	/* ECE bit is set on ack */
};

/*
 * Interface for adding new TCP congestion control handlers
 */
#define TCP_CA_NAME_MAX	16
#define TCP_CA_MAX	128
#define TCP_CA_BUF_MAX	(TCP_CA_NAME_MAX*TCP_CA_MAX)

#define TCP_CA_UNSPEC	0

/* Algorithm can be set on socket without CAP_NET_ADMIN privileges */
#define TCP_CONG_NON_RESTRICTED 0x1
/* Requires ECN/ECT set on all packets */
#define TCP_CONG_NEEDS_ECN	0x2
#define TCP_CONG_MASK	(TCP_CONG_NON_RESTRICTED | TCP_CONG_NEEDS_ECN)

union tcp_cc_info;

struct ack_sample {
	u32 pkts_acked;
	s32 rtt_us;
	u32 in_flight;
};

/* A rate sample measures the number of (original/retransmitted) data
 * packets delivered "delivered" over an interval of time "interval_us".
 * The tcp_rate.c code fills in the rate sample, and congestion
 * control modules that define a cong_control function to run at the end
 * of ACK processing can optionally chose to consult this sample when
 * setting cwnd and pacing rate.
 * A sample is invalid if "delivered" or "interval_us" is negative.
 */
struct rate_sample {
	u64  prior_mstamp; /* starting timestamp for interval */
	u32  prior_delivered;	/* tp->delivered at "prior_mstamp" */
	u32  prior_delivered_ce;/* tp->delivered_ce at "prior_mstamp" */
	s32  delivered;		/* number of packets delivered over interval */
	s32  delivered_ce;	/* number of packets delivered w/ CE marks*/
	long interval_us;	/* time for tp->delivered to incr "delivered" */
	u32 snd_interval_us;	/* snd interval for delivered packets */
	u32 rcv_interval_us;	/* rcv interval for delivered packets */
	long rtt_us;		/* RTT of last (S)ACKed packet (or -1) */
	int  losses;		/* number of packets marked lost upon ACK */
	u32  acked_sacked;	/* number of packets newly (S)ACKed upon ACK */
	u32  prior_in_flight;	/* in flight before this ACK */
	u32  last_end_seq;	/* end_seq of most recently ACKed packet */
	bool is_app_limited;	/* is sample from packet with bubble in pipe? */
	bool is_retrans;	/* is sample from retransmission? */
	bool is_ack_delayed;	/* is this (likely) a delayed ACK? */
};

struct tcp_congestion_ops {
/* fast path fields are put first to fill one cache line */

	/* return slow start threshold (required) */
	u32 (*ssthresh)(struct sock *sk);

	/* do new cwnd calculation (required) */
	void (*cong_avoid)(struct sock *sk, u32 ack, u32 acked);

	/* call before changing ca_state (optional) */
	void (*set_state)(struct sock *sk, u8 new_state);

	/* call when cwnd event occurs (optional) */
	void (*cwnd_event)(struct sock *sk, enum tcp_ca_event ev);

	/* call when ack arrives (optional) */
	void (*in_ack_event)(struct sock *sk, u32 flags);

	/* hook for packet ack accounting (optional) */
	void (*pkts_acked)(struct sock *sk, const struct ack_sample *sample);

	/* override sysctl_tcp_min_tso_segs */
	u32 (*min_tso_segs)(struct sock *sk);

	/* call when packets are delivered to update cwnd and pacing rate,
	 * after all the ca_state processing. (optional)
	 */
	void (*cong_control)(struct sock *sk, const struct rate_sample *rs);


	/* new value of cwnd after loss (required) */
	u32  (*undo_cwnd)(struct sock *sk);
	/* returns the multiplier used in tcp_sndbuf_expand (optional) */
	u32 (*sndbuf_expand)(struct sock *sk);

/* control/slow paths put last */
	/* get info for inet_diag (optional) */
	size_t (*get_info)(struct sock *sk, u32 ext, int *attr,
			   union tcp_cc_info *info);

	char 			name[TCP_CA_NAME_MAX];
	struct module		*owner;
	struct list_head	list;
	u32			key;
	u32			flags;

	/* initialize private data (optional) */
	void (*init)(struct sock *sk);
	/* cleanup private data  (optional) */
	void (*release)(struct sock *sk);
} ____cacheline_aligned_in_smp;

int tcp_register_congestion_control(struct tcp_congestion_ops *type);
void tcp_unregister_congestion_control(struct tcp_congestion_ops *type);
int tcp_update_congestion_control(struct tcp_congestion_ops *type,
				  struct tcp_congestion_ops *old_type);
int tcp_validate_congestion_control(struct tcp_congestion_ops *ca);

void tcp_assign_congestion_control(struct sock *sk);
void tcp_init_congestion_control(struct sock *sk);
void tcp_cleanup_congestion_control(struct sock *sk);
int tcp_set_default_congestion_control(struct net *net, const char *name);
void tcp_get_default_congestion_control(struct net *net, char *name);
void tcp_get_available_congestion_control(char *buf, size_t len);
void tcp_get_allowed_congestion_control(char *buf, size_t len);
int tcp_set_allowed_congestion_control(char *allowed);
int tcp_set_congestion_control(struct sock *sk, const char *name, bool load,
			       bool cap_net_admin);
u32 tcp_slow_start(struct tcp_sock *tp, u32 acked);
void tcp_cong_avoid_ai(struct tcp_sock *tp, u32 w, u32 acked);

u32 tcp_reno_ssthresh(struct sock *sk);
u32 tcp_reno_undo_cwnd(struct sock *sk);
void tcp_reno_cong_avoid(struct sock *sk, u32 ack, u32 acked);
extern struct tcp_congestion_ops tcp_reno;

struct tcp_congestion_ops *tcp_ca_find(const char *name);
struct tcp_congestion_ops *tcp_ca_find_key(u32 key);
u32 tcp_ca_get_key_by_name(struct net *net, const char *name, bool *ecn_ca);
#ifdef CONFIG_INET
char *tcp_ca_get_name_by_key(u32 key, char *buffer);
#else
static inline char *tcp_ca_get_name_by_key(u32 key, char *buffer)
{
	return NULL;
}
#endif

static inline bool tcp_ca_needs_ecn(const struct sock *sk)
{
	const struct inet_connection_sock *icsk = inet_csk(sk);

	return icsk->icsk_ca_ops->flags & TCP_CONG_NEEDS_ECN;
}

static inline void tcp_ca_event(struct sock *sk, const enum tcp_ca_event event)
{
	const struct inet_connection_sock *icsk = inet_csk(sk);

	if (icsk->icsk_ca_ops->cwnd_event)
		icsk->icsk_ca_ops->cwnd_event(sk, event);
}

/* From tcp_cong.c */
void tcp_set_ca_state(struct sock *sk, const u8 ca_state);

/* From tcp_rate.c */
void tcp_rate_skb_sent(struct sock *sk, struct sk_buff *skb);
void tcp_rate_skb_delivered(struct sock *sk, struct sk_buff *skb,
			    struct rate_sample *rs);
void tcp_rate_gen(struct sock *sk, u32 delivered, u32 lost,
		  bool is_sack_reneg, struct rate_sample *rs);
void tcp_rate_check_app_limited(struct sock *sk);

static inline bool tcp_skb_sent_after(u64 t1, u64 t2, u32 seq1, u32 seq2)
{
	return t1 > t2 || (t1 == t2 && after(seq1, seq2));
}

/* These functions determine how the current flow behaves in respect of SACK
 * handling. SACK is negotiated with the peer, and therefore it can vary
 * between different flows.
 *
 * tcp_is_sack - SACK enabled
 * tcp_is_reno - No SACK
 */
static inline int tcp_is_sack(const struct tcp_sock *tp)
{
	return likely(tp->rx_opt.sack_ok);
}

static inline bool tcp_is_reno(const struct tcp_sock *tp)
{
	return !tcp_is_sack(tp);
}

static inline unsigned int tcp_left_out(const struct tcp_sock *tp)
{
	return tp->sacked_out + tp->lost_out;
}

/* This determines how many packets are "in the network" to the best
 * of our knowledge.  In many cases it is conservative, but where
 * detailed information is available from the receiver (via SACK
 * blocks etc.) we can make more aggressive calculations.
 *
 * Use this for decisions involving congestion control, use just
 * tp->packets_out to determine if the send queue is empty or not.
 *
 * Read this equation as:
 *
 *	"Packets sent once on transmission queue" MINUS
 *	"Packets left network, but not honestly ACKed yet" PLUS
 *	"Packets fast retransmitted"
 */
static inline unsigned int tcp_packets_in_flight(const struct tcp_sock *tp)
{
	return tp->packets_out - tcp_left_out(tp) + tp->retrans_out;
}

#define TCP_INFINITE_SSTHRESH	0x7fffffff

static inline u32 tcp_snd_cwnd(const struct tcp_sock *tp)
{
	return tp->snd_cwnd;
}

static inline void tcp_snd_cwnd_set(struct tcp_sock *tp, u32 val)
{
	WARN_ON_ONCE((int)val <= 0);
	tp->snd_cwnd = val;
}

static inline bool tcp_in_slow_start(const struct tcp_sock *tp)
{
	return tcp_snd_cwnd(tp) < tp->snd_ssthresh;
}

static inline bool tcp_in_initial_slowstart(const struct tcp_sock *tp)
{
	return tp->snd_ssthresh >= TCP_INFINITE_SSTHRESH;
}

static inline bool tcp_in_cwnd_reduction(const struct sock *sk)
{
	return (TCPF_CA_CWR | TCPF_CA_Recovery) &
	       (1 << inet_csk(sk)->icsk_ca_state);
}

/* If cwnd > ssthresh, we may raise ssthresh to be half-way to cwnd.
 * The exception is cwnd reduction phase, when cwnd is decreasing towards
 * ssthresh.
 */
static inline __u32 tcp_current_ssthresh(const struct sock *sk)
{
	const struct tcp_sock *tp = tcp_sk(sk);

	if (tcp_in_cwnd_reduction(sk))
		return tp->snd_ssthresh;
	else
		return max(tp->snd_ssthresh,
			   ((tcp_snd_cwnd(tp) >> 1) +
			    (tcp_snd_cwnd(tp) >> 2)));
}

/* Use define here intentionally to get WARN_ON location shown at the caller */
#define tcp_verify_left_out(tp)	WARN_ON(tcp_left_out(tp) > tp->packets_out)

void tcp_enter_cwr(struct sock *sk);
__u32 tcp_init_cwnd(const struct tcp_sock *tp, const struct dst_entry *dst);

/* The maximum number of MSS of available cwnd for which TSO defers
 * sending if not using sysctl_tcp_tso_win_divisor.
 */
static inline __u32 tcp_max_tso_deferred_mss(const struct tcp_sock *tp)
{
	return 3;
}

/* Returns end sequence number of the receiver's advertised window */
static inline u32 tcp_wnd_end(const struct tcp_sock *tp)
{
	return tp->snd_una + tp->snd_wnd;
}

/* We follow the spirit of RFC2861 to validate cwnd but implement a more
 * flexible approach. The RFC suggests cwnd should not be raised unless
 * it was fully used previously. And that's exactly what we do in
 * congestion avoidance mode. But in slow start we allow cwnd to grow
 * as long as the application has used half the cwnd.
 * Example :
 *    cwnd is 10 (IW10), but application sends 9 frames.
 *    We allow cwnd to reach 18 when all frames are ACKed.
 * This check is safe because it's as aggressive as slow start which already
 * risks 100% overshoot. The advantage is that we discourage application to
 * either send more filler packets or data to artificially blow up the cwnd
 * usage, and allow application-limited process to probe bw more aggressively.
 */
static inline bool tcp_is_cwnd_limited(const struct sock *sk)
{
	const struct tcp_sock *tp = tcp_sk(sk);

	if (tp->is_cwnd_limited)
		return true;

	/* If in slow start, ensure cwnd grows to twice what was ACKed. */
	if (tcp_in_slow_start(tp))
		return tcp_snd_cwnd(tp) < 2 * tp->max_packets_out;

	return false;
}

/* BBR congestion control needs pacing.
 * Same remark for SO_MAX_PACING_RATE.
 * sch_fq packet scheduler is efficiently handling pacing,
 * but is not always installed/used.
 * Return true if TCP stack should pace packets itself.
 */
static inline bool tcp_needs_internal_pacing(const struct sock *sk)
{
	return smp_load_acquire(&sk->sk_pacing_status) == SK_PACING_NEEDED;
}

/* Estimates in how many jiffies next packet for this flow can be sent.
 * Scheduling a retransmit timer too early would be silly.
 */
static inline unsigned long tcp_pacing_delay(const struct sock *sk)
{
	s64 delay = tcp_sk(sk)->tcp_wstamp_ns - tcp_sk(sk)->tcp_clock_cache;

	return delay > 0 ? nsecs_to_jiffies(delay) : 0;
}

static inline void tcp_reset_xmit_timer(struct sock *sk,
					const int what,
					unsigned long when,
					const unsigned long max_when)
{
	inet_csk_reset_xmit_timer(sk, what, when + tcp_pacing_delay(sk),
				  max_when);
}

/* Something is really bad, we could not queue an additional packet,
 * because qdisc is full or receiver sent a 0 window, or we are paced.
 * We do not want to add fuel to the fire, or abort too early,
 * so make sure the timer we arm now is at least 200ms in the future,
 * regardless of current icsk_rto value (as it could be ~2ms)
 */
static inline unsigned long tcp_probe0_base(const struct sock *sk)
{
	return max_t(unsigned long, inet_csk(sk)->icsk_rto, TCP_RTO_MIN);
}

/* Variant of inet_csk_rto_backoff() used for zero window probes */
static inline unsigned long tcp_probe0_when(const struct sock *sk,
					    unsigned long max_when)
{
	u8 backoff = min_t(u8, ilog2(TCP_RTO_MAX / TCP_RTO_MIN) + 1,
			   inet_csk(sk)->icsk_backoff);
	u64 when = (u64)tcp_probe0_base(sk) << backoff;

	return (unsigned long)min_t(u64, when, max_when);
}

static inline void tcp_check_probe_timer(struct sock *sk)
{
	if (!tcp_sk(sk)->packets_out && !inet_csk(sk)->icsk_pending)
		tcp_reset_xmit_timer(sk, ICSK_TIME_PROBE0,
				     tcp_probe0_base(sk), TCP_RTO_MAX);
}

static inline void tcp_init_wl(struct tcp_sock *tp, u32 seq)
{
	tp->snd_wl1 = seq;
}

static inline void tcp_update_wl(struct tcp_sock *tp, u32 seq)
{
	tp->snd_wl1 = seq;
}

/*
 * Calculate(/check) TCP checksum
 */
static inline __sum16 tcp_v4_check(int len, __be32 saddr,
				   __be32 daddr, __wsum base)
{
	return csum_tcpudp_magic(saddr, daddr, len, IPPROTO_TCP, base);
}

static inline bool tcp_checksum_complete(struct sk_buff *skb)
{
	return !skb_csum_unnecessary(skb) &&
		__skb_checksum_complete(skb);
}

bool tcp_add_backlog(struct sock *sk, struct sk_buff *skb,
		     enum skb_drop_reason *reason);


int tcp_filter(struct sock *sk, struct sk_buff *skb);
void tcp_set_state(struct sock *sk, int state);
void tcp_done(struct sock *sk);
int tcp_abort(struct sock *sk, int err);

static inline void tcp_sack_reset(struct tcp_options_received *rx_opt)
{
	rx_opt->dsack = 0;
	rx_opt->num_sacks = 0;
}

void tcp_cwnd_restart(struct sock *sk, s32 delta);

static inline void tcp_slow_start_after_idle_check(struct sock *sk)
{
	const struct tcp_congestion_ops *ca_ops = inet_csk(sk)->icsk_ca_ops;
	struct tcp_sock *tp = tcp_sk(sk);
	s32 delta;

	if (!READ_ONCE(sock_net(sk)->ipv4.sysctl_tcp_slow_start_after_idle) ||
	    tp->packets_out || ca_ops->cong_control)
		return;
	delta = tcp_jiffies32 - tp->lsndtime;
	if (delta > inet_csk(sk)->icsk_rto)
		tcp_cwnd_restart(sk, delta);
}

/* Determine a window scaling and initial window to offer. */
void tcp_select_initial_window(const struct sock *sk, int __space,
			       __u32 mss, __u32 *rcv_wnd,
			       __u32 *window_clamp, int wscale_ok,
			       __u8 *rcv_wscale, __u32 init_rcv_wnd);

static inline int __tcp_win_from_space(u8 scaling_ratio, int space)
{
	s64 scaled_space = (s64)space * scaling_ratio;

	return scaled_space >> TCP_RMEM_TO_WIN_SCALE;
}

static inline int tcp_win_from_space(const struct sock *sk, int space)
{
	return __tcp_win_from_space(tcp_sk(sk)->scaling_ratio, space);
}

/* inverse of __tcp_win_from_space() */
static inline int __tcp_space_from_win(u8 scaling_ratio, int win)
{
	u64 val = (u64)win << TCP_RMEM_TO_WIN_SCALE;

	do_div(val, scaling_ratio);
	return val;
}

static inline int tcp_space_from_win(const struct sock *sk, int win)
{
	return __tcp_space_from_win(tcp_sk(sk)->scaling_ratio, win);
}

static inline void tcp_scaling_ratio_init(struct sock *sk)
{
	/* Assume a conservative default of 1200 bytes of payload per 4K page.
	 * This may be adjusted later in tcp_measure_rcv_mss().
	 */
	tcp_sk(sk)->scaling_ratio = (1200 << TCP_RMEM_TO_WIN_SCALE) /
				    SKB_TRUESIZE(4096);
}

/* Note: caller must be prepared to deal with negative returns */
static inline int tcp_space(const struct sock *sk)
{
	return tcp_win_from_space(sk, READ_ONCE(sk->sk_rcvbuf) -
				  READ_ONCE(sk->sk_backlog.len) -
				  atomic_read(&sk->sk_rmem_alloc));
}

static inline int tcp_full_space(const struct sock *sk)
{
	return tcp_win_from_space(sk, READ_ONCE(sk->sk_rcvbuf));
}

static inline void tcp_adjust_rcv_ssthresh(struct sock *sk)
{
	int unused_mem = sk_unused_reserved_mem(sk);
	struct tcp_sock *tp = tcp_sk(sk);

	tp->rcv_ssthresh = min(tp->rcv_ssthresh, 4U * tp->advmss);
	if (unused_mem)
		tp->rcv_ssthresh = max_t(u32, tp->rcv_ssthresh,
					 tcp_win_from_space(sk, unused_mem));
}

void tcp_cleanup_rbuf(struct sock *sk, int copied);
void __tcp_cleanup_rbuf(struct sock *sk, int copied);


/* We provision sk_rcvbuf around 200% of sk_rcvlowat.
 * If 87.5 % (7/8) of the space has been consumed, we want to override
 * SO_RCVLOWAT constraint, since we are receiving skbs with too small
 * len/truesize ratio.
 */
static inline bool tcp_rmem_pressure(const struct sock *sk)
{
	int rcvbuf, threshold;

	if (tcp_under_memory_pressure(sk))
		return true;

	rcvbuf = READ_ONCE(sk->sk_rcvbuf);
	threshold = rcvbuf - (rcvbuf >> 3);

	return atomic_read(&sk->sk_rmem_alloc) > threshold;
}

static inline bool tcp_epollin_ready(const struct sock *sk, int target)
{
	const struct tcp_sock *tp = tcp_sk(sk);
	int avail = READ_ONCE(tp->rcv_nxt) - READ_ONCE(tp->copied_seq);

	if (avail <= 0)
		return false;

	return (avail >= target) || tcp_rmem_pressure(sk) ||
	       (tcp_receive_window(tp) <= inet_csk(sk)->icsk_ack.rcv_mss);
}

extern void tcp_openreq_init_rwin(struct request_sock *req,
				  const struct sock *sk_listener,
				  const struct dst_entry *dst);

void tcp_enter_memory_pressure(struct sock *sk);
void tcp_leave_memory_pressure(struct sock *sk);

static inline int keepalive_intvl_when(const struct tcp_sock *tp)
{
	struct net *net = sock_net((struct sock *)tp);
	int val;
<<<<<<< HEAD

	/* Paired with WRITE_ONCE() in tcp_sock_set_keepintvl()
	 * and do_tcp_setsockopt().
	 */
	val = READ_ONCE(tp->keepalive_intvl);

=======

	/* Paired with WRITE_ONCE() in tcp_sock_set_keepintvl()
	 * and do_tcp_setsockopt().
	 */
	val = READ_ONCE(tp->keepalive_intvl);

>>>>>>> 75aa50e2
	return val ? : READ_ONCE(net->ipv4.sysctl_tcp_keepalive_intvl);
}

static inline int keepalive_time_when(const struct tcp_sock *tp)
{
	struct net *net = sock_net((struct sock *)tp);
	int val;

	/* Paired with WRITE_ONCE() in tcp_sock_set_keepidle_locked() */
	val = READ_ONCE(tp->keepalive_time);

	return val ? : READ_ONCE(net->ipv4.sysctl_tcp_keepalive_time);
}

static inline int keepalive_probes(const struct tcp_sock *tp)
{
	struct net *net = sock_net((struct sock *)tp);
	int val;
<<<<<<< HEAD

	/* Paired with WRITE_ONCE() in tcp_sock_set_keepcnt()
	 * and do_tcp_setsockopt().
	 */
	val = READ_ONCE(tp->keepalive_probes);

=======

	/* Paired with WRITE_ONCE() in tcp_sock_set_keepcnt()
	 * and do_tcp_setsockopt().
	 */
	val = READ_ONCE(tp->keepalive_probes);

>>>>>>> 75aa50e2
	return val ? : READ_ONCE(net->ipv4.sysctl_tcp_keepalive_probes);
}

static inline u32 keepalive_time_elapsed(const struct tcp_sock *tp)
{
	const struct inet_connection_sock *icsk = &tp->inet_conn;

	return min_t(u32, tcp_jiffies32 - icsk->icsk_ack.lrcvtime,
			  tcp_jiffies32 - tp->rcv_tstamp);
}

static inline int tcp_fin_time(const struct sock *sk)
{
	int fin_timeout = tcp_sk(sk)->linger2 ? :
		READ_ONCE(sock_net(sk)->ipv4.sysctl_tcp_fin_timeout);
	const int rto = inet_csk(sk)->icsk_rto;

	if (fin_timeout < (rto << 2) - (rto >> 1))
		fin_timeout = (rto << 2) - (rto >> 1);

	return fin_timeout;
}

static inline bool tcp_paws_check(const struct tcp_options_received *rx_opt,
				  int paws_win)
{
	if ((s32)(rx_opt->ts_recent - rx_opt->rcv_tsval) <= paws_win)
		return true;
	if (unlikely(!time_before32(ktime_get_seconds(),
				    rx_opt->ts_recent_stamp + TCP_PAWS_24DAYS)))
		return true;
	/*
	 * Some OSes send SYN and SYNACK messages with tsval=0 tsecr=0,
	 * then following tcp messages have valid values. Ignore 0 value,
	 * or else 'negative' tsval might forbid us to accept their packets.
	 */
	if (!rx_opt->ts_recent)
		return true;
	return false;
}

static inline bool tcp_paws_reject(const struct tcp_options_received *rx_opt,
				   int rst)
{
	if (tcp_paws_check(rx_opt, 0))
		return false;

	/* RST segments are not recommended to carry timestamp,
	   and, if they do, it is recommended to ignore PAWS because
	   "their cleanup function should take precedence over timestamps."
	   Certainly, it is mistake. It is necessary to understand the reasons
	   of this constraint to relax it: if peer reboots, clock may go
	   out-of-sync and half-open connections will not be reset.
	   Actually, the problem would be not existing if all
	   the implementations followed draft about maintaining clock
	   via reboots. Linux-2.2 DOES NOT!

	   However, we can relax time bounds for RST segments to MSL.
	 */
	if (rst && !time_before32(ktime_get_seconds(),
				  rx_opt->ts_recent_stamp + TCP_PAWS_MSL))
		return false;
	return true;
}

bool tcp_oow_rate_limited(struct net *net, const struct sk_buff *skb,
			  int mib_idx, u32 *last_oow_ack_time);

static inline void tcp_mib_init(struct net *net)
{
	/* See RFC 2012 */
	TCP_ADD_STATS(net, TCP_MIB_RTOALGORITHM, 1);
	TCP_ADD_STATS(net, TCP_MIB_RTOMIN, TCP_RTO_MIN*1000/HZ);
	TCP_ADD_STATS(net, TCP_MIB_RTOMAX, TCP_RTO_MAX*1000/HZ);
	TCP_ADD_STATS(net, TCP_MIB_MAXCONN, -1);
}

/* from STCP */
static inline void tcp_clear_retrans_hints_partial(struct tcp_sock *tp)
{
	tp->lost_skb_hint = NULL;
}

static inline void tcp_clear_all_retrans_hints(struct tcp_sock *tp)
{
	tcp_clear_retrans_hints_partial(tp);
	tp->retransmit_skb_hint = NULL;
}

union tcp_md5_addr {
	struct in_addr  a4;
#if IS_ENABLED(CONFIG_IPV6)
	struct in6_addr	a6;
#endif
};

/* - key database */
struct tcp_md5sig_key {
	struct hlist_node	node;
	u8			keylen;
	u8			family; /* AF_INET or AF_INET6 */
	u8			prefixlen;
	u8			flags;
	union tcp_md5_addr	addr;
	int			l3index; /* set if key added with L3 scope */
	u8			key[TCP_MD5SIG_MAXKEYLEN];
	struct rcu_head		rcu;
};

/* - sock block */
struct tcp_md5sig_info {
	struct hlist_head	head;
	struct rcu_head		rcu;
};

/* - pseudo header */
struct tcp4_pseudohdr {
	__be32		saddr;
	__be32		daddr;
	__u8		pad;
	__u8		protocol;
	__be16		len;
};

struct tcp6_pseudohdr {
	struct in6_addr	saddr;
	struct in6_addr daddr;
	__be32		len;
	__be32		protocol;	/* including padding */
};

union tcp_md5sum_block {
	struct tcp4_pseudohdr ip4;
#if IS_ENABLED(CONFIG_IPV6)
	struct tcp6_pseudohdr ip6;
#endif
};

/* - pool: digest algorithm, hash description and scratch buffer */
struct tcp_md5sig_pool {
	struct ahash_request	*md5_req;
	void			*scratch;
};

/* - functions */
int tcp_v4_md5_hash_skb(char *md5_hash, const struct tcp_md5sig_key *key,
			const struct sock *sk, const struct sk_buff *skb);
int tcp_md5_do_add(struct sock *sk, const union tcp_md5_addr *addr,
		   int family, u8 prefixlen, int l3index, u8 flags,
		   const u8 *newkey, u8 newkeylen);
int tcp_md5_key_copy(struct sock *sk, const union tcp_md5_addr *addr,
		     int family, u8 prefixlen, int l3index,
		     struct tcp_md5sig_key *key);

int tcp_md5_do_del(struct sock *sk, const union tcp_md5_addr *addr,
		   int family, u8 prefixlen, int l3index, u8 flags);
struct tcp_md5sig_key *tcp_v4_md5_lookup(const struct sock *sk,
					 const struct sock *addr_sk);

#ifdef CONFIG_TCP_MD5SIG
#include <linux/jump_label.h>
extern struct static_key_false_deferred tcp_md5_needed;
struct tcp_md5sig_key *__tcp_md5_do_lookup(const struct sock *sk, int l3index,
					   const union tcp_md5_addr *addr,
					   int family);
static inline struct tcp_md5sig_key *
tcp_md5_do_lookup(const struct sock *sk, int l3index,
		  const union tcp_md5_addr *addr, int family)
{
	if (!static_branch_unlikely(&tcp_md5_needed.key))
		return NULL;
	return __tcp_md5_do_lookup(sk, l3index, addr, family);
}

enum skb_drop_reason
tcp_inbound_md5_hash(const struct sock *sk, const struct sk_buff *skb,
		     const void *saddr, const void *daddr,
		     int family, int dif, int sdif);


#define tcp_twsk_md5_key(twsk)	((twsk)->tw_md5_key)
#else
static inline struct tcp_md5sig_key *
tcp_md5_do_lookup(const struct sock *sk, int l3index,
		  const union tcp_md5_addr *addr, int family)
{
	return NULL;
}

static inline enum skb_drop_reason
tcp_inbound_md5_hash(const struct sock *sk, const struct sk_buff *skb,
		     const void *saddr, const void *daddr,
		     int family, int dif, int sdif)
{
	return SKB_NOT_DROPPED_YET;
}
#define tcp_twsk_md5_key(twsk)	NULL
#endif

bool tcp_alloc_md5sig_pool(void);

struct tcp_md5sig_pool *tcp_get_md5sig_pool(void);
static inline void tcp_put_md5sig_pool(void)
{
	local_bh_enable();
}

int tcp_md5_hash_skb_data(struct tcp_md5sig_pool *, const struct sk_buff *,
			  unsigned int header_len);
int tcp_md5_hash_key(struct tcp_md5sig_pool *hp,
		     const struct tcp_md5sig_key *key);

/* From tcp_fastopen.c */
void tcp_fastopen_cache_get(struct sock *sk, u16 *mss,
			    struct tcp_fastopen_cookie *cookie);
void tcp_fastopen_cache_set(struct sock *sk, u16 mss,
			    struct tcp_fastopen_cookie *cookie, bool syn_lost,
			    u16 try_exp);
struct tcp_fastopen_request {
	/* Fast Open cookie. Size 0 means a cookie request */
	struct tcp_fastopen_cookie	cookie;
	struct msghdr			*data;  /* data in MSG_FASTOPEN */
	size_t				size;
	int				copied;	/* queued in tcp_connect() */
	struct ubuf_info		*uarg;
};
void tcp_free_fastopen_req(struct tcp_sock *tp);
void tcp_fastopen_destroy_cipher(struct sock *sk);
void tcp_fastopen_ctx_destroy(struct net *net);
int tcp_fastopen_reset_cipher(struct net *net, struct sock *sk,
			      void *primary_key, void *backup_key);
int tcp_fastopen_get_cipher(struct net *net, struct inet_connection_sock *icsk,
			    u64 *key);
void tcp_fastopen_add_skb(struct sock *sk, struct sk_buff *skb);
struct sock *tcp_try_fastopen(struct sock *sk, struct sk_buff *skb,
			      struct request_sock *req,
			      struct tcp_fastopen_cookie *foc,
			      const struct dst_entry *dst);
void tcp_fastopen_init_key_once(struct net *net);
bool tcp_fastopen_cookie_check(struct sock *sk, u16 *mss,
			     struct tcp_fastopen_cookie *cookie);
bool tcp_fastopen_defer_connect(struct sock *sk, int *err);
#define TCP_FASTOPEN_KEY_LENGTH sizeof(siphash_key_t)
#define TCP_FASTOPEN_KEY_MAX 2
#define TCP_FASTOPEN_KEY_BUF_LENGTH \
	(TCP_FASTOPEN_KEY_LENGTH * TCP_FASTOPEN_KEY_MAX)

/* Fastopen key context */
struct tcp_fastopen_context {
	siphash_key_t	key[TCP_FASTOPEN_KEY_MAX];
	int		num;
	struct rcu_head	rcu;
};

void tcp_fastopen_active_disable(struct sock *sk);
bool tcp_fastopen_active_should_disable(struct sock *sk);
void tcp_fastopen_active_disable_ofo_check(struct sock *sk);
void tcp_fastopen_active_detect_blackhole(struct sock *sk, bool expired);

/* Caller needs to wrap with rcu_read_(un)lock() */
static inline
struct tcp_fastopen_context *tcp_fastopen_get_ctx(const struct sock *sk)
{
	struct tcp_fastopen_context *ctx;

	ctx = rcu_dereference(inet_csk(sk)->icsk_accept_queue.fastopenq.ctx);
	if (!ctx)
		ctx = rcu_dereference(sock_net(sk)->ipv4.tcp_fastopen_ctx);
	return ctx;
}

static inline
bool tcp_fastopen_cookie_match(const struct tcp_fastopen_cookie *foc,
			       const struct tcp_fastopen_cookie *orig)
{
	if (orig->len == TCP_FASTOPEN_COOKIE_SIZE &&
	    orig->len == foc->len &&
	    !memcmp(orig->val, foc->val, foc->len))
		return true;
	return false;
}

static inline
int tcp_fastopen_context_len(const struct tcp_fastopen_context *ctx)
{
	return ctx->num;
}

/* Latencies incurred by various limits for a sender. They are
 * chronograph-like stats that are mutually exclusive.
 */
enum tcp_chrono {
	TCP_CHRONO_UNSPEC,
	TCP_CHRONO_BUSY, /* Actively sending data (non-empty write queue) */
	TCP_CHRONO_RWND_LIMITED, /* Stalled by insufficient receive window */
	TCP_CHRONO_SNDBUF_LIMITED, /* Stalled by insufficient send buffer */
	__TCP_CHRONO_MAX,
};

void tcp_chrono_start(struct sock *sk, const enum tcp_chrono type);
void tcp_chrono_stop(struct sock *sk, const enum tcp_chrono type);

/* This helper is needed, because skb->tcp_tsorted_anchor uses
 * the same memory storage than skb->destructor/_skb_refdst
 */
static inline void tcp_skb_tsorted_anchor_cleanup(struct sk_buff *skb)
{
	skb->destructor = NULL;
	skb->_skb_refdst = 0UL;
}

#define tcp_skb_tsorted_save(skb) {		\
	unsigned long _save = skb->_skb_refdst;	\
	skb->_skb_refdst = 0UL;

#define tcp_skb_tsorted_restore(skb)		\
	skb->_skb_refdst = _save;		\
}

void tcp_write_queue_purge(struct sock *sk);

static inline struct sk_buff *tcp_rtx_queue_head(const struct sock *sk)
{
	return skb_rb_first(&sk->tcp_rtx_queue);
}

static inline struct sk_buff *tcp_rtx_queue_tail(const struct sock *sk)
{
	return skb_rb_last(&sk->tcp_rtx_queue);
}

static inline struct sk_buff *tcp_write_queue_tail(const struct sock *sk)
{
	return skb_peek_tail(&sk->sk_write_queue);
}

#define tcp_for_write_queue_from_safe(skb, tmp, sk)			\
	skb_queue_walk_from_safe(&(sk)->sk_write_queue, skb, tmp)

static inline struct sk_buff *tcp_send_head(const struct sock *sk)
{
	return skb_peek(&sk->sk_write_queue);
}

static inline bool tcp_skb_is_last(const struct sock *sk,
				   const struct sk_buff *skb)
{
	return skb_queue_is_last(&sk->sk_write_queue, skb);
}

/**
 * tcp_write_queue_empty - test if any payload (or FIN) is available in write queue
 * @sk: socket
 *
 * Since the write queue can have a temporary empty skb in it,
 * we must not use "return skb_queue_empty(&sk->sk_write_queue)"
 */
static inline bool tcp_write_queue_empty(const struct sock *sk)
{
	const struct tcp_sock *tp = tcp_sk(sk);

	return tp->write_seq == tp->snd_nxt;
}

static inline bool tcp_rtx_queue_empty(const struct sock *sk)
{
	return RB_EMPTY_ROOT(&sk->tcp_rtx_queue);
}

static inline bool tcp_rtx_and_write_queues_empty(const struct sock *sk)
{
	return tcp_rtx_queue_empty(sk) && tcp_write_queue_empty(sk);
}

static inline void tcp_add_write_queue_tail(struct sock *sk, struct sk_buff *skb)
{
	__skb_queue_tail(&sk->sk_write_queue, skb);

	/* Queue it, remembering where we must start sending. */
	if (sk->sk_write_queue.next == skb)
		tcp_chrono_start(sk, TCP_CHRONO_BUSY);
}

/* Insert new before skb on the write queue of sk.  */
static inline void tcp_insert_write_queue_before(struct sk_buff *new,
						  struct sk_buff *skb,
						  struct sock *sk)
{
	__skb_queue_before(&sk->sk_write_queue, skb, new);
}

static inline void tcp_unlink_write_queue(struct sk_buff *skb, struct sock *sk)
{
	tcp_skb_tsorted_anchor_cleanup(skb);
	__skb_unlink(skb, &sk->sk_write_queue);
}

void tcp_rbtree_insert(struct rb_root *root, struct sk_buff *skb);

static inline void tcp_rtx_queue_unlink(struct sk_buff *skb, struct sock *sk)
{
	tcp_skb_tsorted_anchor_cleanup(skb);
	rb_erase(&skb->rbnode, &sk->tcp_rtx_queue);
}

static inline void tcp_rtx_queue_unlink_and_free(struct sk_buff *skb, struct sock *sk)
{
	list_del(&skb->tcp_tsorted_anchor);
	tcp_rtx_queue_unlink(skb, sk);
	tcp_wmem_free_skb(sk, skb);
}

static inline void tcp_push_pending_frames(struct sock *sk)
{
	if (tcp_send_head(sk)) {
		struct tcp_sock *tp = tcp_sk(sk);

		__tcp_push_pending_frames(sk, tcp_current_mss(sk), tp->nonagle);
	}
}

/* Start sequence of the skb just after the highest skb with SACKed
 * bit, valid only if sacked_out > 0 or when the caller has ensured
 * validity by itself.
 */
static inline u32 tcp_highest_sack_seq(struct tcp_sock *tp)
{
	if (!tp->sacked_out)
		return tp->snd_una;

	if (tp->highest_sack == NULL)
		return tp->snd_nxt;

	return TCP_SKB_CB(tp->highest_sack)->seq;
}

static inline void tcp_advance_highest_sack(struct sock *sk, struct sk_buff *skb)
{
	tcp_sk(sk)->highest_sack = skb_rb_next(skb);
}

static inline struct sk_buff *tcp_highest_sack(struct sock *sk)
{
	return tcp_sk(sk)->highest_sack;
}

static inline void tcp_highest_sack_reset(struct sock *sk)
{
	tcp_sk(sk)->highest_sack = tcp_rtx_queue_head(sk);
}

/* Called when old skb is about to be deleted and replaced by new skb */
static inline void tcp_highest_sack_replace(struct sock *sk,
					    struct sk_buff *old,
					    struct sk_buff *new)
{
	if (old == tcp_highest_sack(sk))
		tcp_sk(sk)->highest_sack = new;
}

/* This helper checks if socket has IP_TRANSPARENT set */
static inline bool inet_sk_transparent(const struct sock *sk)
{
	switch (sk->sk_state) {
	case TCP_TIME_WAIT:
		return inet_twsk(sk)->tw_transparent;
	case TCP_NEW_SYN_RECV:
		return inet_rsk(inet_reqsk(sk))->no_srccheck;
	}
	return inet_sk(sk)->transparent;
}

/* Determines whether this is a thin stream (which may suffer from
 * increased latency). Used to trigger latency-reducing mechanisms.
 */
static inline bool tcp_stream_is_thin(struct tcp_sock *tp)
{
	return tp->packets_out < 4 && !tcp_in_initial_slowstart(tp);
}

/* /proc */
enum tcp_seq_states {
	TCP_SEQ_STATE_LISTENING,
	TCP_SEQ_STATE_ESTABLISHED,
};

void *tcp_seq_start(struct seq_file *seq, loff_t *pos);
void *tcp_seq_next(struct seq_file *seq, void *v, loff_t *pos);
void tcp_seq_stop(struct seq_file *seq, void *v);

struct tcp_seq_afinfo {
	sa_family_t			family;
};

struct tcp_iter_state {
	struct seq_net_private	p;
	enum tcp_seq_states	state;
	struct sock		*syn_wait_sk;
	int			bucket, offset, sbucket, num;
	loff_t			last_pos;
};

extern struct request_sock_ops tcp_request_sock_ops;
extern struct request_sock_ops tcp6_request_sock_ops;

void tcp_v4_destroy_sock(struct sock *sk);

struct sk_buff *tcp_gso_segment(struct sk_buff *skb,
				netdev_features_t features);
struct sk_buff *tcp_gro_receive(struct list_head *head, struct sk_buff *skb);
INDIRECT_CALLABLE_DECLARE(int tcp4_gro_complete(struct sk_buff *skb, int thoff));
INDIRECT_CALLABLE_DECLARE(struct sk_buff *tcp4_gro_receive(struct list_head *head, struct sk_buff *skb));
INDIRECT_CALLABLE_DECLARE(int tcp6_gro_complete(struct sk_buff *skb, int thoff));
INDIRECT_CALLABLE_DECLARE(struct sk_buff *tcp6_gro_receive(struct list_head *head, struct sk_buff *skb));
void tcp_gro_complete(struct sk_buff *skb);

void __tcp_v4_send_check(struct sk_buff *skb, __be32 saddr, __be32 daddr);

static inline u32 tcp_notsent_lowat(const struct tcp_sock *tp)
{
	struct net *net = sock_net((struct sock *)tp);
	u32 val;

	val = READ_ONCE(tp->notsent_lowat);

	return val ?: READ_ONCE(net->ipv4.sysctl_tcp_notsent_lowat);
}

bool tcp_stream_memory_free(const struct sock *sk, int wake);

#ifdef CONFIG_PROC_FS
int tcp4_proc_init(void);
void tcp4_proc_exit(void);
#endif

int tcp_rtx_synack(const struct sock *sk, struct request_sock *req);
int tcp_conn_request(struct request_sock_ops *rsk_ops,
		     const struct tcp_request_sock_ops *af_ops,
		     struct sock *sk, struct sk_buff *skb);

/* TCP af-specific functions */
struct tcp_sock_af_ops {
#ifdef CONFIG_TCP_MD5SIG
	struct tcp_md5sig_key	*(*md5_lookup) (const struct sock *sk,
						const struct sock *addr_sk);
	int		(*calc_md5_hash)(char *location,
					 const struct tcp_md5sig_key *md5,
					 const struct sock *sk,
					 const struct sk_buff *skb);
	int		(*md5_parse)(struct sock *sk,
				     int optname,
				     sockptr_t optval,
				     int optlen);
#endif
};

struct tcp_request_sock_ops {
	u16 mss_clamp;
#ifdef CONFIG_TCP_MD5SIG
	struct tcp_md5sig_key *(*req_md5_lookup)(const struct sock *sk,
						 const struct sock *addr_sk);
	int		(*calc_md5_hash) (char *location,
					  const struct tcp_md5sig_key *md5,
					  const struct sock *sk,
					  const struct sk_buff *skb);
#endif
#ifdef CONFIG_SYN_COOKIES
	__u32 (*cookie_init_seq)(const struct sk_buff *skb,
				 __u16 *mss);
#endif
	struct dst_entry *(*route_req)(const struct sock *sk,
				       struct sk_buff *skb,
				       struct flowi *fl,
				       struct request_sock *req);
	u32 (*init_seq)(const struct sk_buff *skb);
	u32 (*init_ts_off)(const struct net *net, const struct sk_buff *skb);
	int (*send_synack)(const struct sock *sk, struct dst_entry *dst,
			   struct flowi *fl, struct request_sock *req,
			   struct tcp_fastopen_cookie *foc,
			   enum tcp_synack_type synack_type,
			   struct sk_buff *syn_skb);
};

extern const struct tcp_request_sock_ops tcp_request_sock_ipv4_ops;
#if IS_ENABLED(CONFIG_IPV6)
extern const struct tcp_request_sock_ops tcp_request_sock_ipv6_ops;
#endif

#ifdef CONFIG_SYN_COOKIES
static inline __u32 cookie_init_sequence(const struct tcp_request_sock_ops *ops,
					 const struct sock *sk, struct sk_buff *skb,
					 __u16 *mss)
{
	tcp_synq_overflow(sk);
	__NET_INC_STATS(sock_net(sk), LINUX_MIB_SYNCOOKIESSENT);
	return ops->cookie_init_seq(skb, mss);
}
#else
static inline __u32 cookie_init_sequence(const struct tcp_request_sock_ops *ops,
					 const struct sock *sk, struct sk_buff *skb,
					 __u16 *mss)
{
	return 0;
}
#endif

int tcpv4_offload_init(void);

void tcp_v4_init(void);
void tcp_init(void);

/* tcp_recovery.c */
void tcp_mark_skb_lost(struct sock *sk, struct sk_buff *skb);
void tcp_newreno_mark_lost(struct sock *sk, bool snd_una_advanced);
extern s32 tcp_rack_skb_timeout(struct tcp_sock *tp, struct sk_buff *skb,
				u32 reo_wnd);
extern bool tcp_rack_mark_lost(struct sock *sk);
extern void tcp_rack_advance(struct tcp_sock *tp, u8 sacked, u32 end_seq,
			     u64 xmit_time);
extern void tcp_rack_reo_timeout(struct sock *sk);
extern void tcp_rack_update_reo_wnd(struct sock *sk, struct rate_sample *rs);

/* tcp_plb.c */

/*
 * Scaling factor for fractions in PLB. For example, tcp_plb_update_state
 * expects cong_ratio which represents fraction of traffic that experienced
 * congestion over a single RTT. In order to avoid floating point operations,
 * this fraction should be mapped to (1 << TCP_PLB_SCALE) and passed in.
 */
#define TCP_PLB_SCALE 8

/* State for PLB (Protective Load Balancing) for a single TCP connection. */
struct tcp_plb_state {
	u8	consec_cong_rounds:5, /* consecutive congested rounds */
		unused:3;
	u32	pause_until; /* jiffies32 when PLB can resume rerouting */
};

static inline void tcp_plb_init(const struct sock *sk,
				struct tcp_plb_state *plb)
{
	plb->consec_cong_rounds = 0;
	plb->pause_until = 0;
}
void tcp_plb_update_state(const struct sock *sk, struct tcp_plb_state *plb,
			  const int cong_ratio);
void tcp_plb_check_rehash(struct sock *sk, struct tcp_plb_state *plb);
void tcp_plb_update_state_upon_rto(struct sock *sk, struct tcp_plb_state *plb);

/* At how many usecs into the future should the RTO fire? */
static inline s64 tcp_rto_delta_us(const struct sock *sk)
{
	const struct sk_buff *skb = tcp_rtx_queue_head(sk);
	u32 rto = inet_csk(sk)->icsk_rto;
	u64 rto_time_stamp_us = tcp_skb_timestamp_us(skb) + jiffies_to_usecs(rto);

	return rto_time_stamp_us - tcp_sk(sk)->tcp_mstamp;
}

/*
 * Save and compile IPv4 options, return a pointer to it
 */
static inline struct ip_options_rcu *tcp_v4_save_options(struct net *net,
							 struct sk_buff *skb)
{
	const struct ip_options *opt = &TCP_SKB_CB(skb)->header.h4.opt;
	struct ip_options_rcu *dopt = NULL;

	if (opt->optlen) {
		int opt_size = sizeof(*dopt) + opt->optlen;

		dopt = kmalloc(opt_size, GFP_ATOMIC);
		if (dopt && __ip_options_echo(net, &dopt->opt, skb, opt)) {
			kfree(dopt);
			dopt = NULL;
		}
	}
	return dopt;
}

/* locally generated TCP pure ACKs have skb->truesize == 2
 * (check tcp_send_ack() in net/ipv4/tcp_output.c )
 * This is much faster than dissecting the packet to find out.
 * (Think of GRE encapsulations, IPv4, IPv6, ...)
 */
static inline bool skb_is_tcp_pure_ack(const struct sk_buff *skb)
{
	return skb->truesize == 2;
}

static inline void skb_set_tcp_pure_ack(struct sk_buff *skb)
{
	skb->truesize = 2;
}

static inline int tcp_inq(struct sock *sk)
{
	struct tcp_sock *tp = tcp_sk(sk);
	int answ;

	if ((1 << sk->sk_state) & (TCPF_SYN_SENT | TCPF_SYN_RECV)) {
		answ = 0;
	} else if (sock_flag(sk, SOCK_URGINLINE) ||
		   !tp->urg_data ||
		   before(tp->urg_seq, tp->copied_seq) ||
		   !before(tp->urg_seq, tp->rcv_nxt)) {

		answ = tp->rcv_nxt - tp->copied_seq;

		/* Subtract 1, if FIN was received */
		if (answ && sock_flag(sk, SOCK_DONE))
			answ--;
	} else {
		answ = tp->urg_seq - tp->copied_seq;
	}

	return answ;
}

int tcp_peek_len(struct socket *sock);

static inline void tcp_segs_in(struct tcp_sock *tp, const struct sk_buff *skb)
{
	u16 segs_in;

	segs_in = max_t(u16, 1, skb_shinfo(skb)->gso_segs);

	/* We update these fields while other threads might
	 * read them from tcp_get_info()
	 */
	WRITE_ONCE(tp->segs_in, tp->segs_in + segs_in);
	if (skb->len > tcp_hdrlen(skb))
		WRITE_ONCE(tp->data_segs_in, tp->data_segs_in + segs_in);
}

/*
 * TCP listen path runs lockless.
 * We forced "struct sock" to be const qualified to make sure
 * we don't modify one of its field by mistake.
 * Here, we increment sk_drops which is an atomic_t, so we can safely
 * make sock writable again.
 */
static inline void tcp_listendrop(const struct sock *sk)
{
	atomic_inc(&((struct sock *)sk)->sk_drops);
	__NET_INC_STATS(sock_net(sk), LINUX_MIB_LISTENDROPS);
}

enum hrtimer_restart tcp_pace_kick(struct hrtimer *timer);

/*
 * Interface for adding Upper Level Protocols over TCP
 */

#define TCP_ULP_NAME_MAX	16
#define TCP_ULP_MAX		128
#define TCP_ULP_BUF_MAX		(TCP_ULP_NAME_MAX*TCP_ULP_MAX)

struct tcp_ulp_ops {
	struct list_head	list;

	/* initialize ulp */
	int (*init)(struct sock *sk);
	/* update ulp */
	void (*update)(struct sock *sk, struct proto *p,
		       void (*write_space)(struct sock *sk));
	/* cleanup ulp */
	void (*release)(struct sock *sk);
	/* diagnostic */
	int (*get_info)(const struct sock *sk, struct sk_buff *skb);
	size_t (*get_info_size)(const struct sock *sk);
	/* clone ulp */
	void (*clone)(const struct request_sock *req, struct sock *newsk,
		      const gfp_t priority);

	char		name[TCP_ULP_NAME_MAX];
	struct module	*owner;
};
int tcp_register_ulp(struct tcp_ulp_ops *type);
void tcp_unregister_ulp(struct tcp_ulp_ops *type);
int tcp_set_ulp(struct sock *sk, const char *name);
void tcp_get_available_ulp(char *buf, size_t len);
void tcp_cleanup_ulp(struct sock *sk);
void tcp_update_ulp(struct sock *sk, struct proto *p,
		    void (*write_space)(struct sock *sk));

#define MODULE_ALIAS_TCP_ULP(name)				\
	__MODULE_INFO(alias, alias_userspace, name);		\
	__MODULE_INFO(alias, alias_tcp_ulp, "tcp-ulp-" name)

#ifdef CONFIG_NET_SOCK_MSG
struct sk_msg;
struct sk_psock;

#ifdef CONFIG_BPF_SYSCALL
int tcp_bpf_update_proto(struct sock *sk, struct sk_psock *psock, bool restore);
void tcp_bpf_clone(const struct sock *sk, struct sock *newsk);
#endif /* CONFIG_BPF_SYSCALL */

#ifdef CONFIG_INET
void tcp_eat_skb(struct sock *sk, struct sk_buff *skb);
#else
static inline void tcp_eat_skb(struct sock *sk, struct sk_buff *skb)
{
}
#endif

int tcp_bpf_sendmsg_redir(struct sock *sk, bool ingress,
			  struct sk_msg *msg, u32 bytes, int flags);
#endif /* CONFIG_NET_SOCK_MSG */

#if !defined(CONFIG_BPF_SYSCALL) || !defined(CONFIG_NET_SOCK_MSG)
static inline void tcp_bpf_clone(const struct sock *sk, struct sock *newsk)
{
}
#endif

#ifdef CONFIG_CGROUP_BPF
static inline void bpf_skops_init_skb(struct bpf_sock_ops_kern *skops,
				      struct sk_buff *skb,
				      unsigned int end_offset)
{
	skops->skb = skb;
	skops->skb_data_end = skb->data + end_offset;
}
#else
static inline void bpf_skops_init_skb(struct bpf_sock_ops_kern *skops,
				      struct sk_buff *skb,
				      unsigned int end_offset)
{
}
#endif

/* Call BPF_SOCK_OPS program that returns an int. If the return value
 * is < 0, then the BPF op failed (for example if the loaded BPF
 * program does not support the chosen operation or there is no BPF
 * program loaded).
 */
#ifdef CONFIG_BPF
static inline int tcp_call_bpf(struct sock *sk, int op, u32 nargs, u32 *args)
{
	struct bpf_sock_ops_kern sock_ops;
	int ret;

	memset(&sock_ops, 0, offsetof(struct bpf_sock_ops_kern, temp));
	if (sk_fullsock(sk)) {
		sock_ops.is_fullsock = 1;
		sock_owned_by_me(sk);
	}

	sock_ops.sk = sk;
	sock_ops.op = op;
	if (nargs > 0)
		memcpy(sock_ops.args, args, nargs * sizeof(*args));

	ret = BPF_CGROUP_RUN_PROG_SOCK_OPS(&sock_ops);
	if (ret == 0)
		ret = sock_ops.reply;
	else
		ret = -1;
	return ret;
}

static inline int tcp_call_bpf_2arg(struct sock *sk, int op, u32 arg1, u32 arg2)
{
	u32 args[2] = {arg1, arg2};

	return tcp_call_bpf(sk, op, 2, args);
}

static inline int tcp_call_bpf_3arg(struct sock *sk, int op, u32 arg1, u32 arg2,
				    u32 arg3)
{
	u32 args[3] = {arg1, arg2, arg3};

	return tcp_call_bpf(sk, op, 3, args);
}

#else
static inline int tcp_call_bpf(struct sock *sk, int op, u32 nargs, u32 *args)
{
	return -EPERM;
}

static inline int tcp_call_bpf_2arg(struct sock *sk, int op, u32 arg1, u32 arg2)
{
	return -EPERM;
}

static inline int tcp_call_bpf_3arg(struct sock *sk, int op, u32 arg1, u32 arg2,
				    u32 arg3)
{
	return -EPERM;
}

#endif

static inline u32 tcp_timeout_init(struct sock *sk)
{
	int timeout;

	timeout = tcp_call_bpf(sk, BPF_SOCK_OPS_TIMEOUT_INIT, 0, NULL);

	if (timeout <= 0)
		timeout = TCP_TIMEOUT_INIT;
	return min_t(int, timeout, TCP_RTO_MAX);
}

static inline u32 tcp_rwnd_init_bpf(struct sock *sk)
{
	int rwnd;

	rwnd = tcp_call_bpf(sk, BPF_SOCK_OPS_RWND_INIT, 0, NULL);

	if (rwnd < 0)
		rwnd = 0;
	return rwnd;
}

static inline bool tcp_bpf_ca_needs_ecn(struct sock *sk)
{
	return (tcp_call_bpf(sk, BPF_SOCK_OPS_NEEDS_ECN, 0, NULL) == 1);
}

static inline void tcp_bpf_rtt(struct sock *sk)
{
	if (BPF_SOCK_OPS_TEST_FLAG(tcp_sk(sk), BPF_SOCK_OPS_RTT_CB_FLAG))
		tcp_call_bpf(sk, BPF_SOCK_OPS_RTT_CB, 0, NULL);
}

#if IS_ENABLED(CONFIG_SMC)
extern struct static_key_false tcp_have_smc;
#endif

#if IS_ENABLED(CONFIG_TLS_DEVICE)
void clean_acked_data_enable(struct inet_connection_sock *icsk,
			     void (*cad)(struct sock *sk, u32 ack_seq));
void clean_acked_data_disable(struct inet_connection_sock *icsk);
void clean_acked_data_flush(void);
#endif

DECLARE_STATIC_KEY_FALSE(tcp_tx_delay_enabled);
static inline void tcp_add_tx_delay(struct sk_buff *skb,
				    const struct tcp_sock *tp)
{
	if (static_branch_unlikely(&tcp_tx_delay_enabled))
		skb->skb_mstamp_ns += (u64)tp->tcp_tx_delay * NSEC_PER_USEC;
}

/* Compute Earliest Departure Time for some control packets
 * like ACK or RST for TIME_WAIT or non ESTABLISHED sockets.
 */
static inline u64 tcp_transmit_time(const struct sock *sk)
{
	if (static_branch_unlikely(&tcp_tx_delay_enabled)) {
		u32 delay = (sk->sk_state == TCP_TIME_WAIT) ?
			tcp_twsk(sk)->tw_tx_delay : tcp_sk(sk)->tcp_tx_delay;

		return tcp_clock_ns() + (u64)delay * NSEC_PER_USEC;
	}
	return 0;
}

#endif	/* _TCP_H */<|MERGE_RESOLUTION|>--- conflicted
+++ resolved
@@ -1532,21 +1532,12 @@
 {
 	struct net *net = sock_net((struct sock *)tp);
 	int val;
-<<<<<<< HEAD
 
 	/* Paired with WRITE_ONCE() in tcp_sock_set_keepintvl()
 	 * and do_tcp_setsockopt().
 	 */
 	val = READ_ONCE(tp->keepalive_intvl);
 
-=======
-
-	/* Paired with WRITE_ONCE() in tcp_sock_set_keepintvl()
-	 * and do_tcp_setsockopt().
-	 */
-	val = READ_ONCE(tp->keepalive_intvl);
-
->>>>>>> 75aa50e2
 	return val ? : READ_ONCE(net->ipv4.sysctl_tcp_keepalive_intvl);
 }
 
@@ -1565,21 +1556,12 @@
 {
 	struct net *net = sock_net((struct sock *)tp);
 	int val;
-<<<<<<< HEAD
 
 	/* Paired with WRITE_ONCE() in tcp_sock_set_keepcnt()
 	 * and do_tcp_setsockopt().
 	 */
 	val = READ_ONCE(tp->keepalive_probes);
 
-=======
-
-	/* Paired with WRITE_ONCE() in tcp_sock_set_keepcnt()
-	 * and do_tcp_setsockopt().
-	 */
-	val = READ_ONCE(tp->keepalive_probes);
-
->>>>>>> 75aa50e2
 	return val ? : READ_ONCE(net->ipv4.sysctl_tcp_keepalive_probes);
 }
 

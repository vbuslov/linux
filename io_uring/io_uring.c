// SPDX-License-Identifier: GPL-2.0
/*
 * Shared application/kernel submission and completion ring pairs, for
 * supporting fast/efficient IO.
 *
 * A note on the read/write ordering memory barriers that are matched between
 * the application and kernel side.
 *
 * After the application reads the CQ ring tail, it must use an
 * appropriate smp_rmb() to pair with the smp_wmb() the kernel uses
 * before writing the tail (using smp_load_acquire to read the tail will
 * do). It also needs a smp_mb() before updating CQ head (ordering the
 * entry load(s) with the head store), pairing with an implicit barrier
 * through a control-dependency in io_get_cqe (smp_store_release to
 * store head will do). Failure to do so could lead to reading invalid
 * CQ entries.
 *
 * Likewise, the application must use an appropriate smp_wmb() before
 * writing the SQ tail (ordering SQ entry stores with the tail store),
 * which pairs with smp_load_acquire in io_get_sqring (smp_store_release
 * to store the tail will do). And it needs a barrier ordering the SQ
 * head load before writing new SQ entries (smp_load_acquire to read
 * head will do).
 *
 * When using the SQ poll thread (IORING_SETUP_SQPOLL), the application
 * needs to check the SQ flags for IORING_SQ_NEED_WAKEUP *after*
 * updating the SQ tail; a full memory barrier smp_mb() is needed
 * between.
 *
 * Also see the examples in the liburing library:
 *
 *	git://git.kernel.dk/liburing
 *
 * io_uring also uses READ/WRITE_ONCE() for _any_ store or load that happens
 * from data shared between the kernel and application. This is done both
 * for ordering purposes, but also to ensure that once a value is loaded from
 * data that the application could potentially modify, it remains stable.
 *
 * Copyright (C) 2018-2019 Jens Axboe
 * Copyright (c) 2018-2019 Christoph Hellwig
 */
#include <linux/kernel.h>
#include <linux/init.h>
#include <linux/errno.h>
#include <linux/syscalls.h>
#include <net/compat.h>
#include <linux/refcount.h>
#include <linux/uio.h>
#include <linux/bits.h>

#include <linux/sched/signal.h>
#include <linux/fs.h>
#include <linux/file.h>
#include <linux/fdtable.h>
#include <linux/mm.h>
#include <linux/mman.h>
#include <linux/percpu.h>
#include <linux/slab.h>
#include <linux/bvec.h>
#include <linux/net.h>
#include <net/sock.h>
#include <net/af_unix.h>
#include <net/scm.h>
#include <linux/anon_inodes.h>
#include <linux/sched/mm.h>
#include <linux/uaccess.h>
#include <linux/nospec.h>
#include <linux/highmem.h>
#include <linux/fsnotify.h>
#include <linux/fadvise.h>
#include <linux/task_work.h>
#include <linux/io_uring.h>
#include <linux/audit.h>
#include <linux/security.h>
#include <asm/shmparam.h>

#define CREATE_TRACE_POINTS
#include <trace/events/io_uring.h>

#include <uapi/linux/io_uring.h>

#include "io-wq.h"

#include "io_uring.h"
#include "opdef.h"
#include "refs.h"
#include "tctx.h"
#include "sqpoll.h"
#include "fdinfo.h"
#include "kbuf.h"
#include "rsrc.h"
#include "cancel.h"
#include "net.h"
#include "notif.h"

#include "timeout.h"
#include "poll.h"
#include "rw.h"
#include "alloc_cache.h"

#define IORING_MAX_ENTRIES	32768
#define IORING_MAX_CQ_ENTRIES	(2 * IORING_MAX_ENTRIES)

#define IORING_MAX_RESTRICTIONS	(IORING_RESTRICTION_LAST + \
				 IORING_REGISTER_LAST + IORING_OP_LAST)

#define SQE_COMMON_FLAGS (IOSQE_FIXED_FILE | IOSQE_IO_LINK | \
			  IOSQE_IO_HARDLINK | IOSQE_ASYNC)

#define SQE_VALID_FLAGS	(SQE_COMMON_FLAGS | IOSQE_BUFFER_SELECT | \
			IOSQE_IO_DRAIN | IOSQE_CQE_SKIP_SUCCESS)

#define IO_REQ_CLEAN_FLAGS (REQ_F_BUFFER_SELECTED | REQ_F_NEED_CLEANUP | \
				REQ_F_POLLED | REQ_F_INFLIGHT | REQ_F_CREDS | \
				REQ_F_ASYNC_DATA)

#define IO_REQ_CLEAN_SLOW_FLAGS (REQ_F_REFCOUNT | REQ_F_LINK | REQ_F_HARDLINK |\
				 IO_REQ_CLEAN_FLAGS)

#define IO_TCTX_REFS_CACHE_NR	(1U << 10)

#define IO_COMPL_BATCH			32
#define IO_REQ_ALLOC_BATCH		8

enum {
	IO_CHECK_CQ_OVERFLOW_BIT,
	IO_CHECK_CQ_DROPPED_BIT,
};

enum {
	IO_EVENTFD_OP_SIGNAL_BIT,
	IO_EVENTFD_OP_FREE_BIT,
};

struct io_defer_entry {
	struct list_head	list;
	struct io_kiocb		*req;
	u32			seq;
};

/* requests with any of those set should undergo io_disarm_next() */
#define IO_DISARM_MASK (REQ_F_ARM_LTIMEOUT | REQ_F_LINK_TIMEOUT | REQ_F_FAIL)
#define IO_REQ_LINK_FLAGS (REQ_F_LINK | REQ_F_HARDLINK)

static bool io_uring_try_cancel_requests(struct io_ring_ctx *ctx,
					 struct task_struct *task,
					 bool cancel_all);

static void io_queue_sqe(struct io_kiocb *req);
static void io_move_task_work_from_local(struct io_ring_ctx *ctx);
static void __io_submit_flush_completions(struct io_ring_ctx *ctx);

struct kmem_cache *req_cachep;

struct sock *io_uring_get_socket(struct file *file)
{
#if defined(CONFIG_UNIX)
	if (io_is_uring_fops(file)) {
		struct io_ring_ctx *ctx = file->private_data;

		return ctx->ring_sock->sk;
	}
#endif
	return NULL;
}
EXPORT_SYMBOL(io_uring_get_socket);

static inline void io_submit_flush_completions(struct io_ring_ctx *ctx)
{
	if (!wq_list_empty(&ctx->submit_state.compl_reqs) ||
	    ctx->submit_state.cqes_count)
		__io_submit_flush_completions(ctx);
}

static inline unsigned int __io_cqring_events(struct io_ring_ctx *ctx)
{
	return ctx->cached_cq_tail - READ_ONCE(ctx->rings->cq.head);
}

static inline unsigned int __io_cqring_events_user(struct io_ring_ctx *ctx)
{
	return READ_ONCE(ctx->rings->cq.tail) - READ_ONCE(ctx->rings->cq.head);
}

static bool io_match_linked(struct io_kiocb *head)
{
	struct io_kiocb *req;

	io_for_each_link(req, head) {
		if (req->flags & REQ_F_INFLIGHT)
			return true;
	}
	return false;
}

/*
 * As io_match_task() but protected against racing with linked timeouts.
 * User must not hold timeout_lock.
 */
bool io_match_task_safe(struct io_kiocb *head, struct task_struct *task,
			bool cancel_all)
{
	bool matched;

	if (task && head->task != task)
		return false;
	if (cancel_all)
		return true;

	if (head->flags & REQ_F_LINK_TIMEOUT) {
		struct io_ring_ctx *ctx = head->ctx;

		/* protect against races with linked timeouts */
		spin_lock_irq(&ctx->timeout_lock);
		matched = io_match_linked(head);
		spin_unlock_irq(&ctx->timeout_lock);
	} else {
		matched = io_match_linked(head);
	}
	return matched;
}

static inline void req_fail_link_node(struct io_kiocb *req, int res)
{
	req_set_fail(req);
	io_req_set_res(req, res, 0);
}

static inline void io_req_add_to_cache(struct io_kiocb *req, struct io_ring_ctx *ctx)
{
	wq_stack_add_head(&req->comp_list, &ctx->submit_state.free_list);
	kasan_poison_object_data(req_cachep, req);
}

static __cold void io_ring_ctx_ref_free(struct percpu_ref *ref)
{
	struct io_ring_ctx *ctx = container_of(ref, struct io_ring_ctx, refs);

	complete(&ctx->ref_comp);
}

static __cold void io_fallback_req_func(struct work_struct *work)
{
	struct io_ring_ctx *ctx = container_of(work, struct io_ring_ctx,
						fallback_work.work);
	struct llist_node *node = llist_del_all(&ctx->fallback_llist);
	struct io_kiocb *req, *tmp;
	struct io_tw_state ts = { .locked = true, };

	mutex_lock(&ctx->uring_lock);
	llist_for_each_entry_safe(req, tmp, node, io_task_work.node)
		req->io_task_work.func(req, &ts);
	if (WARN_ON_ONCE(!ts.locked))
		return;
	io_submit_flush_completions(ctx);
	mutex_unlock(&ctx->uring_lock);
}

static int io_alloc_hash_table(struct io_hash_table *table, unsigned bits)
{
	unsigned hash_buckets = 1U << bits;
	size_t hash_size = hash_buckets * sizeof(table->hbs[0]);

	table->hbs = kmalloc(hash_size, GFP_KERNEL);
	if (!table->hbs)
		return -ENOMEM;

	table->hash_bits = bits;
	init_hash_table(table, hash_buckets);
	return 0;
}

static __cold struct io_ring_ctx *io_ring_ctx_alloc(struct io_uring_params *p)
{
	struct io_ring_ctx *ctx;
	int hash_bits;

	ctx = kzalloc(sizeof(*ctx), GFP_KERNEL);
	if (!ctx)
		return NULL;

	xa_init(&ctx->io_bl_xa);

	/*
	 * Use 5 bits less than the max cq entries, that should give us around
	 * 32 entries per hash list if totally full and uniformly spread, but
	 * don't keep too many buckets to not overconsume memory.
	 */
	hash_bits = ilog2(p->cq_entries) - 5;
	hash_bits = clamp(hash_bits, 1, 8);
	if (io_alloc_hash_table(&ctx->cancel_table, hash_bits))
		goto err;
	if (io_alloc_hash_table(&ctx->cancel_table_locked, hash_bits))
		goto err;

	ctx->dummy_ubuf = kzalloc(sizeof(*ctx->dummy_ubuf), GFP_KERNEL);
	if (!ctx->dummy_ubuf)
		goto err;
	/* set invalid range, so io_import_fixed() fails meeting it */
	ctx->dummy_ubuf->ubuf = -1UL;

	if (percpu_ref_init(&ctx->refs, io_ring_ctx_ref_free,
			    0, GFP_KERNEL))
		goto err;

	ctx->flags = p->flags;
	init_waitqueue_head(&ctx->sqo_sq_wait);
	INIT_LIST_HEAD(&ctx->sqd_list);
	INIT_LIST_HEAD(&ctx->cq_overflow_list);
	INIT_LIST_HEAD(&ctx->io_buffers_cache);
	io_alloc_cache_init(&ctx->rsrc_node_cache, IO_NODE_ALLOC_CACHE_MAX,
			    sizeof(struct io_rsrc_node));
	io_alloc_cache_init(&ctx->apoll_cache, IO_ALLOC_CACHE_MAX,
			    sizeof(struct async_poll));
	io_alloc_cache_init(&ctx->netmsg_cache, IO_ALLOC_CACHE_MAX,
			    sizeof(struct io_async_msghdr));
	init_completion(&ctx->ref_comp);
	xa_init_flags(&ctx->personalities, XA_FLAGS_ALLOC1);
	mutex_init(&ctx->uring_lock);
	init_waitqueue_head(&ctx->cq_wait);
	init_waitqueue_head(&ctx->poll_wq);
	init_waitqueue_head(&ctx->rsrc_quiesce_wq);
	spin_lock_init(&ctx->completion_lock);
	spin_lock_init(&ctx->timeout_lock);
	INIT_WQ_LIST(&ctx->iopoll_list);
	INIT_LIST_HEAD(&ctx->io_buffers_pages);
	INIT_LIST_HEAD(&ctx->io_buffers_comp);
	INIT_LIST_HEAD(&ctx->defer_list);
	INIT_LIST_HEAD(&ctx->timeout_list);
	INIT_LIST_HEAD(&ctx->ltimeout_list);
	INIT_LIST_HEAD(&ctx->rsrc_ref_list);
	init_llist_head(&ctx->work_llist);
	INIT_LIST_HEAD(&ctx->tctx_list);
	ctx->submit_state.free_list.next = NULL;
	INIT_WQ_LIST(&ctx->locked_free_list);
	INIT_DELAYED_WORK(&ctx->fallback_work, io_fallback_req_func);
	INIT_WQ_LIST(&ctx->submit_state.compl_reqs);
	return ctx;
err:
	kfree(ctx->dummy_ubuf);
	kfree(ctx->cancel_table.hbs);
	kfree(ctx->cancel_table_locked.hbs);
	kfree(ctx->io_bl);
	xa_destroy(&ctx->io_bl_xa);
	kfree(ctx);
	return NULL;
}

static void io_account_cq_overflow(struct io_ring_ctx *ctx)
{
	struct io_rings *r = ctx->rings;

	WRITE_ONCE(r->cq_overflow, READ_ONCE(r->cq_overflow) + 1);
	ctx->cq_extra--;
}

static bool req_need_defer(struct io_kiocb *req, u32 seq)
{
	if (unlikely(req->flags & REQ_F_IO_DRAIN)) {
		struct io_ring_ctx *ctx = req->ctx;

		return seq + READ_ONCE(ctx->cq_extra) != ctx->cached_cq_tail;
	}

	return false;
}

static void io_clean_op(struct io_kiocb *req)
{
	if (req->flags & REQ_F_BUFFER_SELECTED) {
		spin_lock(&req->ctx->completion_lock);
		io_put_kbuf_comp(req);
		spin_unlock(&req->ctx->completion_lock);
	}

	if (req->flags & REQ_F_NEED_CLEANUP) {
		const struct io_cold_def *def = &io_cold_defs[req->opcode];

		if (def->cleanup)
			def->cleanup(req);
	}
	if ((req->flags & REQ_F_POLLED) && req->apoll) {
		kfree(req->apoll->double_poll);
		kfree(req->apoll);
		req->apoll = NULL;
	}
	if (req->flags & REQ_F_INFLIGHT) {
		struct io_uring_task *tctx = req->task->io_uring;

		atomic_dec(&tctx->inflight_tracked);
	}
	if (req->flags & REQ_F_CREDS)
		put_cred(req->creds);
	if (req->flags & REQ_F_ASYNC_DATA) {
		kfree(req->async_data);
		req->async_data = NULL;
	}
	req->flags &= ~IO_REQ_CLEAN_FLAGS;
}

static inline void io_req_track_inflight(struct io_kiocb *req)
{
	if (!(req->flags & REQ_F_INFLIGHT)) {
		req->flags |= REQ_F_INFLIGHT;
		atomic_inc(&req->task->io_uring->inflight_tracked);
	}
}

static struct io_kiocb *__io_prep_linked_timeout(struct io_kiocb *req)
{
	if (WARN_ON_ONCE(!req->link))
		return NULL;

	req->flags &= ~REQ_F_ARM_LTIMEOUT;
	req->flags |= REQ_F_LINK_TIMEOUT;

	/* linked timeouts should have two refs once prep'ed */
	io_req_set_refcount(req);
	__io_req_set_refcount(req->link, 2);
	return req->link;
}

static inline struct io_kiocb *io_prep_linked_timeout(struct io_kiocb *req)
{
	if (likely(!(req->flags & REQ_F_ARM_LTIMEOUT)))
		return NULL;
	return __io_prep_linked_timeout(req);
}

static noinline void __io_arm_ltimeout(struct io_kiocb *req)
{
	io_queue_linked_timeout(__io_prep_linked_timeout(req));
}

static inline void io_arm_ltimeout(struct io_kiocb *req)
{
	if (unlikely(req->flags & REQ_F_ARM_LTIMEOUT))
		__io_arm_ltimeout(req);
}

static void io_prep_async_work(struct io_kiocb *req)
{
	const struct io_issue_def *def = &io_issue_defs[req->opcode];
	struct io_ring_ctx *ctx = req->ctx;

	if (!(req->flags & REQ_F_CREDS)) {
		req->flags |= REQ_F_CREDS;
		req->creds = get_current_cred();
	}

	req->work.list.next = NULL;
	req->work.flags = 0;
	req->work.cancel_seq = atomic_read(&ctx->cancel_seq);
	if (req->flags & REQ_F_FORCE_ASYNC)
		req->work.flags |= IO_WQ_WORK_CONCURRENT;

	if (req->file && !(req->flags & REQ_F_FIXED_FILE))
		req->flags |= io_file_get_flags(req->file);

	if (req->file && (req->flags & REQ_F_ISREG)) {
		bool should_hash = def->hash_reg_file;

		/* don't serialize this request if the fs doesn't need it */
		if (should_hash && (req->file->f_flags & O_DIRECT) &&
		    (req->file->f_mode & FMODE_DIO_PARALLEL_WRITE))
			should_hash = false;
		if (should_hash || (ctx->flags & IORING_SETUP_IOPOLL))
			io_wq_hash_work(&req->work, file_inode(req->file));
	} else if (!req->file || !S_ISBLK(file_inode(req->file)->i_mode)) {
		if (def->unbound_nonreg_file)
			req->work.flags |= IO_WQ_WORK_UNBOUND;
	}
}

static void io_prep_async_link(struct io_kiocb *req)
{
	struct io_kiocb *cur;

	if (req->flags & REQ_F_LINK_TIMEOUT) {
		struct io_ring_ctx *ctx = req->ctx;

		spin_lock_irq(&ctx->timeout_lock);
		io_for_each_link(cur, req)
			io_prep_async_work(cur);
		spin_unlock_irq(&ctx->timeout_lock);
	} else {
		io_for_each_link(cur, req)
			io_prep_async_work(cur);
	}
}

void io_queue_iowq(struct io_kiocb *req, struct io_tw_state *ts_dont_use)
{
	struct io_kiocb *link = io_prep_linked_timeout(req);
	struct io_uring_task *tctx = req->task->io_uring;

	BUG_ON(!tctx);
	BUG_ON(!tctx->io_wq);

	/* init ->work of the whole link before punting */
	io_prep_async_link(req);

	/*
	 * Not expected to happen, but if we do have a bug where this _can_
	 * happen, catch it here and ensure the request is marked as
	 * canceled. That will make io-wq go through the usual work cancel
	 * procedure rather than attempt to run this request (or create a new
	 * worker for it).
	 */
	if (WARN_ON_ONCE(!same_thread_group(req->task, current)))
		req->work.flags |= IO_WQ_WORK_CANCEL;

	trace_io_uring_queue_async_work(req, io_wq_is_hashed(&req->work));
	io_wq_enqueue(tctx->io_wq, &req->work);
	if (link)
		io_queue_linked_timeout(link);
}

static __cold void io_queue_deferred(struct io_ring_ctx *ctx)
{
	while (!list_empty(&ctx->defer_list)) {
		struct io_defer_entry *de = list_first_entry(&ctx->defer_list,
						struct io_defer_entry, list);

		if (req_need_defer(de->req, de->seq))
			break;
		list_del_init(&de->list);
		io_req_task_queue(de->req);
		kfree(de);
	}
}


static void io_eventfd_ops(struct rcu_head *rcu)
{
	struct io_ev_fd *ev_fd = container_of(rcu, struct io_ev_fd, rcu);
	int ops = atomic_xchg(&ev_fd->ops, 0);

	if (ops & BIT(IO_EVENTFD_OP_SIGNAL_BIT))
		eventfd_signal_mask(ev_fd->cq_ev_fd, 1, EPOLL_URING_WAKE);

	/* IO_EVENTFD_OP_FREE_BIT may not be set here depending on callback
	 * ordering in a race but if references are 0 we know we have to free
	 * it regardless.
	 */
	if (atomic_dec_and_test(&ev_fd->refs)) {
		eventfd_ctx_put(ev_fd->cq_ev_fd);
		kfree(ev_fd);
	}
}

static void io_eventfd_signal(struct io_ring_ctx *ctx)
{
	struct io_ev_fd *ev_fd = NULL;

	rcu_read_lock();
	/*
	 * rcu_dereference ctx->io_ev_fd once and use it for both for checking
	 * and eventfd_signal
	 */
	ev_fd = rcu_dereference(ctx->io_ev_fd);

	/*
	 * Check again if ev_fd exists incase an io_eventfd_unregister call
	 * completed between the NULL check of ctx->io_ev_fd at the start of
	 * the function and rcu_read_lock.
	 */
	if (unlikely(!ev_fd))
		goto out;
	if (READ_ONCE(ctx->rings->cq_flags) & IORING_CQ_EVENTFD_DISABLED)
		goto out;
	if (ev_fd->eventfd_async && !io_wq_current_is_worker())
		goto out;

	if (likely(eventfd_signal_allowed())) {
		eventfd_signal_mask(ev_fd->cq_ev_fd, 1, EPOLL_URING_WAKE);
	} else {
		atomic_inc(&ev_fd->refs);
		if (!atomic_fetch_or(BIT(IO_EVENTFD_OP_SIGNAL_BIT), &ev_fd->ops))
			call_rcu_hurry(&ev_fd->rcu, io_eventfd_ops);
		else
			atomic_dec(&ev_fd->refs);
	}

out:
	rcu_read_unlock();
}

static void io_eventfd_flush_signal(struct io_ring_ctx *ctx)
{
	bool skip;

	spin_lock(&ctx->completion_lock);

	/*
	 * Eventfd should only get triggered when at least one event has been
	 * posted. Some applications rely on the eventfd notification count
	 * only changing IFF a new CQE has been added to the CQ ring. There's
	 * no depedency on 1:1 relationship between how many times this
	 * function is called (and hence the eventfd count) and number of CQEs
	 * posted to the CQ ring.
	 */
	skip = ctx->cached_cq_tail == ctx->evfd_last_cq_tail;
	ctx->evfd_last_cq_tail = ctx->cached_cq_tail;
	spin_unlock(&ctx->completion_lock);
	if (skip)
		return;

	io_eventfd_signal(ctx);
}

void __io_commit_cqring_flush(struct io_ring_ctx *ctx)
{
	if (ctx->poll_activated)
		io_poll_wq_wake(ctx);
	if (ctx->off_timeout_used)
		io_flush_timeouts(ctx);
	if (ctx->drain_active) {
		spin_lock(&ctx->completion_lock);
		io_queue_deferred(ctx);
		spin_unlock(&ctx->completion_lock);
	}
	if (ctx->has_evfd)
		io_eventfd_flush_signal(ctx);
}

static inline void __io_cq_lock(struct io_ring_ctx *ctx)
{
	if (!ctx->task_complete)
		spin_lock(&ctx->completion_lock);
}

static inline void io_cq_lock(struct io_ring_ctx *ctx)
	__acquires(ctx->completion_lock)
{
	spin_lock(&ctx->completion_lock);
}

static inline void __io_cq_unlock_post(struct io_ring_ctx *ctx)
{
	io_commit_cqring(ctx);

	if (ctx->task_complete) {
		/*
		 * ->task_complete implies that only current might be waiting
		 * for CQEs, and obviously, we currently don't. No one is
		 * waiting, wakeups are futile, skip them.
		 */
		io_commit_cqring_flush(ctx);
	} else {
		spin_unlock(&ctx->completion_lock);
		io_commit_cqring_flush(ctx);
		io_cqring_wake(ctx);
	}
}

static void io_cq_unlock_post(struct io_ring_ctx *ctx)
	__releases(ctx->completion_lock)
{
	io_commit_cqring(ctx);
	spin_unlock(&ctx->completion_lock);
	io_commit_cqring_flush(ctx);
	io_cqring_wake(ctx);
}

/* Returns true if there are no backlogged entries after the flush */
static void io_cqring_overflow_kill(struct io_ring_ctx *ctx)
{
	struct io_overflow_cqe *ocqe;
	LIST_HEAD(list);

	spin_lock(&ctx->completion_lock);
	list_splice_init(&ctx->cq_overflow_list, &list);
	clear_bit(IO_CHECK_CQ_OVERFLOW_BIT, &ctx->check_cq);
	spin_unlock(&ctx->completion_lock);

	while (!list_empty(&list)) {
		ocqe = list_first_entry(&list, struct io_overflow_cqe, list);
		list_del(&ocqe->list);
		kfree(ocqe);
	}
}

static void __io_cqring_overflow_flush(struct io_ring_ctx *ctx)
{
	size_t cqe_size = sizeof(struct io_uring_cqe);

	if (__io_cqring_events(ctx) == ctx->cq_entries)
		return;

	if (ctx->flags & IORING_SETUP_CQE32)
		cqe_size <<= 1;

	io_cq_lock(ctx);
	while (!list_empty(&ctx->cq_overflow_list)) {
		struct io_uring_cqe *cqe = io_get_cqe_overflow(ctx, true);
		struct io_overflow_cqe *ocqe;

		if (!cqe)
			break;
		ocqe = list_first_entry(&ctx->cq_overflow_list,
					struct io_overflow_cqe, list);
		memcpy(cqe, &ocqe->cqe, cqe_size);
		list_del(&ocqe->list);
		kfree(ocqe);
	}

	if (list_empty(&ctx->cq_overflow_list)) {
		clear_bit(IO_CHECK_CQ_OVERFLOW_BIT, &ctx->check_cq);
		atomic_andnot(IORING_SQ_CQ_OVERFLOW, &ctx->rings->sq_flags);
	}
	io_cq_unlock_post(ctx);
}

static void io_cqring_do_overflow_flush(struct io_ring_ctx *ctx)
{
	/* iopoll syncs against uring_lock, not completion_lock */
	if (ctx->flags & IORING_SETUP_IOPOLL)
		mutex_lock(&ctx->uring_lock);
	__io_cqring_overflow_flush(ctx);
	if (ctx->flags & IORING_SETUP_IOPOLL)
		mutex_unlock(&ctx->uring_lock);
}

static void io_cqring_overflow_flush(struct io_ring_ctx *ctx)
{
	if (test_bit(IO_CHECK_CQ_OVERFLOW_BIT, &ctx->check_cq))
		io_cqring_do_overflow_flush(ctx);
}

/* can be called by any task */
static void io_put_task_remote(struct task_struct *task)
{
	struct io_uring_task *tctx = task->io_uring;

	percpu_counter_sub(&tctx->inflight, 1);
	if (unlikely(atomic_read(&tctx->in_cancel)))
		wake_up(&tctx->wait);
	put_task_struct(task);
}

/* used by a task to put its own references */
static void io_put_task_local(struct task_struct *task)
{
	task->io_uring->cached_refs++;
}

/* must to be called somewhat shortly after putting a request */
static inline void io_put_task(struct task_struct *task)
{
	if (likely(task == current))
		io_put_task_local(task);
	else
		io_put_task_remote(task);
}

void io_task_refs_refill(struct io_uring_task *tctx)
{
	unsigned int refill = -tctx->cached_refs + IO_TCTX_REFS_CACHE_NR;

	percpu_counter_add(&tctx->inflight, refill);
	refcount_add(refill, &current->usage);
	tctx->cached_refs += refill;
}

static __cold void io_uring_drop_tctx_refs(struct task_struct *task)
{
	struct io_uring_task *tctx = task->io_uring;
	unsigned int refs = tctx->cached_refs;

	if (refs) {
		tctx->cached_refs = 0;
		percpu_counter_sub(&tctx->inflight, refs);
		put_task_struct_many(task, refs);
	}
}

static bool io_cqring_event_overflow(struct io_ring_ctx *ctx, u64 user_data,
				     s32 res, u32 cflags, u64 extra1, u64 extra2)
{
	struct io_overflow_cqe *ocqe;
	size_t ocq_size = sizeof(struct io_overflow_cqe);
	bool is_cqe32 = (ctx->flags & IORING_SETUP_CQE32);

	lockdep_assert_held(&ctx->completion_lock);

	if (is_cqe32)
		ocq_size += sizeof(struct io_uring_cqe);

	ocqe = kmalloc(ocq_size, GFP_ATOMIC | __GFP_ACCOUNT);
	trace_io_uring_cqe_overflow(ctx, user_data, res, cflags, ocqe);
	if (!ocqe) {
		/*
		 * If we're in ring overflow flush mode, or in task cancel mode,
		 * or cannot allocate an overflow entry, then we need to drop it
		 * on the floor.
		 */
		io_account_cq_overflow(ctx);
		set_bit(IO_CHECK_CQ_DROPPED_BIT, &ctx->check_cq);
		return false;
	}
	if (list_empty(&ctx->cq_overflow_list)) {
		set_bit(IO_CHECK_CQ_OVERFLOW_BIT, &ctx->check_cq);
		atomic_or(IORING_SQ_CQ_OVERFLOW, &ctx->rings->sq_flags);

	}
	ocqe->cqe.user_data = user_data;
	ocqe->cqe.res = res;
	ocqe->cqe.flags = cflags;
	if (is_cqe32) {
		ocqe->cqe.big_cqe[0] = extra1;
		ocqe->cqe.big_cqe[1] = extra2;
	}
	list_add_tail(&ocqe->list, &ctx->cq_overflow_list);
	return true;
}

bool io_req_cqe_overflow(struct io_kiocb *req)
{
	if (!(req->flags & REQ_F_CQE32_INIT)) {
		req->extra1 = 0;
		req->extra2 = 0;
	}
	return io_cqring_event_overflow(req->ctx, req->cqe.user_data,
					req->cqe.res, req->cqe.flags,
					req->extra1, req->extra2);
}

/*
 * writes to the cq entry need to come after reading head; the
 * control dependency is enough as we're using WRITE_ONCE to
 * fill the cq entry
 */
struct io_uring_cqe *__io_get_cqe(struct io_ring_ctx *ctx, bool overflow)
{
	struct io_rings *rings = ctx->rings;
	unsigned int off = ctx->cached_cq_tail & (ctx->cq_entries - 1);
	unsigned int free, queued, len;

	/*
	 * Posting into the CQ when there are pending overflowed CQEs may break
	 * ordering guarantees, which will affect links, F_MORE users and more.
	 * Force overflow the completion.
	 */
	if (!overflow && (ctx->check_cq & BIT(IO_CHECK_CQ_OVERFLOW_BIT)))
		return NULL;

	/* userspace may cheat modifying the tail, be safe and do min */
	queued = min(__io_cqring_events(ctx), ctx->cq_entries);
	free = ctx->cq_entries - queued;
	/* we need a contiguous range, limit based on the current array offset */
	len = min(free, ctx->cq_entries - off);
	if (!len)
		return NULL;

	if (ctx->flags & IORING_SETUP_CQE32) {
		off <<= 1;
		len <<= 1;
	}

	ctx->cqe_cached = &rings->cqes[off];
	ctx->cqe_sentinel = ctx->cqe_cached + len;

	ctx->cached_cq_tail++;
	ctx->cqe_cached++;
	if (ctx->flags & IORING_SETUP_CQE32)
		ctx->cqe_cached++;
	return &rings->cqes[off];
}

static bool io_fill_cqe_aux(struct io_ring_ctx *ctx, u64 user_data, s32 res,
			      u32 cflags)
{
	struct io_uring_cqe *cqe;

	ctx->cq_extra++;

	/*
	 * If we can't get a cq entry, userspace overflowed the
	 * submission (by quite a lot). Increment the overflow count in
	 * the ring.
	 */
	cqe = io_get_cqe(ctx);
	if (likely(cqe)) {
		trace_io_uring_complete(ctx, NULL, user_data, res, cflags, 0, 0);

		WRITE_ONCE(cqe->user_data, user_data);
		WRITE_ONCE(cqe->res, res);
		WRITE_ONCE(cqe->flags, cflags);

		if (ctx->flags & IORING_SETUP_CQE32) {
			WRITE_ONCE(cqe->big_cqe[0], 0);
			WRITE_ONCE(cqe->big_cqe[1], 0);
		}
		return true;
	}
	return false;
}

static void __io_flush_post_cqes(struct io_ring_ctx *ctx)
	__must_hold(&ctx->uring_lock)
{
	struct io_submit_state *state = &ctx->submit_state;
	unsigned int i;

	lockdep_assert_held(&ctx->uring_lock);
	for (i = 0; i < state->cqes_count; i++) {
		struct io_uring_cqe *cqe = &state->cqes[i];

		if (!io_fill_cqe_aux(ctx, cqe->user_data, cqe->res, cqe->flags)) {
			if (ctx->task_complete) {
				spin_lock(&ctx->completion_lock);
				io_cqring_event_overflow(ctx, cqe->user_data,
							cqe->res, cqe->flags, 0, 0);
				spin_unlock(&ctx->completion_lock);
			} else {
				io_cqring_event_overflow(ctx, cqe->user_data,
							cqe->res, cqe->flags, 0, 0);
			}
		}
	}
	state->cqes_count = 0;
}

static bool __io_post_aux_cqe(struct io_ring_ctx *ctx, u64 user_data, s32 res, u32 cflags,
			      bool allow_overflow)
{
	bool filled;

	io_cq_lock(ctx);
	filled = io_fill_cqe_aux(ctx, user_data, res, cflags);
	if (!filled && allow_overflow)
		filled = io_cqring_event_overflow(ctx, user_data, res, cflags, 0, 0);

	io_cq_unlock_post(ctx);
	return filled;
}

bool io_post_aux_cqe(struct io_ring_ctx *ctx, u64 user_data, s32 res, u32 cflags)
{
	return __io_post_aux_cqe(ctx, user_data, res, cflags, true);
}

bool io_aux_cqe(const struct io_kiocb *req, bool defer, s32 res, u32 cflags,
		bool allow_overflow)
{
	struct io_ring_ctx *ctx = req->ctx;
	u64 user_data = req->cqe.user_data;
	struct io_uring_cqe *cqe;

	if (!defer)
		return __io_post_aux_cqe(ctx, user_data, res, cflags, allow_overflow);

	lockdep_assert_held(&ctx->uring_lock);

	if (ctx->submit_state.cqes_count == ARRAY_SIZE(ctx->submit_state.cqes)) {
		__io_cq_lock(ctx);
		__io_flush_post_cqes(ctx);
		/* no need to flush - flush is deferred */
		__io_cq_unlock_post(ctx);
	}

	/* For defered completions this is not as strict as it is otherwise,
	 * however it's main job is to prevent unbounded posted completions,
	 * and in that it works just as well.
	 */
	if (!allow_overflow && test_bit(IO_CHECK_CQ_OVERFLOW_BIT, &ctx->check_cq))
		return false;

	cqe = &ctx->submit_state.cqes[ctx->submit_state.cqes_count++];
	cqe->user_data = user_data;
	cqe->res = res;
	cqe->flags = cflags;
	return true;
}

static void __io_req_complete_post(struct io_kiocb *req, unsigned issue_flags)
{
	struct io_ring_ctx *ctx = req->ctx;
	struct io_rsrc_node *rsrc_node = NULL;

	io_cq_lock(ctx);
	if (!(req->flags & REQ_F_CQE_SKIP))
		io_fill_cqe_req(ctx, req);

	/*
	 * If we're the last reference to this request, add to our locked
	 * free_list cache.
	 */
	if (req_ref_put_and_test(req)) {
		if (req->flags & IO_REQ_LINK_FLAGS) {
			if (req->flags & IO_DISARM_MASK)
				io_disarm_next(req);
			if (req->link) {
				io_req_task_queue(req->link);
				req->link = NULL;
			}
		}
		io_put_kbuf_comp(req);
		if (unlikely(req->flags & IO_REQ_CLEAN_FLAGS))
			io_clean_op(req);
		if (!(req->flags & REQ_F_FIXED_FILE))
			io_put_file(req->file);

		rsrc_node = req->rsrc_node;
		/*
		 * Selected buffer deallocation in io_clean_op() assumes that
		 * we don't hold ->completion_lock. Clean them here to avoid
		 * deadlocks.
		 */
		io_put_task_remote(req->task);
		wq_list_add_head(&req->comp_list, &ctx->locked_free_list);
		ctx->locked_free_nr++;
	}
	io_cq_unlock_post(ctx);

	if (rsrc_node) {
		io_ring_submit_lock(ctx, issue_flags);
		io_put_rsrc_node(ctx, rsrc_node);
		io_ring_submit_unlock(ctx, issue_flags);
	}
}

void io_req_complete_post(struct io_kiocb *req, unsigned issue_flags)
{
	if (req->ctx->task_complete && req->ctx->submitter_task != current) {
		req->io_task_work.func = io_req_task_complete;
		io_req_task_work_add(req);
	} else if (!(issue_flags & IO_URING_F_UNLOCKED) ||
		   !(req->ctx->flags & IORING_SETUP_IOPOLL)) {
		__io_req_complete_post(req, issue_flags);
	} else {
		struct io_ring_ctx *ctx = req->ctx;

		mutex_lock(&ctx->uring_lock);
		__io_req_complete_post(req, issue_flags & ~IO_URING_F_UNLOCKED);
		mutex_unlock(&ctx->uring_lock);
	}
}

void io_req_defer_failed(struct io_kiocb *req, s32 res)
	__must_hold(&ctx->uring_lock)
{
	const struct io_cold_def *def = &io_cold_defs[req->opcode];

	lockdep_assert_held(&req->ctx->uring_lock);

	req_set_fail(req);
	io_req_set_res(req, res, io_put_kbuf(req, IO_URING_F_UNLOCKED));
	if (def->fail)
		def->fail(req);
	io_req_complete_defer(req);
}

/*
 * Don't initialise the fields below on every allocation, but do that in
 * advance and keep them valid across allocations.
 */
static void io_preinit_req(struct io_kiocb *req, struct io_ring_ctx *ctx)
{
	req->ctx = ctx;
	req->link = NULL;
	req->async_data = NULL;
	/* not necessary, but safer to zero */
	req->cqe.res = 0;
}

static void io_flush_cached_locked_reqs(struct io_ring_ctx *ctx,
					struct io_submit_state *state)
{
	spin_lock(&ctx->completion_lock);
	wq_list_splice(&ctx->locked_free_list, &state->free_list);
	ctx->locked_free_nr = 0;
	spin_unlock(&ctx->completion_lock);
}

/*
 * A request might get retired back into the request caches even before opcode
 * handlers and io_issue_sqe() are done with it, e.g. inline completion path.
 * Because of that, io_alloc_req() should be called only under ->uring_lock
 * and with extra caution to not get a request that is still worked on.
 */
__cold bool __io_alloc_req_refill(struct io_ring_ctx *ctx)
	__must_hold(&ctx->uring_lock)
{
	gfp_t gfp = GFP_KERNEL | __GFP_NOWARN;
	void *reqs[IO_REQ_ALLOC_BATCH];
	int ret, i;

	/*
	 * If we have more than a batch's worth of requests in our IRQ side
	 * locked cache, grab the lock and move them over to our submission
	 * side cache.
	 */
	if (data_race(ctx->locked_free_nr) > IO_COMPL_BATCH) {
		io_flush_cached_locked_reqs(ctx, &ctx->submit_state);
		if (!io_req_cache_empty(ctx))
			return true;
	}

	ret = kmem_cache_alloc_bulk(req_cachep, gfp, ARRAY_SIZE(reqs), reqs);

	/*
	 * Bulk alloc is all-or-nothing. If we fail to get a batch,
	 * retry single alloc to be on the safe side.
	 */
	if (unlikely(ret <= 0)) {
		reqs[0] = kmem_cache_alloc(req_cachep, gfp);
		if (!reqs[0])
			return false;
		ret = 1;
	}

	percpu_ref_get_many(&ctx->refs, ret);
	for (i = 0; i < ret; i++) {
		struct io_kiocb *req = reqs[i];

		io_preinit_req(req, ctx);
		io_req_add_to_cache(req, ctx);
	}
	return true;
}

__cold void io_free_req(struct io_kiocb *req)
{
	/* refs were already put, restore them for io_req_task_complete() */
	req->flags &= ~REQ_F_REFCOUNT;
	/* we only want to free it, don't post CQEs */
	req->flags |= REQ_F_CQE_SKIP;
	req->io_task_work.func = io_req_task_complete;
	io_req_task_work_add(req);
}

static void __io_req_find_next_prep(struct io_kiocb *req)
{
	struct io_ring_ctx *ctx = req->ctx;

	spin_lock(&ctx->completion_lock);
	io_disarm_next(req);
	spin_unlock(&ctx->completion_lock);
}

static inline struct io_kiocb *io_req_find_next(struct io_kiocb *req)
{
	struct io_kiocb *nxt;

	/*
	 * If LINK is set, we have dependent requests in this chain. If we
	 * didn't fail this request, queue the first one up, moving any other
	 * dependencies to the next request. In case of failure, fail the rest
	 * of the chain.
	 */
	if (unlikely(req->flags & IO_DISARM_MASK))
		__io_req_find_next_prep(req);
	nxt = req->link;
	req->link = NULL;
	return nxt;
}

static void ctx_flush_and_put(struct io_ring_ctx *ctx, struct io_tw_state *ts)
{
	if (!ctx)
		return;
	if (ctx->flags & IORING_SETUP_TASKRUN_FLAG)
		atomic_andnot(IORING_SQ_TASKRUN, &ctx->rings->sq_flags);
	if (ts->locked) {
		io_submit_flush_completions(ctx);
		mutex_unlock(&ctx->uring_lock);
		ts->locked = false;
	}
	percpu_ref_put(&ctx->refs);
}

static unsigned int handle_tw_list(struct llist_node *node,
				   struct io_ring_ctx **ctx,
				   struct io_tw_state *ts,
				   struct llist_node *last)
{
	unsigned int count = 0;

	while (node && node != last) {
		struct llist_node *next = node->next;
		struct io_kiocb *req = container_of(node, struct io_kiocb,
						    io_task_work.node);

		prefetch(container_of(next, struct io_kiocb, io_task_work.node));

		if (req->ctx != *ctx) {
			ctx_flush_and_put(*ctx, ts);
			*ctx = req->ctx;
			/* if not contended, grab and improve batching */
			ts->locked = mutex_trylock(&(*ctx)->uring_lock);
			percpu_ref_get(&(*ctx)->refs);
		}
		INDIRECT_CALL_2(req->io_task_work.func,
				io_poll_task_func, io_req_rw_complete,
				req, ts);
		node = next;
		count++;
		if (unlikely(need_resched())) {
			ctx_flush_and_put(*ctx, ts);
			*ctx = NULL;
			cond_resched();
		}
	}

	return count;
}

/**
 * io_llist_xchg - swap all entries in a lock-less list
 * @head:	the head of lock-less list to delete all entries
 * @new:	new entry as the head of the list
 *
 * If list is empty, return NULL, otherwise, return the pointer to the first entry.
 * The order of entries returned is from the newest to the oldest added one.
 */
static inline struct llist_node *io_llist_xchg(struct llist_head *head,
					       struct llist_node *new)
{
	return xchg(&head->first, new);
}

/**
 * io_llist_cmpxchg - possibly swap all entries in a lock-less list
 * @head:	the head of lock-less list to delete all entries
 * @old:	expected old value of the first entry of the list
 * @new:	new entry as the head of the list
 *
 * perform a cmpxchg on the first entry of the list.
 */

static inline struct llist_node *io_llist_cmpxchg(struct llist_head *head,
						  struct llist_node *old,
						  struct llist_node *new)
{
	return cmpxchg(&head->first, old, new);
}

static __cold void io_fallback_tw(struct io_uring_task *tctx, bool sync)
{
	struct llist_node *node = llist_del_all(&tctx->task_list);
	struct io_ring_ctx *last_ctx = NULL;
	struct io_kiocb *req;

	while (node) {
		req = container_of(node, struct io_kiocb, io_task_work.node);
		node = node->next;
		if (sync && last_ctx != req->ctx) {
			if (last_ctx) {
				flush_delayed_work(&last_ctx->fallback_work);
				percpu_ref_put(&last_ctx->refs);
			}
			last_ctx = req->ctx;
			percpu_ref_get(&last_ctx->refs);
		}
		if (llist_add(&req->io_task_work.node,
			      &req->ctx->fallback_llist))
			schedule_delayed_work(&req->ctx->fallback_work, 1);
	}

	if (last_ctx) {
		flush_delayed_work(&last_ctx->fallback_work);
		percpu_ref_put(&last_ctx->refs);
	}
}

void tctx_task_work(struct callback_head *cb)
{
	struct io_tw_state ts = {};
	struct io_ring_ctx *ctx = NULL;
	struct io_uring_task *tctx = container_of(cb, struct io_uring_task,
						  task_work);
	struct llist_node fake = {};
	struct llist_node *node;
	unsigned int loops = 0;
	unsigned int count = 0;

	if (unlikely(current->flags & PF_EXITING)) {
		io_fallback_tw(tctx, true);
		return;
	}

	do {
		loops++;
		node = io_llist_xchg(&tctx->task_list, &fake);
		count += handle_tw_list(node, &ctx, &ts, &fake);

		/* skip expensive cmpxchg if there are items in the list */
		if (READ_ONCE(tctx->task_list.first) != &fake)
			continue;
		if (ts.locked && !wq_list_empty(&ctx->submit_state.compl_reqs)) {
			io_submit_flush_completions(ctx);
			if (READ_ONCE(tctx->task_list.first) != &fake)
				continue;
		}
		node = io_llist_cmpxchg(&tctx->task_list, &fake, NULL);
	} while (node != &fake);

	ctx_flush_and_put(ctx, &ts);

	/* relaxed read is enough as only the task itself sets ->in_cancel */
	if (unlikely(atomic_read(&tctx->in_cancel)))
		io_uring_drop_tctx_refs(current);

	trace_io_uring_task_work_run(tctx, count, loops);
}

static inline void io_req_local_work_add(struct io_kiocb *req, unsigned flags)
{
	struct io_ring_ctx *ctx = req->ctx;
	unsigned nr_wait, nr_tw, nr_tw_prev;
	struct llist_node *first;

	if (req->flags & (REQ_F_LINK | REQ_F_HARDLINK))
		flags &= ~IOU_F_TWQ_LAZY_WAKE;

	first = READ_ONCE(ctx->work_llist.first);
	do {
		nr_tw_prev = 0;
		if (first) {
			struct io_kiocb *first_req = container_of(first,
							struct io_kiocb,
							io_task_work.node);
			/*
			 * Might be executed at any moment, rely on
			 * SLAB_TYPESAFE_BY_RCU to keep it alive.
			 */
			nr_tw_prev = READ_ONCE(first_req->nr_tw);
		}
		nr_tw = nr_tw_prev + 1;
		/* Large enough to fail the nr_wait comparison below */
		if (!(flags & IOU_F_TWQ_LAZY_WAKE))
			nr_tw = -1U;

		req->nr_tw = nr_tw;
		req->io_task_work.node.next = first;
	} while (!try_cmpxchg(&ctx->work_llist.first, &first,
			      &req->io_task_work.node));

	if (!first) {
		if (ctx->flags & IORING_SETUP_TASKRUN_FLAG)
			atomic_or(IORING_SQ_TASKRUN, &ctx->rings->sq_flags);
		if (ctx->has_evfd)
			io_eventfd_signal(ctx);
	}

	nr_wait = atomic_read(&ctx->cq_wait_nr);
	/* no one is waiting */
	if (!nr_wait)
		return;
	/* either not enough or the previous add has already woken it up */
	if (nr_wait > nr_tw || nr_tw_prev >= nr_wait)
		return;
	/* pairs with set_current_state() in io_cqring_wait() */
	smp_mb__after_atomic();
	wake_up_state(ctx->submitter_task, TASK_INTERRUPTIBLE);
}

static void io_req_normal_work_add(struct io_kiocb *req)
{
	struct io_uring_task *tctx = req->task->io_uring;
	struct io_ring_ctx *ctx = req->ctx;

	/* task_work already pending, we're done */
	if (!llist_add(&req->io_task_work.node, &tctx->task_list))
		return;

	if (ctx->flags & IORING_SETUP_TASKRUN_FLAG)
		atomic_or(IORING_SQ_TASKRUN, &ctx->rings->sq_flags);

	if (likely(!task_work_add(req->task, &tctx->task_work, ctx->notify_method)))
		return;

	io_fallback_tw(tctx, false);
}

void __io_req_task_work_add(struct io_kiocb *req, unsigned flags)
{
	if (req->ctx->flags & IORING_SETUP_DEFER_TASKRUN) {
		rcu_read_lock();
		io_req_local_work_add(req, flags);
		rcu_read_unlock();
	} else {
		io_req_normal_work_add(req);
	}
}

static void __cold io_move_task_work_from_local(struct io_ring_ctx *ctx)
{
	struct llist_node *node;

	node = llist_del_all(&ctx->work_llist);
	while (node) {
		struct io_kiocb *req = container_of(node, struct io_kiocb,
						    io_task_work.node);

		node = node->next;
		io_req_normal_work_add(req);
	}
}

static int __io_run_local_work(struct io_ring_ctx *ctx, struct io_tw_state *ts)
{
	struct llist_node *node;
	unsigned int loops = 0;
	int ret = 0;

	if (WARN_ON_ONCE(ctx->submitter_task != current))
		return -EEXIST;
	if (ctx->flags & IORING_SETUP_TASKRUN_FLAG)
		atomic_andnot(IORING_SQ_TASKRUN, &ctx->rings->sq_flags);
again:
	/*
	 * llists are in reverse order, flip it back the right way before
	 * running the pending items.
	 */
	node = llist_reverse_order(io_llist_xchg(&ctx->work_llist, NULL));
	while (node) {
		struct llist_node *next = node->next;
		struct io_kiocb *req = container_of(node, struct io_kiocb,
						    io_task_work.node);
		prefetch(container_of(next, struct io_kiocb, io_task_work.node));
		INDIRECT_CALL_2(req->io_task_work.func,
				io_poll_task_func, io_req_rw_complete,
				req, ts);
		ret++;
		node = next;
	}
	loops++;

	if (!llist_empty(&ctx->work_llist))
		goto again;
	if (ts->locked) {
		io_submit_flush_completions(ctx);
		if (!llist_empty(&ctx->work_llist))
			goto again;
	}
	trace_io_uring_local_work_run(ctx, ret, loops);
	return ret;
}

static inline int io_run_local_work_locked(struct io_ring_ctx *ctx)
{
	struct io_tw_state ts = { .locked = true, };
	int ret;

	if (llist_empty(&ctx->work_llist))
		return 0;

	ret = __io_run_local_work(ctx, &ts);
	/* shouldn't happen! */
	if (WARN_ON_ONCE(!ts.locked))
		mutex_lock(&ctx->uring_lock);
	return ret;
}

static int io_run_local_work(struct io_ring_ctx *ctx)
{
	struct io_tw_state ts = {};
	int ret;

	ts.locked = mutex_trylock(&ctx->uring_lock);
	ret = __io_run_local_work(ctx, &ts);
	if (ts.locked)
		mutex_unlock(&ctx->uring_lock);

	return ret;
}

static void io_req_task_cancel(struct io_kiocb *req, struct io_tw_state *ts)
{
	io_tw_lock(req->ctx, ts);
	io_req_defer_failed(req, req->cqe.res);
}

void io_req_task_submit(struct io_kiocb *req, struct io_tw_state *ts)
{
	io_tw_lock(req->ctx, ts);
	/* req->task == current here, checking PF_EXITING is safe */
	if (unlikely(req->task->flags & PF_EXITING))
		io_req_defer_failed(req, -EFAULT);
	else if (req->flags & REQ_F_FORCE_ASYNC)
		io_queue_iowq(req, ts);
	else
		io_queue_sqe(req);
}

void io_req_task_queue_fail(struct io_kiocb *req, int ret)
{
	io_req_set_res(req, ret, 0);
	req->io_task_work.func = io_req_task_cancel;
	io_req_task_work_add(req);
}

void io_req_task_queue(struct io_kiocb *req)
{
	req->io_task_work.func = io_req_task_submit;
	io_req_task_work_add(req);
}

void io_queue_next(struct io_kiocb *req)
{
	struct io_kiocb *nxt = io_req_find_next(req);

	if (nxt)
		io_req_task_queue(nxt);
}

void io_free_batch_list(struct io_ring_ctx *ctx, struct io_wq_work_node *node)
	__must_hold(&ctx->uring_lock)
{
	do {
		struct io_kiocb *req = container_of(node, struct io_kiocb,
						    comp_list);

		if (unlikely(req->flags & IO_REQ_CLEAN_SLOW_FLAGS)) {
			if (req->flags & REQ_F_REFCOUNT) {
				node = req->comp_list.next;
				if (!req_ref_put_and_test(req))
					continue;
			}
			if ((req->flags & REQ_F_POLLED) && req->apoll) {
				struct async_poll *apoll = req->apoll;

				if (apoll->double_poll)
					kfree(apoll->double_poll);
				if (!io_alloc_cache_put(&ctx->apoll_cache, &apoll->cache))
					kfree(apoll);
				req->flags &= ~REQ_F_POLLED;
			}
			if (req->flags & IO_REQ_LINK_FLAGS)
				io_queue_next(req);
			if (unlikely(req->flags & IO_REQ_CLEAN_FLAGS))
				io_clean_op(req);
		}
		if (!(req->flags & REQ_F_FIXED_FILE))
			io_put_file(req->file);

		io_req_put_rsrc_locked(req, ctx);

		io_put_task(req->task);
		node = req->comp_list.next;
		io_req_add_to_cache(req, ctx);
	} while (node);
}

static void __io_submit_flush_completions(struct io_ring_ctx *ctx)
	__must_hold(&ctx->uring_lock)
{
	struct io_submit_state *state = &ctx->submit_state;
	struct io_wq_work_node *node;

	__io_cq_lock(ctx);
	/* must come first to preserve CQE ordering in failure cases */
	if (state->cqes_count)
		__io_flush_post_cqes(ctx);
	__wq_list_for_each(node, &state->compl_reqs) {
		struct io_kiocb *req = container_of(node, struct io_kiocb,
					    comp_list);

		if (!(req->flags & REQ_F_CQE_SKIP) &&
		    unlikely(!__io_fill_cqe_req(ctx, req))) {
			if (ctx->task_complete) {
				spin_lock(&ctx->completion_lock);
				io_req_cqe_overflow(req);
				spin_unlock(&ctx->completion_lock);
			} else {
				io_req_cqe_overflow(req);
			}
		}
	}
	__io_cq_unlock_post(ctx);

	if (!wq_list_empty(&ctx->submit_state.compl_reqs)) {
		io_free_batch_list(ctx, state->compl_reqs.first);
		INIT_WQ_LIST(&state->compl_reqs);
	}
}

static unsigned io_cqring_events(struct io_ring_ctx *ctx)
{
	/* See comment at the top of this file */
	smp_rmb();
	return __io_cqring_events(ctx);
}

/*
 * We can't just wait for polled events to come to us, we have to actively
 * find and complete them.
 */
static __cold void io_iopoll_try_reap_events(struct io_ring_ctx *ctx)
{
	if (!(ctx->flags & IORING_SETUP_IOPOLL))
		return;

	mutex_lock(&ctx->uring_lock);
	while (!wq_list_empty(&ctx->iopoll_list)) {
		/* let it sleep and repeat later if can't complete a request */
		if (io_do_iopoll(ctx, true) == 0)
			break;
		/*
		 * Ensure we allow local-to-the-cpu processing to take place,
		 * in this case we need to ensure that we reap all events.
		 * Also let task_work, etc. to progress by releasing the mutex
		 */
		if (need_resched()) {
			mutex_unlock(&ctx->uring_lock);
			cond_resched();
			mutex_lock(&ctx->uring_lock);
		}
	}
	mutex_unlock(&ctx->uring_lock);
}

static int io_iopoll_check(struct io_ring_ctx *ctx, long min)
{
	unsigned int nr_events = 0;
	int ret = 0;
	unsigned long check_cq;

	if (!io_allowed_run_tw(ctx))
		return -EEXIST;

	check_cq = READ_ONCE(ctx->check_cq);
	if (unlikely(check_cq)) {
		if (check_cq & BIT(IO_CHECK_CQ_OVERFLOW_BIT))
			__io_cqring_overflow_flush(ctx);
		/*
		 * Similarly do not spin if we have not informed the user of any
		 * dropped CQE.
		 */
		if (check_cq & BIT(IO_CHECK_CQ_DROPPED_BIT))
			return -EBADR;
	}
	/*
	 * Don't enter poll loop if we already have events pending.
	 * If we do, we can potentially be spinning for commands that
	 * already triggered a CQE (eg in error).
	 */
	if (io_cqring_events(ctx))
		return 0;

	do {
		/*
		 * If a submit got punted to a workqueue, we can have the
		 * application entering polling for a command before it gets
		 * issued. That app will hold the uring_lock for the duration
		 * of the poll right here, so we need to take a breather every
		 * now and then to ensure that the issue has a chance to add
		 * the poll to the issued list. Otherwise we can spin here
		 * forever, while the workqueue is stuck trying to acquire the
		 * very same mutex.
		 */
		if (wq_list_empty(&ctx->iopoll_list) ||
		    io_task_work_pending(ctx)) {
			u32 tail = ctx->cached_cq_tail;

			(void) io_run_local_work_locked(ctx);

			if (task_work_pending(current) ||
			    wq_list_empty(&ctx->iopoll_list)) {
				mutex_unlock(&ctx->uring_lock);
				io_run_task_work();
				mutex_lock(&ctx->uring_lock);
			}
			/* some requests don't go through iopoll_list */
			if (tail != ctx->cached_cq_tail ||
			    wq_list_empty(&ctx->iopoll_list))
				break;
		}
		ret = io_do_iopoll(ctx, !min);
		if (ret < 0)
			break;
		nr_events += ret;
		ret = 0;
	} while (nr_events < min && !need_resched());

	return ret;
}

void io_req_task_complete(struct io_kiocb *req, struct io_tw_state *ts)
{
	if (ts->locked)
		io_req_complete_defer(req);
	else
		io_req_complete_post(req, IO_URING_F_UNLOCKED);
}

/*
 * After the iocb has been issued, it's safe to be found on the poll list.
 * Adding the kiocb to the list AFTER submission ensures that we don't
 * find it from a io_do_iopoll() thread before the issuer is done
 * accessing the kiocb cookie.
 */
static void io_iopoll_req_issued(struct io_kiocb *req, unsigned int issue_flags)
{
	struct io_ring_ctx *ctx = req->ctx;
	const bool needs_lock = issue_flags & IO_URING_F_UNLOCKED;

	/* workqueue context doesn't hold uring_lock, grab it now */
	if (unlikely(needs_lock))
		mutex_lock(&ctx->uring_lock);

	/*
	 * Track whether we have multiple files in our lists. This will impact
	 * how we do polling eventually, not spinning if we're on potentially
	 * different devices.
	 */
	if (wq_list_empty(&ctx->iopoll_list)) {
		ctx->poll_multi_queue = false;
	} else if (!ctx->poll_multi_queue) {
		struct io_kiocb *list_req;

		list_req = container_of(ctx->iopoll_list.first, struct io_kiocb,
					comp_list);
		if (list_req->file != req->file)
			ctx->poll_multi_queue = true;
	}

	/*
	 * For fast devices, IO may have already completed. If it has, add
	 * it to the front so we find it first.
	 */
	if (READ_ONCE(req->iopoll_completed))
		wq_list_add_head(&req->comp_list, &ctx->iopoll_list);
	else
		wq_list_add_tail(&req->comp_list, &ctx->iopoll_list);

	if (unlikely(needs_lock)) {
		/*
		 * If IORING_SETUP_SQPOLL is enabled, sqes are either handle
		 * in sq thread task context or in io worker task context. If
		 * current task context is sq thread, we don't need to check
		 * whether should wake up sq thread.
		 */
		if ((ctx->flags & IORING_SETUP_SQPOLL) &&
		    wq_has_sleeper(&ctx->sq_data->wait))
			wake_up(&ctx->sq_data->wait);

		mutex_unlock(&ctx->uring_lock);
	}
}

unsigned int io_file_get_flags(struct file *file)
{
	unsigned int res = 0;

	if (S_ISREG(file_inode(file)->i_mode))
		res |= REQ_F_ISREG;
	if ((file->f_flags & O_NONBLOCK) || (file->f_mode & FMODE_NOWAIT))
		res |= REQ_F_SUPPORT_NOWAIT;
	return res;
}

bool io_alloc_async_data(struct io_kiocb *req)
{
	WARN_ON_ONCE(!io_cold_defs[req->opcode].async_size);
	req->async_data = kmalloc(io_cold_defs[req->opcode].async_size, GFP_KERNEL);
	if (req->async_data) {
		req->flags |= REQ_F_ASYNC_DATA;
		return false;
	}
	return true;
}

int io_req_prep_async(struct io_kiocb *req)
{
	const struct io_cold_def *cdef = &io_cold_defs[req->opcode];
	const struct io_issue_def *def = &io_issue_defs[req->opcode];

	/* assign early for deferred execution for non-fixed file */
	if (def->needs_file && !(req->flags & REQ_F_FIXED_FILE) && !req->file)
		req->file = io_file_get_normal(req, req->cqe.fd);
	if (!cdef->prep_async)
		return 0;
	if (WARN_ON_ONCE(req_has_async_data(req)))
		return -EFAULT;
	if (!def->manual_alloc) {
		if (io_alloc_async_data(req))
			return -EAGAIN;
	}
	return cdef->prep_async(req);
}

static u32 io_get_sequence(struct io_kiocb *req)
{
	u32 seq = req->ctx->cached_sq_head;
	struct io_kiocb *cur;

	/* need original cached_sq_head, but it was increased for each req */
	io_for_each_link(cur, req)
		seq--;
	return seq;
}

static __cold void io_drain_req(struct io_kiocb *req)
	__must_hold(&ctx->uring_lock)
{
	struct io_ring_ctx *ctx = req->ctx;
	struct io_defer_entry *de;
	int ret;
	u32 seq = io_get_sequence(req);

	/* Still need defer if there is pending req in defer list. */
	spin_lock(&ctx->completion_lock);
	if (!req_need_defer(req, seq) && list_empty_careful(&ctx->defer_list)) {
		spin_unlock(&ctx->completion_lock);
queue:
		ctx->drain_active = false;
		io_req_task_queue(req);
		return;
	}
	spin_unlock(&ctx->completion_lock);

	io_prep_async_link(req);
	de = kmalloc(sizeof(*de), GFP_KERNEL);
	if (!de) {
		ret = -ENOMEM;
		io_req_defer_failed(req, ret);
		return;
	}

	spin_lock(&ctx->completion_lock);
	if (!req_need_defer(req, seq) && list_empty(&ctx->defer_list)) {
		spin_unlock(&ctx->completion_lock);
		kfree(de);
		goto queue;
	}

	trace_io_uring_defer(req);
	de->req = req;
	de->seq = seq;
	list_add_tail(&de->list, &ctx->defer_list);
	spin_unlock(&ctx->completion_lock);
}

static bool io_assign_file(struct io_kiocb *req, const struct io_issue_def *def,
			   unsigned int issue_flags)
{
	if (req->file || !def->needs_file)
		return true;

	if (req->flags & REQ_F_FIXED_FILE)
		req->file = io_file_get_fixed(req, req->cqe.fd, issue_flags);
	else
		req->file = io_file_get_normal(req, req->cqe.fd);

	return !!req->file;
}

static int io_issue_sqe(struct io_kiocb *req, unsigned int issue_flags)
{
	const struct io_issue_def *def = &io_issue_defs[req->opcode];
	const struct cred *creds = NULL;
	int ret;

	if (unlikely(!io_assign_file(req, def, issue_flags)))
		return -EBADF;

	if (unlikely((req->flags & REQ_F_CREDS) && req->creds != current_cred()))
		creds = override_creds(req->creds);

	if (!def->audit_skip)
		audit_uring_entry(req->opcode);

	ret = def->issue(req, issue_flags);

	if (!def->audit_skip)
		audit_uring_exit(!ret, ret);

	if (creds)
		revert_creds(creds);

	if (ret == IOU_OK) {
		if (issue_flags & IO_URING_F_COMPLETE_DEFER)
			io_req_complete_defer(req);
		else
			io_req_complete_post(req, issue_flags);
	} else if (ret != IOU_ISSUE_SKIP_COMPLETE)
		return ret;

	/* If the op doesn't have a file, we're not polling for it */
	if ((req->ctx->flags & IORING_SETUP_IOPOLL) && def->iopoll_queue)
		io_iopoll_req_issued(req, issue_flags);

	return 0;
}

int io_poll_issue(struct io_kiocb *req, struct io_tw_state *ts)
{
	io_tw_lock(req->ctx, ts);
	return io_issue_sqe(req, IO_URING_F_NONBLOCK|IO_URING_F_MULTISHOT|
				 IO_URING_F_COMPLETE_DEFER);
}

struct io_wq_work *io_wq_free_work(struct io_wq_work *work)
{
	struct io_kiocb *req = container_of(work, struct io_kiocb, work);
	struct io_kiocb *nxt = NULL;

	if (req_ref_put_and_test(req)) {
		if (req->flags & IO_REQ_LINK_FLAGS)
			nxt = io_req_find_next(req);
		io_free_req(req);
	}
	return nxt ? &nxt->work : NULL;
}

void io_wq_submit_work(struct io_wq_work *work)
{
	struct io_kiocb *req = container_of(work, struct io_kiocb, work);
	const struct io_issue_def *def = &io_issue_defs[req->opcode];
	unsigned int issue_flags = IO_URING_F_UNLOCKED | IO_URING_F_IOWQ;
	bool needs_poll = false;
	int ret = 0, err = -ECANCELED;

	/* one will be dropped by ->io_wq_free_work() after returning to io-wq */
	if (!(req->flags & REQ_F_REFCOUNT))
		__io_req_set_refcount(req, 2);
	else
		req_ref_get(req);

	io_arm_ltimeout(req);

	/* either cancelled or io-wq is dying, so don't touch tctx->iowq */
	if (work->flags & IO_WQ_WORK_CANCEL) {
fail:
		io_req_task_queue_fail(req, err);
		return;
	}
	if (!io_assign_file(req, def, issue_flags)) {
		err = -EBADF;
		work->flags |= IO_WQ_WORK_CANCEL;
		goto fail;
	}

	if (req->flags & REQ_F_FORCE_ASYNC) {
		bool opcode_poll = def->pollin || def->pollout;

		if (opcode_poll && file_can_poll(req->file)) {
			needs_poll = true;
			issue_flags |= IO_URING_F_NONBLOCK;
		}
	}

	do {
		ret = io_issue_sqe(req, issue_flags);
		if (ret != -EAGAIN)
			break;

		/*
		 * If REQ_F_NOWAIT is set, then don't wait or retry with
		 * poll. -EAGAIN is final for that case.
		 */
		if (req->flags & REQ_F_NOWAIT)
			break;

		/*
		 * We can get EAGAIN for iopolled IO even though we're
		 * forcing a sync submission from here, since we can't
		 * wait for request slots on the block side.
		 */
		if (!needs_poll) {
			if (!(req->ctx->flags & IORING_SETUP_IOPOLL))
				break;
			cond_resched();
			continue;
		}

		if (io_arm_poll_handler(req, issue_flags) == IO_APOLL_OK)
			return;
		/* aborted or ready, in either case retry blocking */
		needs_poll = false;
		issue_flags &= ~IO_URING_F_NONBLOCK;
	} while (1);

	/* avoid locking problems by failing it from a clean context */
	if (ret < 0)
		io_req_task_queue_fail(req, ret);
}

inline struct file *io_file_get_fixed(struct io_kiocb *req, int fd,
				      unsigned int issue_flags)
{
	struct io_ring_ctx *ctx = req->ctx;
	struct io_fixed_file *slot;
	struct file *file = NULL;

	io_ring_submit_lock(ctx, issue_flags);

	if (unlikely((unsigned int)fd >= ctx->nr_user_files))
		goto out;
	fd = array_index_nospec(fd, ctx->nr_user_files);
	slot = io_fixed_file_slot(&ctx->file_table, fd);
	file = io_slot_file(slot);
	req->flags |= io_slot_flags(slot);
	io_req_set_rsrc_node(req, ctx, 0);
out:
	io_ring_submit_unlock(ctx, issue_flags);
	return file;
}

struct file *io_file_get_normal(struct io_kiocb *req, int fd)
{
	struct file *file = fget(fd);

	trace_io_uring_file_get(req, fd);

	/* we don't allow fixed io_uring files */
	if (file && io_is_uring_fops(file))
		io_req_track_inflight(req);
	return file;
}

static void io_queue_async(struct io_kiocb *req, int ret)
	__must_hold(&req->ctx->uring_lock)
{
	struct io_kiocb *linked_timeout;

	if (ret != -EAGAIN || (req->flags & REQ_F_NOWAIT)) {
		io_req_defer_failed(req, ret);
		return;
	}

	linked_timeout = io_prep_linked_timeout(req);

	switch (io_arm_poll_handler(req, 0)) {
	case IO_APOLL_READY:
		io_kbuf_recycle(req, 0);
		io_req_task_queue(req);
		break;
	case IO_APOLL_ABORTED:
		io_kbuf_recycle(req, 0);
		io_queue_iowq(req, NULL);
		break;
	case IO_APOLL_OK:
		break;
	}

	if (linked_timeout)
		io_queue_linked_timeout(linked_timeout);
}

static inline void io_queue_sqe(struct io_kiocb *req)
	__must_hold(&req->ctx->uring_lock)
{
	int ret;

	ret = io_issue_sqe(req, IO_URING_F_NONBLOCK|IO_URING_F_COMPLETE_DEFER);

	/*
	 * We async punt it if the file wasn't marked NOWAIT, or if the file
	 * doesn't support non-blocking read/write attempts
	 */
	if (likely(!ret))
		io_arm_ltimeout(req);
	else
		io_queue_async(req, ret);
}

static void io_queue_sqe_fallback(struct io_kiocb *req)
	__must_hold(&req->ctx->uring_lock)
{
	if (unlikely(req->flags & REQ_F_FAIL)) {
		/*
		 * We don't submit, fail them all, for that replace hardlinks
		 * with normal links. Extra REQ_F_LINK is tolerated.
		 */
		req->flags &= ~REQ_F_HARDLINK;
		req->flags |= REQ_F_LINK;
		io_req_defer_failed(req, req->cqe.res);
	} else {
		int ret = io_req_prep_async(req);

		if (unlikely(ret)) {
			io_req_defer_failed(req, ret);
			return;
		}

		if (unlikely(req->ctx->drain_active))
			io_drain_req(req);
		else
			io_queue_iowq(req, NULL);
	}
}

/*
 * Check SQE restrictions (opcode and flags).
 *
 * Returns 'true' if SQE is allowed, 'false' otherwise.
 */
static inline bool io_check_restriction(struct io_ring_ctx *ctx,
					struct io_kiocb *req,
					unsigned int sqe_flags)
{
	if (!test_bit(req->opcode, ctx->restrictions.sqe_op))
		return false;

	if ((sqe_flags & ctx->restrictions.sqe_flags_required) !=
	    ctx->restrictions.sqe_flags_required)
		return false;

	if (sqe_flags & ~(ctx->restrictions.sqe_flags_allowed |
			  ctx->restrictions.sqe_flags_required))
		return false;

	return true;
}

static void io_init_req_drain(struct io_kiocb *req)
{
	struct io_ring_ctx *ctx = req->ctx;
	struct io_kiocb *head = ctx->submit_state.link.head;

	ctx->drain_active = true;
	if (head) {
		/*
		 * If we need to drain a request in the middle of a link, drain
		 * the head request and the next request/link after the current
		 * link. Considering sequential execution of links,
		 * REQ_F_IO_DRAIN will be maintained for every request of our
		 * link.
		 */
		head->flags |= REQ_F_IO_DRAIN | REQ_F_FORCE_ASYNC;
		ctx->drain_next = true;
	}
}

static int io_init_req(struct io_ring_ctx *ctx, struct io_kiocb *req,
		       const struct io_uring_sqe *sqe)
	__must_hold(&ctx->uring_lock)
{
	const struct io_issue_def *def;
	unsigned int sqe_flags;
	int personality;
	u8 opcode;

	/* req is partially pre-initialised, see io_preinit_req() */
	req->opcode = opcode = READ_ONCE(sqe->opcode);
	/* same numerical values with corresponding REQ_F_*, safe to copy */
	req->flags = sqe_flags = READ_ONCE(sqe->flags);
	req->cqe.user_data = READ_ONCE(sqe->user_data);
	req->file = NULL;
	req->rsrc_node = NULL;
	req->task = current;

	if (unlikely(opcode >= IORING_OP_LAST)) {
		req->opcode = 0;
		return -EINVAL;
	}
	def = &io_issue_defs[opcode];
	if (unlikely(sqe_flags & ~SQE_COMMON_FLAGS)) {
		/* enforce forwards compatibility on users */
		if (sqe_flags & ~SQE_VALID_FLAGS)
			return -EINVAL;
		if (sqe_flags & IOSQE_BUFFER_SELECT) {
			if (!def->buffer_select)
				return -EOPNOTSUPP;
			req->buf_index = READ_ONCE(sqe->buf_group);
		}
		if (sqe_flags & IOSQE_CQE_SKIP_SUCCESS)
			ctx->drain_disabled = true;
		if (sqe_flags & IOSQE_IO_DRAIN) {
			if (ctx->drain_disabled)
				return -EOPNOTSUPP;
			io_init_req_drain(req);
		}
	}
	if (unlikely(ctx->restricted || ctx->drain_active || ctx->drain_next)) {
		if (ctx->restricted && !io_check_restriction(ctx, req, sqe_flags))
			return -EACCES;
		/* knock it to the slow queue path, will be drained there */
		if (ctx->drain_active)
			req->flags |= REQ_F_FORCE_ASYNC;
		/* if there is no link, we're at "next" request and need to drain */
		if (unlikely(ctx->drain_next) && !ctx->submit_state.link.head) {
			ctx->drain_next = false;
			ctx->drain_active = true;
			req->flags |= REQ_F_IO_DRAIN | REQ_F_FORCE_ASYNC;
		}
	}

	if (!def->ioprio && sqe->ioprio)
		return -EINVAL;
	if (!def->iopoll && (ctx->flags & IORING_SETUP_IOPOLL))
		return -EINVAL;

	if (def->needs_file) {
		struct io_submit_state *state = &ctx->submit_state;

		req->cqe.fd = READ_ONCE(sqe->fd);

		/*
		 * Plug now if we have more than 2 IO left after this, and the
		 * target is potentially a read/write to block based storage.
		 */
		if (state->need_plug && def->plug) {
			state->plug_started = true;
			state->need_plug = false;
			blk_start_plug_nr_ios(&state->plug, state->submit_nr);
		}
	}

	personality = READ_ONCE(sqe->personality);
	if (personality) {
		int ret;

		req->creds = xa_load(&ctx->personalities, personality);
		if (!req->creds)
			return -EINVAL;
		get_cred(req->creds);
		ret = security_uring_override_creds(req->creds);
		if (ret) {
			put_cred(req->creds);
			return ret;
		}
		req->flags |= REQ_F_CREDS;
	}

	return def->prep(req, sqe);
}

static __cold int io_submit_fail_init(const struct io_uring_sqe *sqe,
				      struct io_kiocb *req, int ret)
{
	struct io_ring_ctx *ctx = req->ctx;
	struct io_submit_link *link = &ctx->submit_state.link;
	struct io_kiocb *head = link->head;

	trace_io_uring_req_failed(sqe, req, ret);

	/*
	 * Avoid breaking links in the middle as it renders links with SQPOLL
	 * unusable. Instead of failing eagerly, continue assembling the link if
	 * applicable and mark the head with REQ_F_FAIL. The link flushing code
	 * should find the flag and handle the rest.
	 */
	req_fail_link_node(req, ret);
	if (head && !(head->flags & REQ_F_FAIL))
		req_fail_link_node(head, -ECANCELED);

	if (!(req->flags & IO_REQ_LINK_FLAGS)) {
		if (head) {
			link->last->link = req;
			link->head = NULL;
			req = head;
		}
		io_queue_sqe_fallback(req);
		return ret;
	}

	if (head)
		link->last->link = req;
	else
		link->head = req;
	link->last = req;
	return 0;
}

static inline int io_submit_sqe(struct io_ring_ctx *ctx, struct io_kiocb *req,
			 const struct io_uring_sqe *sqe)
	__must_hold(&ctx->uring_lock)
{
	struct io_submit_link *link = &ctx->submit_state.link;
	int ret;

	ret = io_init_req(ctx, req, sqe);
	if (unlikely(ret))
		return io_submit_fail_init(sqe, req, ret);

	trace_io_uring_submit_req(req);

	/*
	 * If we already have a head request, queue this one for async
	 * submittal once the head completes. If we don't have a head but
	 * IOSQE_IO_LINK is set in the sqe, start a new head. This one will be
	 * submitted sync once the chain is complete. If none of those
	 * conditions are true (normal request), then just queue it.
	 */
	if (unlikely(link->head)) {
		ret = io_req_prep_async(req);
		if (unlikely(ret))
			return io_submit_fail_init(sqe, req, ret);

		trace_io_uring_link(req, link->head);
		link->last->link = req;
		link->last = req;

		if (req->flags & IO_REQ_LINK_FLAGS)
			return 0;
		/* last request of the link, flush it */
		req = link->head;
		link->head = NULL;
		if (req->flags & (REQ_F_FORCE_ASYNC | REQ_F_FAIL))
			goto fallback;

	} else if (unlikely(req->flags & (IO_REQ_LINK_FLAGS |
					  REQ_F_FORCE_ASYNC | REQ_F_FAIL))) {
		if (req->flags & IO_REQ_LINK_FLAGS) {
			link->head = req;
			link->last = req;
		} else {
fallback:
			io_queue_sqe_fallback(req);
		}
		return 0;
	}

	io_queue_sqe(req);
	return 0;
}

/*
 * Batched submission is done, ensure local IO is flushed out.
 */
static void io_submit_state_end(struct io_ring_ctx *ctx)
{
	struct io_submit_state *state = &ctx->submit_state;

	if (unlikely(state->link.head))
		io_queue_sqe_fallback(state->link.head);
	/* flush only after queuing links as they can generate completions */
	io_submit_flush_completions(ctx);
	if (state->plug_started)
		blk_finish_plug(&state->plug);
}

/*
 * Start submission side cache.
 */
static void io_submit_state_start(struct io_submit_state *state,
				  unsigned int max_ios)
{
	state->plug_started = false;
	state->need_plug = max_ios > 2;
	state->submit_nr = max_ios;
	/* set only head, no need to init link_last in advance */
	state->link.head = NULL;
}

static void io_commit_sqring(struct io_ring_ctx *ctx)
{
	struct io_rings *rings = ctx->rings;

	/*
	 * Ensure any loads from the SQEs are done at this point,
	 * since once we write the new head, the application could
	 * write new data to them.
	 */
	smp_store_release(&rings->sq.head, ctx->cached_sq_head);
}

/*
 * Fetch an sqe, if one is available. Note this returns a pointer to memory
 * that is mapped by userspace. This means that care needs to be taken to
 * ensure that reads are stable, as we cannot rely on userspace always
 * being a good citizen. If members of the sqe are validated and then later
 * used, it's important that those reads are done through READ_ONCE() to
 * prevent a re-load down the line.
 */
static bool io_get_sqe(struct io_ring_ctx *ctx, const struct io_uring_sqe **sqe)
{
	unsigned head, mask = ctx->sq_entries - 1;
	unsigned sq_idx = ctx->cached_sq_head++ & mask;

	/*
	 * The cached sq head (or cq tail) serves two purposes:
	 *
	 * 1) allows us to batch the cost of updating the user visible
	 *    head updates.
	 * 2) allows the kernel side to track the head on its own, even
	 *    though the application is the one updating it.
	 */
	head = READ_ONCE(ctx->sq_array[sq_idx]);
	if (likely(head < ctx->sq_entries)) {
		/* double index for 128-byte SQEs, twice as long */
		if (ctx->flags & IORING_SETUP_SQE128)
			head <<= 1;
		*sqe = &ctx->sq_sqes[head];
		return true;
	}

	/* drop invalid entries */
	ctx->cq_extra--;
	WRITE_ONCE(ctx->rings->sq_dropped,
		   READ_ONCE(ctx->rings->sq_dropped) + 1);
	return false;
}

int io_submit_sqes(struct io_ring_ctx *ctx, unsigned int nr)
	__must_hold(&ctx->uring_lock)
{
	unsigned int entries = io_sqring_entries(ctx);
	unsigned int left;
	int ret;

	if (unlikely(!entries))
		return 0;
	/* make sure SQ entry isn't read before tail */
	ret = left = min(nr, entries);
	io_get_task_refs(left);
	io_submit_state_start(&ctx->submit_state, left);

	do {
		const struct io_uring_sqe *sqe;
		struct io_kiocb *req;

		if (unlikely(!io_alloc_req(ctx, &req)))
			break;
		if (unlikely(!io_get_sqe(ctx, &sqe))) {
			io_req_add_to_cache(req, ctx);
			break;
		}

		/*
		 * Continue submitting even for sqe failure if the
		 * ring was setup with IORING_SETUP_SUBMIT_ALL
		 */
		if (unlikely(io_submit_sqe(ctx, req, sqe)) &&
		    !(ctx->flags & IORING_SETUP_SUBMIT_ALL)) {
			left--;
			break;
		}
	} while (--left);

	if (unlikely(left)) {
		ret -= left;
		/* try again if it submitted nothing and can't allocate a req */
		if (!ret && io_req_cache_empty(ctx))
			ret = -EAGAIN;
		current->io_uring->cached_refs += left;
	}

	io_submit_state_end(ctx);
	 /* Commit SQ ring head once we've consumed and submitted all SQEs */
	io_commit_sqring(ctx);
	return ret;
}

struct io_wait_queue {
	struct wait_queue_entry wq;
	struct io_ring_ctx *ctx;
	unsigned cq_tail;
	unsigned nr_timeouts;
	ktime_t timeout;
};

static inline bool io_has_work(struct io_ring_ctx *ctx)
{
	return test_bit(IO_CHECK_CQ_OVERFLOW_BIT, &ctx->check_cq) ||
	       !llist_empty(&ctx->work_llist);
}

static inline bool io_should_wake(struct io_wait_queue *iowq)
{
	struct io_ring_ctx *ctx = iowq->ctx;
	int dist = READ_ONCE(ctx->rings->cq.tail) - (int) iowq->cq_tail;

	/*
	 * Wake up if we have enough events, or if a timeout occurred since we
	 * started waiting. For timeouts, we always want to return to userspace,
	 * regardless of event count.
	 */
	return dist >= 0 || atomic_read(&ctx->cq_timeouts) != iowq->nr_timeouts;
}

static int io_wake_function(struct wait_queue_entry *curr, unsigned int mode,
			    int wake_flags, void *key)
{
	struct io_wait_queue *iowq = container_of(curr, struct io_wait_queue, wq);

	/*
	 * Cannot safely flush overflowed CQEs from here, ensure we wake up
	 * the task, and the next invocation will do it.
	 */
	if (io_should_wake(iowq) || io_has_work(iowq->ctx))
		return autoremove_wake_function(curr, mode, wake_flags, key);
	return -1;
}

int io_run_task_work_sig(struct io_ring_ctx *ctx)
{
	if (!llist_empty(&ctx->work_llist)) {
		__set_current_state(TASK_RUNNING);
		if (io_run_local_work(ctx) > 0)
			return 1;
	}
	if (io_run_task_work() > 0)
		return 1;
	if (task_sigpending(current))
		return -EINTR;
	return 0;
}

static bool current_pending_io(void)
{
	struct io_uring_task *tctx = current->io_uring;

	if (!tctx)
		return false;
	return percpu_counter_read_positive(&tctx->inflight);
}

/* when returns >0, the caller should retry */
static inline int io_cqring_wait_schedule(struct io_ring_ctx *ctx,
					  struct io_wait_queue *iowq)
{
<<<<<<< HEAD
	int token, ret;
=======
	int io_wait, ret;
>>>>>>> 75aa50e2

	if (unlikely(READ_ONCE(ctx->check_cq)))
		return 1;
	if (unlikely(!llist_empty(&ctx->work_llist)))
		return 1;
	if (unlikely(test_thread_flag(TIF_NOTIFY_SIGNAL)))
		return 1;
	if (unlikely(task_sigpending(current)))
		return -EINTR;
	if (unlikely(io_should_wake(iowq)))
		return 0;

	/*
<<<<<<< HEAD
	 * Use io_schedule_prepare/finish, so cpufreq can take into account
	 * that the task is waiting for IO - turns out to be important for low
	 * QD IO.
	 */
	token = io_schedule_prepare();
=======
	 * Mark us as being in io_wait if we have pending requests, so cpufreq
	 * can take into account that the task is waiting for IO - turns out
	 * to be important for low QD IO.
	 */
	io_wait = current->in_iowait;
	if (current_pending_io())
		current->in_iowait = 1;
>>>>>>> 75aa50e2
	ret = 0;
	if (iowq->timeout == KTIME_MAX)
		schedule();
	else if (!schedule_hrtimeout(&iowq->timeout, HRTIMER_MODE_ABS))
		ret = -ETIME;
<<<<<<< HEAD
	io_schedule_finish(token);
=======
	current->in_iowait = io_wait;
>>>>>>> 75aa50e2
	return ret;
}

/*
 * Wait until events become available, if we don't already have some. The
 * application must reap them itself, as they reside on the shared cq ring.
 */
static int io_cqring_wait(struct io_ring_ctx *ctx, int min_events,
			  const sigset_t __user *sig, size_t sigsz,
			  struct __kernel_timespec __user *uts)
{
	struct io_wait_queue iowq;
	struct io_rings *rings = ctx->rings;
	int ret;

	if (!io_allowed_run_tw(ctx))
		return -EEXIST;
	if (!llist_empty(&ctx->work_llist))
		io_run_local_work(ctx);
	io_run_task_work();
	io_cqring_overflow_flush(ctx);
	/* if user messes with these they will just get an early return */
	if (__io_cqring_events_user(ctx) >= min_events)
		return 0;

	if (sig) {
#ifdef CONFIG_COMPAT
		if (in_compat_syscall())
			ret = set_compat_user_sigmask((const compat_sigset_t __user *)sig,
						      sigsz);
		else
#endif
			ret = set_user_sigmask(sig, sigsz);

		if (ret)
			return ret;
	}

	init_waitqueue_func_entry(&iowq.wq, io_wake_function);
	iowq.wq.private = current;
	INIT_LIST_HEAD(&iowq.wq.entry);
	iowq.ctx = ctx;
	iowq.nr_timeouts = atomic_read(&ctx->cq_timeouts);
	iowq.cq_tail = READ_ONCE(ctx->rings->cq.head) + min_events;
	iowq.timeout = KTIME_MAX;

	if (uts) {
		struct timespec64 ts;

		if (get_timespec64(&ts, uts))
			return -EFAULT;
		iowq.timeout = ktime_add_ns(timespec64_to_ktime(ts), ktime_get_ns());
	}

	trace_io_uring_cqring_wait(ctx, min_events);
	do {
		unsigned long check_cq;

		if (ctx->flags & IORING_SETUP_DEFER_TASKRUN) {
			int nr_wait = (int) iowq.cq_tail - READ_ONCE(ctx->rings->cq.tail);

			atomic_set(&ctx->cq_wait_nr, nr_wait);
			set_current_state(TASK_INTERRUPTIBLE);
		} else {
			prepare_to_wait_exclusive(&ctx->cq_wait, &iowq.wq,
							TASK_INTERRUPTIBLE);
		}

		ret = io_cqring_wait_schedule(ctx, &iowq);
		__set_current_state(TASK_RUNNING);
		atomic_set(&ctx->cq_wait_nr, 0);

		if (ret < 0)
			break;
		/*
		 * Run task_work after scheduling and before io_should_wake().
		 * If we got woken because of task_work being processed, run it
		 * now rather than let the caller do another wait loop.
		 */
		io_run_task_work();
		if (!llist_empty(&ctx->work_llist))
			io_run_local_work(ctx);

		check_cq = READ_ONCE(ctx->check_cq);
		if (unlikely(check_cq)) {
			/* let the caller flush overflows, retry */
			if (check_cq & BIT(IO_CHECK_CQ_OVERFLOW_BIT))
				io_cqring_do_overflow_flush(ctx);
			if (check_cq & BIT(IO_CHECK_CQ_DROPPED_BIT)) {
				ret = -EBADR;
				break;
			}
		}

		if (io_should_wake(&iowq)) {
			ret = 0;
			break;
		}
		cond_resched();
	} while (1);

	if (!(ctx->flags & IORING_SETUP_DEFER_TASKRUN))
		finish_wait(&ctx->cq_wait, &iowq.wq);
	restore_saved_sigmask_unless(ret == -EINTR);

	return READ_ONCE(rings->cq.head) == READ_ONCE(rings->cq.tail) ? ret : 0;
}

static void io_mem_free(void *ptr)
{
	struct page *page;

	if (!ptr)
		return;

	page = virt_to_head_page(ptr);
	if (put_page_testzero(page))
		free_compound_page(page);
}

static void io_pages_free(struct page ***pages, int npages)
{
	struct page **page_array;
	int i;

	if (!pages)
		return;
	page_array = *pages;
	for (i = 0; i < npages; i++)
		unpin_user_page(page_array[i]);
	kvfree(page_array);
	*pages = NULL;
}

static void *__io_uaddr_map(struct page ***pages, unsigned short *npages,
			    unsigned long uaddr, size_t size)
{
	struct page **page_array;
	unsigned int nr_pages;
	int ret;

	*npages = 0;

	if (uaddr & (PAGE_SIZE - 1) || !size)
		return ERR_PTR(-EINVAL);

	nr_pages = (size + PAGE_SIZE - 1) >> PAGE_SHIFT;
	if (nr_pages > USHRT_MAX)
		return ERR_PTR(-EINVAL);
	page_array = kvmalloc_array(nr_pages, sizeof(struct page *), GFP_KERNEL);
	if (!page_array)
		return ERR_PTR(-ENOMEM);

	ret = pin_user_pages_fast(uaddr, nr_pages, FOLL_WRITE | FOLL_LONGTERM,
					page_array);
	if (ret != nr_pages) {
err:
		io_pages_free(&page_array, ret > 0 ? ret : 0);
		return ret < 0 ? ERR_PTR(ret) : ERR_PTR(-EFAULT);
	}
	/*
	 * Should be a single page. If the ring is small enough that we can
	 * use a normal page, that is fine. If we need multiple pages, then
	 * userspace should use a huge page. That's the only way to guarantee
	 * that we get contigious memory, outside of just being lucky or
	 * (currently) having low memory fragmentation.
	 */
	if (page_array[0] != page_array[ret - 1])
		goto err;
	*pages = page_array;
	*npages = nr_pages;
	return page_to_virt(page_array[0]);
}

static void *io_rings_map(struct io_ring_ctx *ctx, unsigned long uaddr,
			  size_t size)
{
	return __io_uaddr_map(&ctx->ring_pages, &ctx->n_ring_pages, uaddr,
				size);
}

static void *io_sqes_map(struct io_ring_ctx *ctx, unsigned long uaddr,
			 size_t size)
{
	return __io_uaddr_map(&ctx->sqe_pages, &ctx->n_sqe_pages, uaddr,
				size);
}

static void io_rings_free(struct io_ring_ctx *ctx)
{
	if (!(ctx->flags & IORING_SETUP_NO_MMAP)) {
		io_mem_free(ctx->rings);
		io_mem_free(ctx->sq_sqes);
		ctx->rings = NULL;
		ctx->sq_sqes = NULL;
	} else {
		io_pages_free(&ctx->ring_pages, ctx->n_ring_pages);
		io_pages_free(&ctx->sqe_pages, ctx->n_sqe_pages);
	}
}

static void *io_mem_alloc(size_t size)
{
	gfp_t gfp = GFP_KERNEL_ACCOUNT | __GFP_ZERO | __GFP_NOWARN | __GFP_COMP;
	void *ret;

	ret = (void *) __get_free_pages(gfp, get_order(size));
	if (ret)
		return ret;
	return ERR_PTR(-ENOMEM);
}

static unsigned long rings_size(struct io_ring_ctx *ctx, unsigned int sq_entries,
				unsigned int cq_entries, size_t *sq_offset)
{
	struct io_rings *rings;
	size_t off, sq_array_size;

	off = struct_size(rings, cqes, cq_entries);
	if (off == SIZE_MAX)
		return SIZE_MAX;
	if (ctx->flags & IORING_SETUP_CQE32) {
		if (check_shl_overflow(off, 1, &off))
			return SIZE_MAX;
	}

#ifdef CONFIG_SMP
	off = ALIGN(off, SMP_CACHE_BYTES);
	if (off == 0)
		return SIZE_MAX;
#endif

	if (sq_offset)
		*sq_offset = off;

	sq_array_size = array_size(sizeof(u32), sq_entries);
	if (sq_array_size == SIZE_MAX)
		return SIZE_MAX;

	if (check_add_overflow(off, sq_array_size, &off))
		return SIZE_MAX;

	return off;
}

static int io_eventfd_register(struct io_ring_ctx *ctx, void __user *arg,
			       unsigned int eventfd_async)
{
	struct io_ev_fd *ev_fd;
	__s32 __user *fds = arg;
	int fd;

	ev_fd = rcu_dereference_protected(ctx->io_ev_fd,
					lockdep_is_held(&ctx->uring_lock));
	if (ev_fd)
		return -EBUSY;

	if (copy_from_user(&fd, fds, sizeof(*fds)))
		return -EFAULT;

	ev_fd = kmalloc(sizeof(*ev_fd), GFP_KERNEL);
	if (!ev_fd)
		return -ENOMEM;

	ev_fd->cq_ev_fd = eventfd_ctx_fdget(fd);
	if (IS_ERR(ev_fd->cq_ev_fd)) {
		int ret = PTR_ERR(ev_fd->cq_ev_fd);
		kfree(ev_fd);
		return ret;
	}

	spin_lock(&ctx->completion_lock);
	ctx->evfd_last_cq_tail = ctx->cached_cq_tail;
	spin_unlock(&ctx->completion_lock);

	ev_fd->eventfd_async = eventfd_async;
	ctx->has_evfd = true;
	rcu_assign_pointer(ctx->io_ev_fd, ev_fd);
	atomic_set(&ev_fd->refs, 1);
	atomic_set(&ev_fd->ops, 0);
	return 0;
}

static int io_eventfd_unregister(struct io_ring_ctx *ctx)
{
	struct io_ev_fd *ev_fd;

	ev_fd = rcu_dereference_protected(ctx->io_ev_fd,
					lockdep_is_held(&ctx->uring_lock));
	if (ev_fd) {
		ctx->has_evfd = false;
		rcu_assign_pointer(ctx->io_ev_fd, NULL);
		if (!atomic_fetch_or(BIT(IO_EVENTFD_OP_FREE_BIT), &ev_fd->ops))
			call_rcu(&ev_fd->rcu, io_eventfd_ops);
		return 0;
	}

	return -ENXIO;
}

static void io_req_caches_free(struct io_ring_ctx *ctx)
{
	struct io_kiocb *req;
	int nr = 0;

	mutex_lock(&ctx->uring_lock);
	io_flush_cached_locked_reqs(ctx, &ctx->submit_state);

	while (!io_req_cache_empty(ctx)) {
		req = io_extract_req(ctx);
		kmem_cache_free(req_cachep, req);
		nr++;
	}
	if (nr)
		percpu_ref_put_many(&ctx->refs, nr);
	mutex_unlock(&ctx->uring_lock);
}

static void io_rsrc_node_cache_free(struct io_cache_entry *entry)
{
	kfree(container_of(entry, struct io_rsrc_node, cache));
}

static __cold void io_ring_ctx_free(struct io_ring_ctx *ctx)
{
	io_sq_thread_finish(ctx);
	/* __io_rsrc_put_work() may need uring_lock to progress, wait w/o it */
	if (WARN_ON_ONCE(!list_empty(&ctx->rsrc_ref_list)))
		return;

	mutex_lock(&ctx->uring_lock);
	if (ctx->buf_data)
		__io_sqe_buffers_unregister(ctx);
	if (ctx->file_data)
		__io_sqe_files_unregister(ctx);
	io_cqring_overflow_kill(ctx);
	io_eventfd_unregister(ctx);
	io_alloc_cache_free(&ctx->apoll_cache, io_apoll_cache_free);
	io_alloc_cache_free(&ctx->netmsg_cache, io_netmsg_cache_free);
	io_destroy_buffers(ctx);
	mutex_unlock(&ctx->uring_lock);
	if (ctx->sq_creds)
		put_cred(ctx->sq_creds);
	if (ctx->submitter_task)
		put_task_struct(ctx->submitter_task);

	/* there are no registered resources left, nobody uses it */
	if (ctx->rsrc_node)
		io_rsrc_node_destroy(ctx, ctx->rsrc_node);

	WARN_ON_ONCE(!list_empty(&ctx->rsrc_ref_list));

#if defined(CONFIG_UNIX)
	if (ctx->ring_sock) {
		ctx->ring_sock->file = NULL; /* so that iput() is called */
		sock_release(ctx->ring_sock);
	}
#endif
	WARN_ON_ONCE(!list_empty(&ctx->ltimeout_list));

	io_alloc_cache_free(&ctx->rsrc_node_cache, io_rsrc_node_cache_free);
	if (ctx->mm_account) {
		mmdrop(ctx->mm_account);
		ctx->mm_account = NULL;
	}
	io_rings_free(ctx);

	percpu_ref_exit(&ctx->refs);
	free_uid(ctx->user);
	io_req_caches_free(ctx);
	if (ctx->hash_map)
		io_wq_put_hash(ctx->hash_map);
	kfree(ctx->cancel_table.hbs);
	kfree(ctx->cancel_table_locked.hbs);
	kfree(ctx->dummy_ubuf);
	kfree(ctx->io_bl);
	xa_destroy(&ctx->io_bl_xa);
	kfree(ctx);
}

static __cold void io_activate_pollwq_cb(struct callback_head *cb)
{
	struct io_ring_ctx *ctx = container_of(cb, struct io_ring_ctx,
					       poll_wq_task_work);

	mutex_lock(&ctx->uring_lock);
	ctx->poll_activated = true;
	mutex_unlock(&ctx->uring_lock);

	/*
	 * Wake ups for some events between start of polling and activation
	 * might've been lost due to loose synchronisation.
	 */
	wake_up_all(&ctx->poll_wq);
	percpu_ref_put(&ctx->refs);
}

static __cold void io_activate_pollwq(struct io_ring_ctx *ctx)
{
	spin_lock(&ctx->completion_lock);
	/* already activated or in progress */
	if (ctx->poll_activated || ctx->poll_wq_task_work.func)
		goto out;
	if (WARN_ON_ONCE(!ctx->task_complete))
		goto out;
	if (!ctx->submitter_task)
		goto out;
	/*
	 * with ->submitter_task only the submitter task completes requests, we
	 * only need to sync with it, which is done by injecting a tw
	 */
	init_task_work(&ctx->poll_wq_task_work, io_activate_pollwq_cb);
	percpu_ref_get(&ctx->refs);
	if (task_work_add(ctx->submitter_task, &ctx->poll_wq_task_work, TWA_SIGNAL))
		percpu_ref_put(&ctx->refs);
out:
	spin_unlock(&ctx->completion_lock);
}

static __poll_t io_uring_poll(struct file *file, poll_table *wait)
{
	struct io_ring_ctx *ctx = file->private_data;
	__poll_t mask = 0;

	if (unlikely(!ctx->poll_activated))
		io_activate_pollwq(ctx);

	poll_wait(file, &ctx->poll_wq, wait);
	/*
	 * synchronizes with barrier from wq_has_sleeper call in
	 * io_commit_cqring
	 */
	smp_rmb();
	if (!io_sqring_full(ctx))
		mask |= EPOLLOUT | EPOLLWRNORM;

	/*
	 * Don't flush cqring overflow list here, just do a simple check.
	 * Otherwise there could possible be ABBA deadlock:
	 *      CPU0                    CPU1
	 *      ----                    ----
	 * lock(&ctx->uring_lock);
	 *                              lock(&ep->mtx);
	 *                              lock(&ctx->uring_lock);
	 * lock(&ep->mtx);
	 *
	 * Users may get EPOLLIN meanwhile seeing nothing in cqring, this
	 * pushes them to do the flush.
	 */

	if (__io_cqring_events_user(ctx) || io_has_work(ctx))
		mask |= EPOLLIN | EPOLLRDNORM;

	return mask;
}

static int io_unregister_personality(struct io_ring_ctx *ctx, unsigned id)
{
	const struct cred *creds;

	creds = xa_erase(&ctx->personalities, id);
	if (creds) {
		put_cred(creds);
		return 0;
	}

	return -EINVAL;
}

struct io_tctx_exit {
	struct callback_head		task_work;
	struct completion		completion;
	struct io_ring_ctx		*ctx;
};

static __cold void io_tctx_exit_cb(struct callback_head *cb)
{
	struct io_uring_task *tctx = current->io_uring;
	struct io_tctx_exit *work;

	work = container_of(cb, struct io_tctx_exit, task_work);
	/*
	 * When @in_cancel, we're in cancellation and it's racy to remove the
	 * node. It'll be removed by the end of cancellation, just ignore it.
	 * tctx can be NULL if the queueing of this task_work raced with
	 * work cancelation off the exec path.
	 */
	if (tctx && !atomic_read(&tctx->in_cancel))
		io_uring_del_tctx_node((unsigned long)work->ctx);
	complete(&work->completion);
}

static __cold bool io_cancel_ctx_cb(struct io_wq_work *work, void *data)
{
	struct io_kiocb *req = container_of(work, struct io_kiocb, work);

	return req->ctx == data;
}

static __cold void io_ring_exit_work(struct work_struct *work)
{
	struct io_ring_ctx *ctx = container_of(work, struct io_ring_ctx, exit_work);
	unsigned long timeout = jiffies + HZ * 60 * 5;
	unsigned long interval = HZ / 20;
	struct io_tctx_exit exit;
	struct io_tctx_node *node;
	int ret;

	/*
	 * If we're doing polled IO and end up having requests being
	 * submitted async (out-of-line), then completions can come in while
	 * we're waiting for refs to drop. We need to reap these manually,
	 * as nobody else will be looking for them.
	 */
	do {
		if (test_bit(IO_CHECK_CQ_OVERFLOW_BIT, &ctx->check_cq)) {
			mutex_lock(&ctx->uring_lock);
			io_cqring_overflow_kill(ctx);
			mutex_unlock(&ctx->uring_lock);
		}

		if (ctx->flags & IORING_SETUP_DEFER_TASKRUN)
			io_move_task_work_from_local(ctx);

		while (io_uring_try_cancel_requests(ctx, NULL, true))
			cond_resched();

		if (ctx->sq_data) {
			struct io_sq_data *sqd = ctx->sq_data;
			struct task_struct *tsk;

			io_sq_thread_park(sqd);
			tsk = sqd->thread;
			if (tsk && tsk->io_uring && tsk->io_uring->io_wq)
				io_wq_cancel_cb(tsk->io_uring->io_wq,
						io_cancel_ctx_cb, ctx, true);
			io_sq_thread_unpark(sqd);
		}

		io_req_caches_free(ctx);

		if (WARN_ON_ONCE(time_after(jiffies, timeout))) {
			/* there is little hope left, don't run it too often */
			interval = HZ * 60;
		}
		/*
		 * This is really an uninterruptible wait, as it has to be
		 * complete. But it's also run from a kworker, which doesn't
		 * take signals, so it's fine to make it interruptible. This
		 * avoids scenarios where we knowingly can wait much longer
		 * on completions, for example if someone does a SIGSTOP on
		 * a task that needs to finish task_work to make this loop
		 * complete. That's a synthetic situation that should not
		 * cause a stuck task backtrace, and hence a potential panic
		 * on stuck tasks if that is enabled.
		 */
	} while (!wait_for_completion_interruptible_timeout(&ctx->ref_comp, interval));

	init_completion(&exit.completion);
	init_task_work(&exit.task_work, io_tctx_exit_cb);
	exit.ctx = ctx;
	/*
	 * Some may use context even when all refs and requests have been put,
	 * and they are free to do so while still holding uring_lock or
	 * completion_lock, see io_req_task_submit(). Apart from other work,
	 * this lock/unlock section also waits them to finish.
	 */
	mutex_lock(&ctx->uring_lock);
	while (!list_empty(&ctx->tctx_list)) {
		WARN_ON_ONCE(time_after(jiffies, timeout));

		node = list_first_entry(&ctx->tctx_list, struct io_tctx_node,
					ctx_node);
		/* don't spin on a single task if cancellation failed */
		list_rotate_left(&ctx->tctx_list);
		ret = task_work_add(node->task, &exit.task_work, TWA_SIGNAL);
		if (WARN_ON_ONCE(ret))
			continue;

		mutex_unlock(&ctx->uring_lock);
		/*
		 * See comment above for
		 * wait_for_completion_interruptible_timeout() on why this
		 * wait is marked as interruptible.
		 */
		wait_for_completion_interruptible(&exit.completion);
		mutex_lock(&ctx->uring_lock);
	}
	mutex_unlock(&ctx->uring_lock);
	spin_lock(&ctx->completion_lock);
	spin_unlock(&ctx->completion_lock);

	/* pairs with RCU read section in io_req_local_work_add() */
	if (ctx->flags & IORING_SETUP_DEFER_TASKRUN)
		synchronize_rcu();

	io_ring_ctx_free(ctx);
}

static __cold void io_ring_ctx_wait_and_kill(struct io_ring_ctx *ctx)
{
	unsigned long index;
	struct creds *creds;

	mutex_lock(&ctx->uring_lock);
	percpu_ref_kill(&ctx->refs);
	xa_for_each(&ctx->personalities, index, creds)
		io_unregister_personality(ctx, index);
	if (ctx->rings)
		io_poll_remove_all(ctx, NULL, true);
	mutex_unlock(&ctx->uring_lock);

	/*
	 * If we failed setting up the ctx, we might not have any rings
	 * and therefore did not submit any requests
	 */
	if (ctx->rings)
		io_kill_timeouts(ctx, NULL, true);

	flush_delayed_work(&ctx->fallback_work);

	INIT_WORK(&ctx->exit_work, io_ring_exit_work);
	/*
	 * Use system_unbound_wq to avoid spawning tons of event kworkers
	 * if we're exiting a ton of rings at the same time. It just adds
	 * noise and overhead, there's no discernable change in runtime
	 * over using system_wq.
	 */
	queue_work(system_unbound_wq, &ctx->exit_work);
}

static int io_uring_release(struct inode *inode, struct file *file)
{
	struct io_ring_ctx *ctx = file->private_data;

	file->private_data = NULL;
	io_ring_ctx_wait_and_kill(ctx);
	return 0;
}

struct io_task_cancel {
	struct task_struct *task;
	bool all;
};

static bool io_cancel_task_cb(struct io_wq_work *work, void *data)
{
	struct io_kiocb *req = container_of(work, struct io_kiocb, work);
	struct io_task_cancel *cancel = data;

	return io_match_task_safe(req, cancel->task, cancel->all);
}

static __cold bool io_cancel_defer_files(struct io_ring_ctx *ctx,
					 struct task_struct *task,
					 bool cancel_all)
{
	struct io_defer_entry *de;
	LIST_HEAD(list);

	spin_lock(&ctx->completion_lock);
	list_for_each_entry_reverse(de, &ctx->defer_list, list) {
		if (io_match_task_safe(de->req, task, cancel_all)) {
			list_cut_position(&list, &ctx->defer_list, &de->list);
			break;
		}
	}
	spin_unlock(&ctx->completion_lock);
	if (list_empty(&list))
		return false;

	while (!list_empty(&list)) {
		de = list_first_entry(&list, struct io_defer_entry, list);
		list_del_init(&de->list);
		io_req_task_queue_fail(de->req, -ECANCELED);
		kfree(de);
	}
	return true;
}

static __cold bool io_uring_try_cancel_iowq(struct io_ring_ctx *ctx)
{
	struct io_tctx_node *node;
	enum io_wq_cancel cret;
	bool ret = false;

	mutex_lock(&ctx->uring_lock);
	list_for_each_entry(node, &ctx->tctx_list, ctx_node) {
		struct io_uring_task *tctx = node->task->io_uring;

		/*
		 * io_wq will stay alive while we hold uring_lock, because it's
		 * killed after ctx nodes, which requires to take the lock.
		 */
		if (!tctx || !tctx->io_wq)
			continue;
		cret = io_wq_cancel_cb(tctx->io_wq, io_cancel_ctx_cb, ctx, true);
		ret |= (cret != IO_WQ_CANCEL_NOTFOUND);
	}
	mutex_unlock(&ctx->uring_lock);

	return ret;
}

static __cold bool io_uring_try_cancel_requests(struct io_ring_ctx *ctx,
						struct task_struct *task,
						bool cancel_all)
{
	struct io_task_cancel cancel = { .task = task, .all = cancel_all, };
	struct io_uring_task *tctx = task ? task->io_uring : NULL;
	enum io_wq_cancel cret;
	bool ret = false;

	/* set it so io_req_local_work_add() would wake us up */
	if (ctx->flags & IORING_SETUP_DEFER_TASKRUN) {
		atomic_set(&ctx->cq_wait_nr, 1);
		smp_mb();
	}

	/* failed during ring init, it couldn't have issued any requests */
	if (!ctx->rings)
		return false;

	if (!task) {
		ret |= io_uring_try_cancel_iowq(ctx);
	} else if (tctx && tctx->io_wq) {
		/*
		 * Cancels requests of all rings, not only @ctx, but
		 * it's fine as the task is in exit/exec.
		 */
		cret = io_wq_cancel_cb(tctx->io_wq, io_cancel_task_cb,
				       &cancel, true);
		ret |= (cret != IO_WQ_CANCEL_NOTFOUND);
	}

	/* SQPOLL thread does its own polling */
	if ((!(ctx->flags & IORING_SETUP_SQPOLL) && cancel_all) ||
	    (ctx->sq_data && ctx->sq_data->thread == current)) {
		while (!wq_list_empty(&ctx->iopoll_list)) {
			io_iopoll_try_reap_events(ctx);
			ret = true;
			cond_resched();
		}
	}

	if ((ctx->flags & IORING_SETUP_DEFER_TASKRUN) &&
	    io_allowed_defer_tw_run(ctx))
		ret |= io_run_local_work(ctx) > 0;
	ret |= io_cancel_defer_files(ctx, task, cancel_all);
	mutex_lock(&ctx->uring_lock);
	ret |= io_poll_remove_all(ctx, task, cancel_all);
	mutex_unlock(&ctx->uring_lock);
	ret |= io_kill_timeouts(ctx, task, cancel_all);
	if (task)
		ret |= io_run_task_work() > 0;
	return ret;
}

static s64 tctx_inflight(struct io_uring_task *tctx, bool tracked)
{
	if (tracked)
		return atomic_read(&tctx->inflight_tracked);
	return percpu_counter_sum(&tctx->inflight);
}

/*
 * Find any io_uring ctx that this task has registered or done IO on, and cancel
 * requests. @sqd should be not-null IFF it's an SQPOLL thread cancellation.
 */
__cold void io_uring_cancel_generic(bool cancel_all, struct io_sq_data *sqd)
{
	struct io_uring_task *tctx = current->io_uring;
	struct io_ring_ctx *ctx;
	struct io_tctx_node *node;
	unsigned long index;
	s64 inflight;
	DEFINE_WAIT(wait);

	WARN_ON_ONCE(sqd && sqd->thread != current);

	if (!current->io_uring)
		return;
	if (tctx->io_wq)
		io_wq_exit_start(tctx->io_wq);

	atomic_inc(&tctx->in_cancel);
	do {
		bool loop = false;

		io_uring_drop_tctx_refs(current);
		/* read completions before cancelations */
		inflight = tctx_inflight(tctx, !cancel_all);
		if (!inflight)
			break;

		if (!sqd) {
			xa_for_each(&tctx->xa, index, node) {
				/* sqpoll task will cancel all its requests */
				if (node->ctx->sq_data)
					continue;
				loop |= io_uring_try_cancel_requests(node->ctx,
							current, cancel_all);
			}
		} else {
			list_for_each_entry(ctx, &sqd->ctx_list, sqd_list)
				loop |= io_uring_try_cancel_requests(ctx,
								     current,
								     cancel_all);
		}

		if (loop) {
			cond_resched();
			continue;
		}

		prepare_to_wait(&tctx->wait, &wait, TASK_INTERRUPTIBLE);
		io_run_task_work();
		io_uring_drop_tctx_refs(current);
		xa_for_each(&tctx->xa, index, node) {
			if (!llist_empty(&node->ctx->work_llist)) {
				WARN_ON_ONCE(node->ctx->submitter_task &&
					     node->ctx->submitter_task != current);
				goto end_wait;
			}
		}
		/*
		 * If we've seen completions, retry without waiting. This
		 * avoids a race where a completion comes in before we did
		 * prepare_to_wait().
		 */
		if (inflight == tctx_inflight(tctx, !cancel_all))
			schedule();
end_wait:
		finish_wait(&tctx->wait, &wait);
	} while (1);

	io_uring_clean_tctx(tctx);
	if (cancel_all) {
		/*
		 * We shouldn't run task_works after cancel, so just leave
		 * ->in_cancel set for normal exit.
		 */
		atomic_dec(&tctx->in_cancel);
		/* for exec all current's requests should be gone, kill tctx */
		__io_uring_free(current);
	}
}

void __io_uring_cancel(bool cancel_all)
{
	io_uring_cancel_generic(cancel_all, NULL);
}

static void *io_uring_validate_mmap_request(struct file *file,
					    loff_t pgoff, size_t sz)
{
	struct io_ring_ctx *ctx = file->private_data;
	loff_t offset = pgoff << PAGE_SHIFT;
	struct page *page;
	void *ptr;

	/* Don't allow mmap if the ring was setup without it */
	if (ctx->flags & IORING_SETUP_NO_MMAP)
		return ERR_PTR(-EINVAL);

	switch (offset & IORING_OFF_MMAP_MASK) {
	case IORING_OFF_SQ_RING:
	case IORING_OFF_CQ_RING:
		ptr = ctx->rings;
		break;
	case IORING_OFF_SQES:
		ptr = ctx->sq_sqes;
		break;
	case IORING_OFF_PBUF_RING: {
		unsigned int bgid;

		bgid = (offset & ~IORING_OFF_MMAP_MASK) >> IORING_OFF_PBUF_SHIFT;
		mutex_lock(&ctx->uring_lock);
		ptr = io_pbuf_get_address(ctx, bgid);
		mutex_unlock(&ctx->uring_lock);
		if (!ptr)
			return ERR_PTR(-EINVAL);
		break;
		}
	default:
		return ERR_PTR(-EINVAL);
	}

	page = virt_to_head_page(ptr);
	if (sz > page_size(page))
		return ERR_PTR(-EINVAL);

	return ptr;
}

#ifdef CONFIG_MMU

static __cold int io_uring_mmap(struct file *file, struct vm_area_struct *vma)
{
	size_t sz = vma->vm_end - vma->vm_start;
	unsigned long pfn;
	void *ptr;

	ptr = io_uring_validate_mmap_request(file, vma->vm_pgoff, sz);
	if (IS_ERR(ptr))
		return PTR_ERR(ptr);

	pfn = virt_to_phys(ptr) >> PAGE_SHIFT;
	return remap_pfn_range(vma, vma->vm_start, pfn, sz, vma->vm_page_prot);
}

static unsigned long io_uring_mmu_get_unmapped_area(struct file *filp,
			unsigned long addr, unsigned long len,
			unsigned long pgoff, unsigned long flags)
{
	void *ptr;

	/*
	 * Do not allow to map to user-provided address to avoid breaking the
	 * aliasing rules. Userspace is not able to guess the offset address of
	 * kernel kmalloc()ed memory area.
	 */
	if (addr)
		return -EINVAL;

	ptr = io_uring_validate_mmap_request(filp, pgoff, len);
	if (IS_ERR(ptr))
		return -ENOMEM;

	/*
	 * Some architectures have strong cache aliasing requirements.
	 * For such architectures we need a coherent mapping which aliases
	 * kernel memory *and* userspace memory. To achieve that:
	 * - use a NULL file pointer to reference physical memory, and
	 * - use the kernel virtual address of the shared io_uring context
	 *   (instead of the userspace-provided address, which has to be 0UL
	 *   anyway).
	 * For architectures without such aliasing requirements, the
	 * architecture will return any suitable mapping because addr is 0.
	 */
	filp = NULL;
	flags |= MAP_SHARED;
	pgoff = 0;	/* has been translated to ptr above */
#ifdef SHM_COLOUR
	addr = (uintptr_t) ptr;
#else
	addr = 0UL;
#endif
	return current->mm->get_unmapped_area(filp, addr, len, pgoff, flags);
}

#else /* !CONFIG_MMU */

static int io_uring_mmap(struct file *file, struct vm_area_struct *vma)
{
	return is_nommu_shared_mapping(vma->vm_flags) ? 0 : -EINVAL;
}

static unsigned int io_uring_nommu_mmap_capabilities(struct file *file)
{
	return NOMMU_MAP_DIRECT | NOMMU_MAP_READ | NOMMU_MAP_WRITE;
}

static unsigned long io_uring_nommu_get_unmapped_area(struct file *file,
	unsigned long addr, unsigned long len,
	unsigned long pgoff, unsigned long flags)
{
	void *ptr;

	ptr = io_uring_validate_mmap_request(file, pgoff, len);
	if (IS_ERR(ptr))
		return PTR_ERR(ptr);

	return (unsigned long) ptr;
}

#endif /* !CONFIG_MMU */

static int io_validate_ext_arg(unsigned flags, const void __user *argp, size_t argsz)
{
	if (flags & IORING_ENTER_EXT_ARG) {
		struct io_uring_getevents_arg arg;

		if (argsz != sizeof(arg))
			return -EINVAL;
		if (copy_from_user(&arg, argp, sizeof(arg)))
			return -EFAULT;
	}
	return 0;
}

static int io_get_ext_arg(unsigned flags, const void __user *argp, size_t *argsz,
			  struct __kernel_timespec __user **ts,
			  const sigset_t __user **sig)
{
	struct io_uring_getevents_arg arg;

	/*
	 * If EXT_ARG isn't set, then we have no timespec and the argp pointer
	 * is just a pointer to the sigset_t.
	 */
	if (!(flags & IORING_ENTER_EXT_ARG)) {
		*sig = (const sigset_t __user *) argp;
		*ts = NULL;
		return 0;
	}

	/*
	 * EXT_ARG is set - ensure we agree on the size of it and copy in our
	 * timespec and sigset_t pointers if good.
	 */
	if (*argsz != sizeof(arg))
		return -EINVAL;
	if (copy_from_user(&arg, argp, sizeof(arg)))
		return -EFAULT;
	if (arg.pad)
		return -EINVAL;
	*sig = u64_to_user_ptr(arg.sigmask);
	*argsz = arg.sigmask_sz;
	*ts = u64_to_user_ptr(arg.ts);
	return 0;
}

SYSCALL_DEFINE6(io_uring_enter, unsigned int, fd, u32, to_submit,
		u32, min_complete, u32, flags, const void __user *, argp,
		size_t, argsz)
{
	struct io_ring_ctx *ctx;
	struct fd f;
	long ret;

	if (unlikely(flags & ~(IORING_ENTER_GETEVENTS | IORING_ENTER_SQ_WAKEUP |
			       IORING_ENTER_SQ_WAIT | IORING_ENTER_EXT_ARG |
			       IORING_ENTER_REGISTERED_RING)))
		return -EINVAL;

	/*
	 * Ring fd has been registered via IORING_REGISTER_RING_FDS, we
	 * need only dereference our task private array to find it.
	 */
	if (flags & IORING_ENTER_REGISTERED_RING) {
		struct io_uring_task *tctx = current->io_uring;

		if (unlikely(!tctx || fd >= IO_RINGFD_REG_MAX))
			return -EINVAL;
		fd = array_index_nospec(fd, IO_RINGFD_REG_MAX);
		f.file = tctx->registered_rings[fd];
		f.flags = 0;
		if (unlikely(!f.file))
			return -EBADF;
	} else {
		f = fdget(fd);
		if (unlikely(!f.file))
			return -EBADF;
		ret = -EOPNOTSUPP;
		if (unlikely(!io_is_uring_fops(f.file)))
			goto out;
	}

	ctx = f.file->private_data;
	ret = -EBADFD;
	if (unlikely(ctx->flags & IORING_SETUP_R_DISABLED))
		goto out;

	/*
	 * For SQ polling, the thread will do all submissions and completions.
	 * Just return the requested submit count, and wake the thread if
	 * we were asked to.
	 */
	ret = 0;
	if (ctx->flags & IORING_SETUP_SQPOLL) {
		io_cqring_overflow_flush(ctx);

		if (unlikely(ctx->sq_data->thread == NULL)) {
			ret = -EOWNERDEAD;
			goto out;
		}
		if (flags & IORING_ENTER_SQ_WAKEUP)
			wake_up(&ctx->sq_data->wait);
		if (flags & IORING_ENTER_SQ_WAIT)
			io_sqpoll_wait_sq(ctx);

		ret = to_submit;
	} else if (to_submit) {
		ret = io_uring_add_tctx_node(ctx);
		if (unlikely(ret))
			goto out;

		mutex_lock(&ctx->uring_lock);
		ret = io_submit_sqes(ctx, to_submit);
		if (ret != to_submit) {
			mutex_unlock(&ctx->uring_lock);
			goto out;
		}
		if (flags & IORING_ENTER_GETEVENTS) {
			if (ctx->syscall_iopoll)
				goto iopoll_locked;
			/*
			 * Ignore errors, we'll soon call io_cqring_wait() and
			 * it should handle ownership problems if any.
			 */
			if (ctx->flags & IORING_SETUP_DEFER_TASKRUN)
				(void)io_run_local_work_locked(ctx);
		}
		mutex_unlock(&ctx->uring_lock);
	}

	if (flags & IORING_ENTER_GETEVENTS) {
		int ret2;

		if (ctx->syscall_iopoll) {
			/*
			 * We disallow the app entering submit/complete with
			 * polling, but we still need to lock the ring to
			 * prevent racing with polled issue that got punted to
			 * a workqueue.
			 */
			mutex_lock(&ctx->uring_lock);
iopoll_locked:
			ret2 = io_validate_ext_arg(flags, argp, argsz);
			if (likely(!ret2)) {
				min_complete = min(min_complete,
						   ctx->cq_entries);
				ret2 = io_iopoll_check(ctx, min_complete);
			}
			mutex_unlock(&ctx->uring_lock);
		} else {
			const sigset_t __user *sig;
			struct __kernel_timespec __user *ts;

			ret2 = io_get_ext_arg(flags, argp, &argsz, &ts, &sig);
			if (likely(!ret2)) {
				min_complete = min(min_complete,
						   ctx->cq_entries);
				ret2 = io_cqring_wait(ctx, min_complete, sig,
						      argsz, ts);
			}
		}

		if (!ret) {
			ret = ret2;

			/*
			 * EBADR indicates that one or more CQE were dropped.
			 * Once the user has been informed we can clear the bit
			 * as they are obviously ok with those drops.
			 */
			if (unlikely(ret2 == -EBADR))
				clear_bit(IO_CHECK_CQ_DROPPED_BIT,
					  &ctx->check_cq);
		}
	}
out:
	fdput(f);
	return ret;
}

static const struct file_operations io_uring_fops = {
	.release	= io_uring_release,
	.mmap		= io_uring_mmap,
#ifndef CONFIG_MMU
	.get_unmapped_area = io_uring_nommu_get_unmapped_area,
	.mmap_capabilities = io_uring_nommu_mmap_capabilities,
#else
	.get_unmapped_area = io_uring_mmu_get_unmapped_area,
#endif
	.poll		= io_uring_poll,
#ifdef CONFIG_PROC_FS
	.show_fdinfo	= io_uring_show_fdinfo,
#endif
};

bool io_is_uring_fops(struct file *file)
{
	return file->f_op == &io_uring_fops;
}

static __cold int io_allocate_scq_urings(struct io_ring_ctx *ctx,
					 struct io_uring_params *p)
{
	struct io_rings *rings;
	size_t size, sq_array_offset;
	void *ptr;

	/* make sure these are sane, as we already accounted them */
	ctx->sq_entries = p->sq_entries;
	ctx->cq_entries = p->cq_entries;

	size = rings_size(ctx, p->sq_entries, p->cq_entries, &sq_array_offset);
	if (size == SIZE_MAX)
		return -EOVERFLOW;

	if (!(ctx->flags & IORING_SETUP_NO_MMAP))
		rings = io_mem_alloc(size);
	else
		rings = io_rings_map(ctx, p->cq_off.user_addr, size);

	if (IS_ERR(rings))
		return PTR_ERR(rings);

	ctx->rings = rings;
	ctx->sq_array = (u32 *)((char *)rings + sq_array_offset);
	rings->sq_ring_mask = p->sq_entries - 1;
	rings->cq_ring_mask = p->cq_entries - 1;
	rings->sq_ring_entries = p->sq_entries;
	rings->cq_ring_entries = p->cq_entries;

	if (p->flags & IORING_SETUP_SQE128)
		size = array_size(2 * sizeof(struct io_uring_sqe), p->sq_entries);
	else
		size = array_size(sizeof(struct io_uring_sqe), p->sq_entries);
	if (size == SIZE_MAX) {
		io_rings_free(ctx);
		return -EOVERFLOW;
	}

	if (!(ctx->flags & IORING_SETUP_NO_MMAP))
		ptr = io_mem_alloc(size);
	else
		ptr = io_sqes_map(ctx, p->sq_off.user_addr, size);

	if (IS_ERR(ptr)) {
		io_rings_free(ctx);
		return PTR_ERR(ptr);
	}

	ctx->sq_sqes = ptr;
	return 0;
}

static int io_uring_install_fd(struct file *file)
{
	int fd;

	fd = get_unused_fd_flags(O_RDWR | O_CLOEXEC);
	if (fd < 0)
		return fd;
	fd_install(fd, file);
	return fd;
}

/*
 * Allocate an anonymous fd, this is what constitutes the application
 * visible backing of an io_uring instance. The application mmaps this
 * fd to gain access to the SQ/CQ ring details. If UNIX sockets are enabled,
 * we have to tie this fd to a socket for file garbage collection purposes.
 */
static struct file *io_uring_get_file(struct io_ring_ctx *ctx)
{
	struct file *file;
#if defined(CONFIG_UNIX)
	int ret;

	ret = sock_create_kern(&init_net, PF_UNIX, SOCK_RAW, IPPROTO_IP,
				&ctx->ring_sock);
	if (ret)
		return ERR_PTR(ret);
#endif

	file = anon_inode_getfile_secure("[io_uring]", &io_uring_fops, ctx,
					 O_RDWR | O_CLOEXEC, NULL);
#if defined(CONFIG_UNIX)
	if (IS_ERR(file)) {
		sock_release(ctx->ring_sock);
		ctx->ring_sock = NULL;
	} else {
		ctx->ring_sock->file = file;
	}
#endif
	return file;
}

static __cold int io_uring_create(unsigned entries, struct io_uring_params *p,
				  struct io_uring_params __user *params)
{
	struct io_ring_ctx *ctx;
	struct io_uring_task *tctx;
	struct file *file;
	int ret;

	if (!entries)
		return -EINVAL;
	if (entries > IORING_MAX_ENTRIES) {
		if (!(p->flags & IORING_SETUP_CLAMP))
			return -EINVAL;
		entries = IORING_MAX_ENTRIES;
	}

	if ((p->flags & IORING_SETUP_REGISTERED_FD_ONLY)
	    && !(p->flags & IORING_SETUP_NO_MMAP))
		return -EINVAL;

	/*
	 * Use twice as many entries for the CQ ring. It's possible for the
	 * application to drive a higher depth than the size of the SQ ring,
	 * since the sqes are only used at submission time. This allows for
	 * some flexibility in overcommitting a bit. If the application has
	 * set IORING_SETUP_CQSIZE, it will have passed in the desired number
	 * of CQ ring entries manually.
	 */
	p->sq_entries = roundup_pow_of_two(entries);
	if (p->flags & IORING_SETUP_CQSIZE) {
		/*
		 * If IORING_SETUP_CQSIZE is set, we do the same roundup
		 * to a power-of-two, if it isn't already. We do NOT impose
		 * any cq vs sq ring sizing.
		 */
		if (!p->cq_entries)
			return -EINVAL;
		if (p->cq_entries > IORING_MAX_CQ_ENTRIES) {
			if (!(p->flags & IORING_SETUP_CLAMP))
				return -EINVAL;
			p->cq_entries = IORING_MAX_CQ_ENTRIES;
		}
		p->cq_entries = roundup_pow_of_two(p->cq_entries);
		if (p->cq_entries < p->sq_entries)
			return -EINVAL;
	} else {
		p->cq_entries = 2 * p->sq_entries;
	}

	ctx = io_ring_ctx_alloc(p);
	if (!ctx)
		return -ENOMEM;

	if ((ctx->flags & IORING_SETUP_DEFER_TASKRUN) &&
	    !(ctx->flags & IORING_SETUP_IOPOLL) &&
	    !(ctx->flags & IORING_SETUP_SQPOLL))
		ctx->task_complete = true;

	/*
	 * lazy poll_wq activation relies on ->task_complete for synchronisation
	 * purposes, see io_activate_pollwq()
	 */
	if (!ctx->task_complete)
		ctx->poll_activated = true;

	/*
	 * When SETUP_IOPOLL and SETUP_SQPOLL are both enabled, user
	 * space applications don't need to do io completion events
	 * polling again, they can rely on io_sq_thread to do polling
	 * work, which can reduce cpu usage and uring_lock contention.
	 */
	if (ctx->flags & IORING_SETUP_IOPOLL &&
	    !(ctx->flags & IORING_SETUP_SQPOLL))
		ctx->syscall_iopoll = 1;

	ctx->compat = in_compat_syscall();
	if (!ns_capable_noaudit(&init_user_ns, CAP_IPC_LOCK))
		ctx->user = get_uid(current_user());

	/*
	 * For SQPOLL, we just need a wakeup, always. For !SQPOLL, if
	 * COOP_TASKRUN is set, then IPIs are never needed by the app.
	 */
	ret = -EINVAL;
	if (ctx->flags & IORING_SETUP_SQPOLL) {
		/* IPI related flags don't make sense with SQPOLL */
		if (ctx->flags & (IORING_SETUP_COOP_TASKRUN |
				  IORING_SETUP_TASKRUN_FLAG |
				  IORING_SETUP_DEFER_TASKRUN))
			goto err;
		ctx->notify_method = TWA_SIGNAL_NO_IPI;
	} else if (ctx->flags & IORING_SETUP_COOP_TASKRUN) {
		ctx->notify_method = TWA_SIGNAL_NO_IPI;
	} else {
		if (ctx->flags & IORING_SETUP_TASKRUN_FLAG &&
		    !(ctx->flags & IORING_SETUP_DEFER_TASKRUN))
			goto err;
		ctx->notify_method = TWA_SIGNAL;
	}

	/*
	 * For DEFER_TASKRUN we require the completion task to be the same as the
	 * submission task. This implies that there is only one submitter, so enforce
	 * that.
	 */
	if (ctx->flags & IORING_SETUP_DEFER_TASKRUN &&
	    !(ctx->flags & IORING_SETUP_SINGLE_ISSUER)) {
		goto err;
	}

	/*
	 * This is just grabbed for accounting purposes. When a process exits,
	 * the mm is exited and dropped before the files, hence we need to hang
	 * on to this mm purely for the purposes of being able to unaccount
	 * memory (locked/pinned vm). It's not used for anything else.
	 */
	mmgrab(current->mm);
	ctx->mm_account = current->mm;

	ret = io_allocate_scq_urings(ctx, p);
	if (ret)
		goto err;

	ret = io_sq_offload_create(ctx, p);
	if (ret)
		goto err;

	ret = io_rsrc_init(ctx);
	if (ret)
		goto err;

	p->sq_off.head = offsetof(struct io_rings, sq.head);
	p->sq_off.tail = offsetof(struct io_rings, sq.tail);
	p->sq_off.ring_mask = offsetof(struct io_rings, sq_ring_mask);
	p->sq_off.ring_entries = offsetof(struct io_rings, sq_ring_entries);
	p->sq_off.flags = offsetof(struct io_rings, sq_flags);
	p->sq_off.dropped = offsetof(struct io_rings, sq_dropped);
	p->sq_off.array = (char *)ctx->sq_array - (char *)ctx->rings;
	p->sq_off.resv1 = 0;
	if (!(ctx->flags & IORING_SETUP_NO_MMAP))
		p->sq_off.user_addr = 0;

	p->cq_off.head = offsetof(struct io_rings, cq.head);
	p->cq_off.tail = offsetof(struct io_rings, cq.tail);
	p->cq_off.ring_mask = offsetof(struct io_rings, cq_ring_mask);
	p->cq_off.ring_entries = offsetof(struct io_rings, cq_ring_entries);
	p->cq_off.overflow = offsetof(struct io_rings, cq_overflow);
	p->cq_off.cqes = offsetof(struct io_rings, cqes);
	p->cq_off.flags = offsetof(struct io_rings, cq_flags);
	p->cq_off.resv1 = 0;
	if (!(ctx->flags & IORING_SETUP_NO_MMAP))
		p->cq_off.user_addr = 0;

	p->features = IORING_FEAT_SINGLE_MMAP | IORING_FEAT_NODROP |
			IORING_FEAT_SUBMIT_STABLE | IORING_FEAT_RW_CUR_POS |
			IORING_FEAT_CUR_PERSONALITY | IORING_FEAT_FAST_POLL |
			IORING_FEAT_POLL_32BITS | IORING_FEAT_SQPOLL_NONFIXED |
			IORING_FEAT_EXT_ARG | IORING_FEAT_NATIVE_WORKERS |
			IORING_FEAT_RSRC_TAGS | IORING_FEAT_CQE_SKIP |
			IORING_FEAT_LINKED_FILE | IORING_FEAT_REG_REG_RING;

	if (copy_to_user(params, p, sizeof(*p))) {
		ret = -EFAULT;
		goto err;
	}

	if (ctx->flags & IORING_SETUP_SINGLE_ISSUER
	    && !(ctx->flags & IORING_SETUP_R_DISABLED))
		WRITE_ONCE(ctx->submitter_task, get_task_struct(current));

	file = io_uring_get_file(ctx);
	if (IS_ERR(file)) {
		ret = PTR_ERR(file);
		goto err;
	}

	ret = __io_uring_add_tctx_node(ctx);
	if (ret)
		goto err_fput;
	tctx = current->io_uring;

	/*
	 * Install ring fd as the very last thing, so we don't risk someone
	 * having closed it before we finish setup
	 */
	if (p->flags & IORING_SETUP_REGISTERED_FD_ONLY)
		ret = io_ring_add_registered_file(tctx, file, 0, IO_RINGFD_REG_MAX);
	else
		ret = io_uring_install_fd(file);
	if (ret < 0)
		goto err_fput;

	trace_io_uring_create(ret, ctx, p->sq_entries, p->cq_entries, p->flags);
	return ret;
err:
	io_ring_ctx_wait_and_kill(ctx);
	return ret;
err_fput:
	fput(file);
	return ret;
}

/*
 * Sets up an aio uring context, and returns the fd. Applications asks for a
 * ring size, we return the actual sq/cq ring sizes (among other things) in the
 * params structure passed in.
 */
static long io_uring_setup(u32 entries, struct io_uring_params __user *params)
{
	struct io_uring_params p;
	int i;

	if (copy_from_user(&p, params, sizeof(p)))
		return -EFAULT;
	for (i = 0; i < ARRAY_SIZE(p.resv); i++) {
		if (p.resv[i])
			return -EINVAL;
	}

	if (p.flags & ~(IORING_SETUP_IOPOLL | IORING_SETUP_SQPOLL |
			IORING_SETUP_SQ_AFF | IORING_SETUP_CQSIZE |
			IORING_SETUP_CLAMP | IORING_SETUP_ATTACH_WQ |
			IORING_SETUP_R_DISABLED | IORING_SETUP_SUBMIT_ALL |
			IORING_SETUP_COOP_TASKRUN | IORING_SETUP_TASKRUN_FLAG |
			IORING_SETUP_SQE128 | IORING_SETUP_CQE32 |
			IORING_SETUP_SINGLE_ISSUER | IORING_SETUP_DEFER_TASKRUN |
			IORING_SETUP_NO_MMAP | IORING_SETUP_REGISTERED_FD_ONLY))
		return -EINVAL;

	return io_uring_create(entries, &p, params);
}

SYSCALL_DEFINE2(io_uring_setup, u32, entries,
		struct io_uring_params __user *, params)
{
	return io_uring_setup(entries, params);
}

static __cold int io_probe(struct io_ring_ctx *ctx, void __user *arg,
			   unsigned nr_args)
{
	struct io_uring_probe *p;
	size_t size;
	int i, ret;

	size = struct_size(p, ops, nr_args);
	if (size == SIZE_MAX)
		return -EOVERFLOW;
	p = kzalloc(size, GFP_KERNEL);
	if (!p)
		return -ENOMEM;

	ret = -EFAULT;
	if (copy_from_user(p, arg, size))
		goto out;
	ret = -EINVAL;
	if (memchr_inv(p, 0, size))
		goto out;

	p->last_op = IORING_OP_LAST - 1;
	if (nr_args > IORING_OP_LAST)
		nr_args = IORING_OP_LAST;

	for (i = 0; i < nr_args; i++) {
		p->ops[i].op = i;
		if (!io_issue_defs[i].not_supported)
			p->ops[i].flags = IO_URING_OP_SUPPORTED;
	}
	p->ops_len = i;

	ret = 0;
	if (copy_to_user(arg, p, size))
		ret = -EFAULT;
out:
	kfree(p);
	return ret;
}

static int io_register_personality(struct io_ring_ctx *ctx)
{
	const struct cred *creds;
	u32 id;
	int ret;

	creds = get_current_cred();

	ret = xa_alloc_cyclic(&ctx->personalities, &id, (void *)creds,
			XA_LIMIT(0, USHRT_MAX), &ctx->pers_next, GFP_KERNEL);
	if (ret < 0) {
		put_cred(creds);
		return ret;
	}
	return id;
}

static __cold int io_register_restrictions(struct io_ring_ctx *ctx,
					   void __user *arg, unsigned int nr_args)
{
	struct io_uring_restriction *res;
	size_t size;
	int i, ret;

	/* Restrictions allowed only if rings started disabled */
	if (!(ctx->flags & IORING_SETUP_R_DISABLED))
		return -EBADFD;

	/* We allow only a single restrictions registration */
	if (ctx->restrictions.registered)
		return -EBUSY;

	if (!arg || nr_args > IORING_MAX_RESTRICTIONS)
		return -EINVAL;

	size = array_size(nr_args, sizeof(*res));
	if (size == SIZE_MAX)
		return -EOVERFLOW;

	res = memdup_user(arg, size);
	if (IS_ERR(res))
		return PTR_ERR(res);

	ret = 0;

	for (i = 0; i < nr_args; i++) {
		switch (res[i].opcode) {
		case IORING_RESTRICTION_REGISTER_OP:
			if (res[i].register_op >= IORING_REGISTER_LAST) {
				ret = -EINVAL;
				goto out;
			}

			__set_bit(res[i].register_op,
				  ctx->restrictions.register_op);
			break;
		case IORING_RESTRICTION_SQE_OP:
			if (res[i].sqe_op >= IORING_OP_LAST) {
				ret = -EINVAL;
				goto out;
			}

			__set_bit(res[i].sqe_op, ctx->restrictions.sqe_op);
			break;
		case IORING_RESTRICTION_SQE_FLAGS_ALLOWED:
			ctx->restrictions.sqe_flags_allowed = res[i].sqe_flags;
			break;
		case IORING_RESTRICTION_SQE_FLAGS_REQUIRED:
			ctx->restrictions.sqe_flags_required = res[i].sqe_flags;
			break;
		default:
			ret = -EINVAL;
			goto out;
		}
	}

out:
	/* Reset all restrictions if an error happened */
	if (ret != 0)
		memset(&ctx->restrictions, 0, sizeof(ctx->restrictions));
	else
		ctx->restrictions.registered = true;

	kfree(res);
	return ret;
}

static int io_register_enable_rings(struct io_ring_ctx *ctx)
{
	if (!(ctx->flags & IORING_SETUP_R_DISABLED))
		return -EBADFD;

	if (ctx->flags & IORING_SETUP_SINGLE_ISSUER && !ctx->submitter_task) {
		WRITE_ONCE(ctx->submitter_task, get_task_struct(current));
		/*
		 * Lazy activation attempts would fail if it was polled before
		 * submitter_task is set.
		 */
		if (wq_has_sleeper(&ctx->poll_wq))
			io_activate_pollwq(ctx);
	}

	if (ctx->restrictions.registered)
		ctx->restricted = 1;

	ctx->flags &= ~IORING_SETUP_R_DISABLED;
	if (ctx->sq_data && wq_has_sleeper(&ctx->sq_data->wait))
		wake_up(&ctx->sq_data->wait);
	return 0;
}

static __cold int io_register_iowq_aff(struct io_ring_ctx *ctx,
				       void __user *arg, unsigned len)
{
	struct io_uring_task *tctx = current->io_uring;
	cpumask_var_t new_mask;
	int ret;

	if (!tctx || !tctx->io_wq)
		return -EINVAL;

	if (!alloc_cpumask_var(&new_mask, GFP_KERNEL))
		return -ENOMEM;

	cpumask_clear(new_mask);
	if (len > cpumask_size())
		len = cpumask_size();

	if (in_compat_syscall()) {
		ret = compat_get_bitmap(cpumask_bits(new_mask),
					(const compat_ulong_t __user *)arg,
					len * 8 /* CHAR_BIT */);
	} else {
		ret = copy_from_user(new_mask, arg, len);
	}

	if (ret) {
		free_cpumask_var(new_mask);
		return -EFAULT;
	}

	ret = io_wq_cpu_affinity(tctx->io_wq, new_mask);
	free_cpumask_var(new_mask);
	return ret;
}

static __cold int io_unregister_iowq_aff(struct io_ring_ctx *ctx)
{
	struct io_uring_task *tctx = current->io_uring;

	if (!tctx || !tctx->io_wq)
		return -EINVAL;

	return io_wq_cpu_affinity(tctx->io_wq, NULL);
}

static __cold int io_register_iowq_max_workers(struct io_ring_ctx *ctx,
					       void __user *arg)
	__must_hold(&ctx->uring_lock)
{
	struct io_tctx_node *node;
	struct io_uring_task *tctx = NULL;
	struct io_sq_data *sqd = NULL;
	__u32 new_count[2];
	int i, ret;

	if (copy_from_user(new_count, arg, sizeof(new_count)))
		return -EFAULT;
	for (i = 0; i < ARRAY_SIZE(new_count); i++)
		if (new_count[i] > INT_MAX)
			return -EINVAL;

	if (ctx->flags & IORING_SETUP_SQPOLL) {
		sqd = ctx->sq_data;
		if (sqd) {
			/*
			 * Observe the correct sqd->lock -> ctx->uring_lock
			 * ordering. Fine to drop uring_lock here, we hold
			 * a ref to the ctx.
			 */
			refcount_inc(&sqd->refs);
			mutex_unlock(&ctx->uring_lock);
			mutex_lock(&sqd->lock);
			mutex_lock(&ctx->uring_lock);
			if (sqd->thread)
				tctx = sqd->thread->io_uring;
		}
	} else {
		tctx = current->io_uring;
	}

	BUILD_BUG_ON(sizeof(new_count) != sizeof(ctx->iowq_limits));

	for (i = 0; i < ARRAY_SIZE(new_count); i++)
		if (new_count[i])
			ctx->iowq_limits[i] = new_count[i];
	ctx->iowq_limits_set = true;

	if (tctx && tctx->io_wq) {
		ret = io_wq_max_workers(tctx->io_wq, new_count);
		if (ret)
			goto err;
	} else {
		memset(new_count, 0, sizeof(new_count));
	}

	if (sqd) {
		mutex_unlock(&sqd->lock);
		io_put_sq_data(sqd);
	}

	if (copy_to_user(arg, new_count, sizeof(new_count)))
		return -EFAULT;

	/* that's it for SQPOLL, only the SQPOLL task creates requests */
	if (sqd)
		return 0;

	/* now propagate the restriction to all registered users */
	list_for_each_entry(node, &ctx->tctx_list, ctx_node) {
		struct io_uring_task *tctx = node->task->io_uring;

		if (WARN_ON_ONCE(!tctx->io_wq))
			continue;

		for (i = 0; i < ARRAY_SIZE(new_count); i++)
			new_count[i] = ctx->iowq_limits[i];
		/* ignore errors, it always returns zero anyway */
		(void)io_wq_max_workers(tctx->io_wq, new_count);
	}
	return 0;
err:
	if (sqd) {
		mutex_unlock(&sqd->lock);
		io_put_sq_data(sqd);
	}
	return ret;
}

static int __io_uring_register(struct io_ring_ctx *ctx, unsigned opcode,
			       void __user *arg, unsigned nr_args)
	__releases(ctx->uring_lock)
	__acquires(ctx->uring_lock)
{
	int ret;

	/*
	 * We don't quiesce the refs for register anymore and so it can't be
	 * dying as we're holding a file ref here.
	 */
	if (WARN_ON_ONCE(percpu_ref_is_dying(&ctx->refs)))
		return -ENXIO;

	if (ctx->submitter_task && ctx->submitter_task != current)
		return -EEXIST;

	if (ctx->restricted) {
		opcode = array_index_nospec(opcode, IORING_REGISTER_LAST);
		if (!test_bit(opcode, ctx->restrictions.register_op))
			return -EACCES;
	}

	switch (opcode) {
	case IORING_REGISTER_BUFFERS:
		ret = -EFAULT;
		if (!arg)
			break;
		ret = io_sqe_buffers_register(ctx, arg, nr_args, NULL);
		break;
	case IORING_UNREGISTER_BUFFERS:
		ret = -EINVAL;
		if (arg || nr_args)
			break;
		ret = io_sqe_buffers_unregister(ctx);
		break;
	case IORING_REGISTER_FILES:
		ret = -EFAULT;
		if (!arg)
			break;
		ret = io_sqe_files_register(ctx, arg, nr_args, NULL);
		break;
	case IORING_UNREGISTER_FILES:
		ret = -EINVAL;
		if (arg || nr_args)
			break;
		ret = io_sqe_files_unregister(ctx);
		break;
	case IORING_REGISTER_FILES_UPDATE:
		ret = io_register_files_update(ctx, arg, nr_args);
		break;
	case IORING_REGISTER_EVENTFD:
		ret = -EINVAL;
		if (nr_args != 1)
			break;
		ret = io_eventfd_register(ctx, arg, 0);
		break;
	case IORING_REGISTER_EVENTFD_ASYNC:
		ret = -EINVAL;
		if (nr_args != 1)
			break;
		ret = io_eventfd_register(ctx, arg, 1);
		break;
	case IORING_UNREGISTER_EVENTFD:
		ret = -EINVAL;
		if (arg || nr_args)
			break;
		ret = io_eventfd_unregister(ctx);
		break;
	case IORING_REGISTER_PROBE:
		ret = -EINVAL;
		if (!arg || nr_args > 256)
			break;
		ret = io_probe(ctx, arg, nr_args);
		break;
	case IORING_REGISTER_PERSONALITY:
		ret = -EINVAL;
		if (arg || nr_args)
			break;
		ret = io_register_personality(ctx);
		break;
	case IORING_UNREGISTER_PERSONALITY:
		ret = -EINVAL;
		if (arg)
			break;
		ret = io_unregister_personality(ctx, nr_args);
		break;
	case IORING_REGISTER_ENABLE_RINGS:
		ret = -EINVAL;
		if (arg || nr_args)
			break;
		ret = io_register_enable_rings(ctx);
		break;
	case IORING_REGISTER_RESTRICTIONS:
		ret = io_register_restrictions(ctx, arg, nr_args);
		break;
	case IORING_REGISTER_FILES2:
		ret = io_register_rsrc(ctx, arg, nr_args, IORING_RSRC_FILE);
		break;
	case IORING_REGISTER_FILES_UPDATE2:
		ret = io_register_rsrc_update(ctx, arg, nr_args,
					      IORING_RSRC_FILE);
		break;
	case IORING_REGISTER_BUFFERS2:
		ret = io_register_rsrc(ctx, arg, nr_args, IORING_RSRC_BUFFER);
		break;
	case IORING_REGISTER_BUFFERS_UPDATE:
		ret = io_register_rsrc_update(ctx, arg, nr_args,
					      IORING_RSRC_BUFFER);
		break;
	case IORING_REGISTER_IOWQ_AFF:
		ret = -EINVAL;
		if (!arg || !nr_args)
			break;
		ret = io_register_iowq_aff(ctx, arg, nr_args);
		break;
	case IORING_UNREGISTER_IOWQ_AFF:
		ret = -EINVAL;
		if (arg || nr_args)
			break;
		ret = io_unregister_iowq_aff(ctx);
		break;
	case IORING_REGISTER_IOWQ_MAX_WORKERS:
		ret = -EINVAL;
		if (!arg || nr_args != 2)
			break;
		ret = io_register_iowq_max_workers(ctx, arg);
		break;
	case IORING_REGISTER_RING_FDS:
		ret = io_ringfd_register(ctx, arg, nr_args);
		break;
	case IORING_UNREGISTER_RING_FDS:
		ret = io_ringfd_unregister(ctx, arg, nr_args);
		break;
	case IORING_REGISTER_PBUF_RING:
		ret = -EINVAL;
		if (!arg || nr_args != 1)
			break;
		ret = io_register_pbuf_ring(ctx, arg);
		break;
	case IORING_UNREGISTER_PBUF_RING:
		ret = -EINVAL;
		if (!arg || nr_args != 1)
			break;
		ret = io_unregister_pbuf_ring(ctx, arg);
		break;
	case IORING_REGISTER_SYNC_CANCEL:
		ret = -EINVAL;
		if (!arg || nr_args != 1)
			break;
		ret = io_sync_cancel(ctx, arg);
		break;
	case IORING_REGISTER_FILE_ALLOC_RANGE:
		ret = -EINVAL;
		if (!arg || nr_args)
			break;
		ret = io_register_file_alloc_range(ctx, arg);
		break;
	default:
		ret = -EINVAL;
		break;
	}

	return ret;
}

SYSCALL_DEFINE4(io_uring_register, unsigned int, fd, unsigned int, opcode,
		void __user *, arg, unsigned int, nr_args)
{
	struct io_ring_ctx *ctx;
	long ret = -EBADF;
	struct fd f;
	bool use_registered_ring;

	use_registered_ring = !!(opcode & IORING_REGISTER_USE_REGISTERED_RING);
	opcode &= ~IORING_REGISTER_USE_REGISTERED_RING;

	if (opcode >= IORING_REGISTER_LAST)
		return -EINVAL;

	if (use_registered_ring) {
		/*
		 * Ring fd has been registered via IORING_REGISTER_RING_FDS, we
		 * need only dereference our task private array to find it.
		 */
		struct io_uring_task *tctx = current->io_uring;

		if (unlikely(!tctx || fd >= IO_RINGFD_REG_MAX))
			return -EINVAL;
		fd = array_index_nospec(fd, IO_RINGFD_REG_MAX);
		f.file = tctx->registered_rings[fd];
		f.flags = 0;
		if (unlikely(!f.file))
			return -EBADF;
	} else {
		f = fdget(fd);
		if (unlikely(!f.file))
			return -EBADF;
		ret = -EOPNOTSUPP;
		if (!io_is_uring_fops(f.file))
			goto out_fput;
	}

	ctx = f.file->private_data;

	mutex_lock(&ctx->uring_lock);
	ret = __io_uring_register(ctx, opcode, arg, nr_args);
	mutex_unlock(&ctx->uring_lock);
	trace_io_uring_register(ctx, opcode, ctx->nr_user_files, ctx->nr_user_bufs, ret);
out_fput:
	fdput(f);
	return ret;
}

static int __init io_uring_init(void)
{
#define __BUILD_BUG_VERIFY_OFFSET_SIZE(stype, eoffset, esize, ename) do { \
	BUILD_BUG_ON(offsetof(stype, ename) != eoffset); \
	BUILD_BUG_ON(sizeof_field(stype, ename) != esize); \
} while (0)

#define BUILD_BUG_SQE_ELEM(eoffset, etype, ename) \
	__BUILD_BUG_VERIFY_OFFSET_SIZE(struct io_uring_sqe, eoffset, sizeof(etype), ename)
#define BUILD_BUG_SQE_ELEM_SIZE(eoffset, esize, ename) \
	__BUILD_BUG_VERIFY_OFFSET_SIZE(struct io_uring_sqe, eoffset, esize, ename)
	BUILD_BUG_ON(sizeof(struct io_uring_sqe) != 64);
	BUILD_BUG_SQE_ELEM(0,  __u8,   opcode);
	BUILD_BUG_SQE_ELEM(1,  __u8,   flags);
	BUILD_BUG_SQE_ELEM(2,  __u16,  ioprio);
	BUILD_BUG_SQE_ELEM(4,  __s32,  fd);
	BUILD_BUG_SQE_ELEM(8,  __u64,  off);
	BUILD_BUG_SQE_ELEM(8,  __u64,  addr2);
	BUILD_BUG_SQE_ELEM(8,  __u32,  cmd_op);
	BUILD_BUG_SQE_ELEM(12, __u32, __pad1);
	BUILD_BUG_SQE_ELEM(16, __u64,  addr);
	BUILD_BUG_SQE_ELEM(16, __u64,  splice_off_in);
	BUILD_BUG_SQE_ELEM(24, __u32,  len);
	BUILD_BUG_SQE_ELEM(28,     __kernel_rwf_t, rw_flags);
	BUILD_BUG_SQE_ELEM(28, /* compat */   int, rw_flags);
	BUILD_BUG_SQE_ELEM(28, /* compat */ __u32, rw_flags);
	BUILD_BUG_SQE_ELEM(28, __u32,  fsync_flags);
	BUILD_BUG_SQE_ELEM(28, /* compat */ __u16,  poll_events);
	BUILD_BUG_SQE_ELEM(28, __u32,  poll32_events);
	BUILD_BUG_SQE_ELEM(28, __u32,  sync_range_flags);
	BUILD_BUG_SQE_ELEM(28, __u32,  msg_flags);
	BUILD_BUG_SQE_ELEM(28, __u32,  timeout_flags);
	BUILD_BUG_SQE_ELEM(28, __u32,  accept_flags);
	BUILD_BUG_SQE_ELEM(28, __u32,  cancel_flags);
	BUILD_BUG_SQE_ELEM(28, __u32,  open_flags);
	BUILD_BUG_SQE_ELEM(28, __u32,  statx_flags);
	BUILD_BUG_SQE_ELEM(28, __u32,  fadvise_advice);
	BUILD_BUG_SQE_ELEM(28, __u32,  splice_flags);
	BUILD_BUG_SQE_ELEM(28, __u32,  rename_flags);
	BUILD_BUG_SQE_ELEM(28, __u32,  unlink_flags);
	BUILD_BUG_SQE_ELEM(28, __u32,  hardlink_flags);
	BUILD_BUG_SQE_ELEM(28, __u32,  xattr_flags);
	BUILD_BUG_SQE_ELEM(28, __u32,  msg_ring_flags);
	BUILD_BUG_SQE_ELEM(32, __u64,  user_data);
	BUILD_BUG_SQE_ELEM(40, __u16,  buf_index);
	BUILD_BUG_SQE_ELEM(40, __u16,  buf_group);
	BUILD_BUG_SQE_ELEM(42, __u16,  personality);
	BUILD_BUG_SQE_ELEM(44, __s32,  splice_fd_in);
	BUILD_BUG_SQE_ELEM(44, __u32,  file_index);
	BUILD_BUG_SQE_ELEM(44, __u16,  addr_len);
	BUILD_BUG_SQE_ELEM(46, __u16,  __pad3[0]);
	BUILD_BUG_SQE_ELEM(48, __u64,  addr3);
	BUILD_BUG_SQE_ELEM_SIZE(48, 0, cmd);
	BUILD_BUG_SQE_ELEM(56, __u64,  __pad2);

	BUILD_BUG_ON(sizeof(struct io_uring_files_update) !=
		     sizeof(struct io_uring_rsrc_update));
	BUILD_BUG_ON(sizeof(struct io_uring_rsrc_update) >
		     sizeof(struct io_uring_rsrc_update2));

	/* ->buf_index is u16 */
	BUILD_BUG_ON(offsetof(struct io_uring_buf_ring, bufs) != 0);
	BUILD_BUG_ON(offsetof(struct io_uring_buf, resv) !=
		     offsetof(struct io_uring_buf_ring, tail));

	/* should fit into one byte */
	BUILD_BUG_ON(SQE_VALID_FLAGS >= (1 << 8));
	BUILD_BUG_ON(SQE_COMMON_FLAGS >= (1 << 8));
	BUILD_BUG_ON((SQE_VALID_FLAGS | SQE_COMMON_FLAGS) != SQE_VALID_FLAGS);

	BUILD_BUG_ON(__REQ_F_LAST_BIT > 8 * sizeof(int));

	BUILD_BUG_ON(sizeof(atomic_t) != sizeof(u32));

	io_uring_optable_init();

	req_cachep = KMEM_CACHE(io_kiocb, SLAB_HWCACHE_ALIGN | SLAB_PANIC |
				SLAB_ACCOUNT | SLAB_TYPESAFE_BY_RCU);
	return 0;
};
__initcall(io_uring_init);<|MERGE_RESOLUTION|>--- conflicted
+++ resolved
@@ -2506,11 +2506,7 @@
 static inline int io_cqring_wait_schedule(struct io_ring_ctx *ctx,
 					  struct io_wait_queue *iowq)
 {
-<<<<<<< HEAD
-	int token, ret;
-=======
 	int io_wait, ret;
->>>>>>> 75aa50e2
 
 	if (unlikely(READ_ONCE(ctx->check_cq)))
 		return 1;
@@ -2524,13 +2520,6 @@
 		return 0;
 
 	/*
-<<<<<<< HEAD
-	 * Use io_schedule_prepare/finish, so cpufreq can take into account
-	 * that the task is waiting for IO - turns out to be important for low
-	 * QD IO.
-	 */
-	token = io_schedule_prepare();
-=======
 	 * Mark us as being in io_wait if we have pending requests, so cpufreq
 	 * can take into account that the task is waiting for IO - turns out
 	 * to be important for low QD IO.
@@ -2538,17 +2527,12 @@
 	io_wait = current->in_iowait;
 	if (current_pending_io())
 		current->in_iowait = 1;
->>>>>>> 75aa50e2
 	ret = 0;
 	if (iowq->timeout == KTIME_MAX)
 		schedule();
 	else if (!schedule_hrtimeout(&iowq->timeout, HRTIMER_MODE_ABS))
 		ret = -ETIME;
-<<<<<<< HEAD
-	io_schedule_finish(token);
-=======
 	current->in_iowait = io_wait;
->>>>>>> 75aa50e2
 	return ret;
 }
 

--- conflicted
+++ resolved
@@ -159,10 +159,6 @@
 static void cpu_map_kthread_stop(struct work_struct *work)
 {
 	struct bpf_cpu_map_entry *rcpu;
-<<<<<<< HEAD
-	int err;
-=======
->>>>>>> 75aa50e2
 
 	rcpu = container_of(work, struct bpf_cpu_map_entry, kthread_stop_wq);
 
@@ -172,18 +168,7 @@
 	rcu_barrier();
 
 	/* kthread_stop will wake_up_process and wait for it to complete */
-<<<<<<< HEAD
-	err = kthread_stop(rcpu->kthread);
-	if (err) {
-		/* kthread_stop may be called before cpu_map_kthread_run
-		 * is executed, so we need to release the memory related
-		 * to rcpu.
-		 */
-		put_cpu_map_entry(rcpu);
-	}
-=======
 	kthread_stop(rcpu->kthread);
->>>>>>> 75aa50e2
 }
 
 static void cpu_map_bpf_prog_run_skb(struct bpf_cpu_map_entry *rcpu,

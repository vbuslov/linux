// SPDX-License-Identifier: GPL-2.0-or-later
/*
 *	TCP over IPv6
 *	Linux INET6 implementation
 *
 *	Authors:
 *	Pedro Roque		<roque@di.fc.ul.pt>
 *
 *	Based on:
 *	linux/net/ipv4/tcp.c
 *	linux/net/ipv4/tcp_input.c
 *	linux/net/ipv4/tcp_output.c
 *
 *	Fixes:
 *	Hideaki YOSHIFUJI	:	sin6_scope_id support
 *	YOSHIFUJI Hideaki @USAGI and:	Support IPV6_V6ONLY socket option, which
 *	Alexey Kuznetsov		allow both IPv4 and IPv6 sockets to bind
 *					a single port at the same time.
 *	YOSHIFUJI Hideaki @USAGI:	convert /proc/net/tcp6 to seq_file.
 */

#include <linux/bottom_half.h>
#include <linux/module.h>
#include <linux/errno.h>
#include <linux/types.h>
#include <linux/socket.h>
#include <linux/sockios.h>
#include <linux/net.h>
#include <linux/jiffies.h>
#include <linux/in.h>
#include <linux/in6.h>
#include <linux/netdevice.h>
#include <linux/init.h>
#include <linux/jhash.h>
#include <linux/ipsec.h>
#include <linux/times.h>
#include <linux/slab.h>
#include <linux/uaccess.h>
#include <linux/ipv6.h>
#include <linux/icmpv6.h>
#include <linux/random.h>
#include <linux/indirect_call_wrapper.h>

#include <net/tcp.h>
#include <net/ndisc.h>
#include <net/inet6_hashtables.h>
#include <net/inet6_connection_sock.h>
#include <net/ipv6.h>
#include <net/transp_v6.h>
#include <net/addrconf.h>
#include <net/ip6_route.h>
#include <net/ip6_checksum.h>
#include <net/inet_ecn.h>
#include <net/protocol.h>
#include <net/xfrm.h>
#include <net/snmp.h>
#include <net/dsfield.h>
#include <net/timewait_sock.h>
#include <net/inet_common.h>
#include <net/secure_seq.h>
#include <net/busy_poll.h>

#include <linux/proc_fs.h>
#include <linux/seq_file.h>

#include <crypto/hash.h>
#include <linux/scatterlist.h>

#include <trace/events/tcp.h>

static void	tcp_v6_send_reset(const struct sock *sk, struct sk_buff *skb);
static void	tcp_v6_reqsk_send_ack(const struct sock *sk, struct sk_buff *skb,
				      struct request_sock *req);

INDIRECT_CALLABLE_SCOPE int tcp_v6_do_rcv(struct sock *sk, struct sk_buff *skb);

static const struct inet_connection_sock_af_ops ipv6_mapped;
const struct inet_connection_sock_af_ops ipv6_specific;
#ifdef CONFIG_TCP_MD5SIG
static const struct tcp_sock_af_ops tcp_sock_ipv6_specific;
static const struct tcp_sock_af_ops tcp_sock_ipv6_mapped_specific;
#else
static struct tcp_md5sig_key *tcp_v6_md5_do_lookup(const struct sock *sk,
						   const struct in6_addr *addr,
						   int l3index)
{
	return NULL;
}
#endif

/* Helper returning the inet6 address from a given tcp socket.
 * It can be used in TCP stack instead of inet6_sk(sk).
 * This avoids a dereference and allow compiler optimizations.
 * It is a specialized version of inet6_sk_generic().
 */
#define tcp_inet6_sk(sk) (&container_of_const(tcp_sk(sk), \
					      struct tcp6_sock, tcp)->inet6)

static void inet6_sk_rx_dst_set(struct sock *sk, const struct sk_buff *skb)
{
	struct dst_entry *dst = skb_dst(skb);

	if (dst && dst_hold_safe(dst)) {
		const struct rt6_info *rt = (const struct rt6_info *)dst;

		rcu_assign_pointer(sk->sk_rx_dst, dst);
		sk->sk_rx_dst_ifindex = skb->skb_iif;
		sk->sk_rx_dst_cookie = rt6_get_cookie(rt);
	}
}

static u32 tcp_v6_init_seq(const struct sk_buff *skb)
{
	return secure_tcpv6_seq(ipv6_hdr(skb)->daddr.s6_addr32,
				ipv6_hdr(skb)->saddr.s6_addr32,
				tcp_hdr(skb)->dest,
				tcp_hdr(skb)->source);
}

static u32 tcp_v6_init_ts_off(const struct net *net, const struct sk_buff *skb)
{
	return secure_tcpv6_ts_off(net, ipv6_hdr(skb)->daddr.s6_addr32,
				   ipv6_hdr(skb)->saddr.s6_addr32);
}

static int tcp_v6_pre_connect(struct sock *sk, struct sockaddr *uaddr,
			      int addr_len)
{
	/* This check is replicated from tcp_v6_connect() and intended to
	 * prevent BPF program called below from accessing bytes that are out
	 * of the bound specified by user in addr_len.
	 */
	if (addr_len < SIN6_LEN_RFC2133)
		return -EINVAL;

	sock_owned_by_me(sk);

	return BPF_CGROUP_RUN_PROG_INET6_CONNECT(sk, uaddr);
}

static int tcp_v6_connect(struct sock *sk, struct sockaddr *uaddr,
			  int addr_len)
{
	struct sockaddr_in6 *usin = (struct sockaddr_in6 *) uaddr;
	struct inet_connection_sock *icsk = inet_csk(sk);
	struct in6_addr *saddr = NULL, *final_p, final;
	struct inet_timewait_death_row *tcp_death_row;
	struct ipv6_pinfo *np = tcp_inet6_sk(sk);
	struct inet_sock *inet = inet_sk(sk);
	struct tcp_sock *tp = tcp_sk(sk);
	struct net *net = sock_net(sk);
	struct ipv6_txoptions *opt;
	struct dst_entry *dst;
	struct flowi6 fl6;
	int addr_type;
	int err;

	if (addr_len < SIN6_LEN_RFC2133)
		return -EINVAL;

	if (usin->sin6_family != AF_INET6)
		return -EAFNOSUPPORT;

	memset(&fl6, 0, sizeof(fl6));

	if (np->sndflow) {
		fl6.flowlabel = usin->sin6_flowinfo&IPV6_FLOWINFO_MASK;
		IP6_ECN_flow_init(fl6.flowlabel);
		if (fl6.flowlabel&IPV6_FLOWLABEL_MASK) {
			struct ip6_flowlabel *flowlabel;
			flowlabel = fl6_sock_lookup(sk, fl6.flowlabel);
			if (IS_ERR(flowlabel))
				return -EINVAL;
			fl6_sock_release(flowlabel);
		}
	}

	/*
	 *	connect() to INADDR_ANY means loopback (BSD'ism).
	 */

	if (ipv6_addr_any(&usin->sin6_addr)) {
		if (ipv6_addr_v4mapped(&sk->sk_v6_rcv_saddr))
			ipv6_addr_set_v4mapped(htonl(INADDR_LOOPBACK),
					       &usin->sin6_addr);
		else
			usin->sin6_addr = in6addr_loopback;
	}

	addr_type = ipv6_addr_type(&usin->sin6_addr);

	if (addr_type & IPV6_ADDR_MULTICAST)
		return -ENETUNREACH;

	if (addr_type&IPV6_ADDR_LINKLOCAL) {
		if (addr_len >= sizeof(struct sockaddr_in6) &&
		    usin->sin6_scope_id) {
			/* If interface is set while binding, indices
			 * must coincide.
			 */
			if (!sk_dev_equal_l3scope(sk, usin->sin6_scope_id))
				return -EINVAL;

			sk->sk_bound_dev_if = usin->sin6_scope_id;
		}

		/* Connect to link-local address requires an interface */
		if (!sk->sk_bound_dev_if)
			return -EINVAL;
	}

	if (tp->rx_opt.ts_recent_stamp &&
	    !ipv6_addr_equal(&sk->sk_v6_daddr, &usin->sin6_addr)) {
		tp->rx_opt.ts_recent = 0;
		tp->rx_opt.ts_recent_stamp = 0;
		WRITE_ONCE(tp->write_seq, 0);
	}

	sk->sk_v6_daddr = usin->sin6_addr;
	np->flow_label = fl6.flowlabel;

	/*
	 *	TCP over IPv4
	 */

	if (addr_type & IPV6_ADDR_MAPPED) {
		u32 exthdrlen = icsk->icsk_ext_hdr_len;
		struct sockaddr_in sin;

		if (ipv6_only_sock(sk))
			return -ENETUNREACH;

		sin.sin_family = AF_INET;
		sin.sin_port = usin->sin6_port;
		sin.sin_addr.s_addr = usin->sin6_addr.s6_addr32[3];

		/* Paired with READ_ONCE() in tcp_(get|set)sockopt() */
		WRITE_ONCE(icsk->icsk_af_ops, &ipv6_mapped);
		if (sk_is_mptcp(sk))
			mptcpv6_handle_mapped(sk, true);
		sk->sk_backlog_rcv = tcp_v4_do_rcv;
#ifdef CONFIG_TCP_MD5SIG
		tp->af_specific = &tcp_sock_ipv6_mapped_specific;
#endif

		err = tcp_v4_connect(sk, (struct sockaddr *)&sin, sizeof(sin));

		if (err) {
			icsk->icsk_ext_hdr_len = exthdrlen;
			/* Paired with READ_ONCE() in tcp_(get|set)sockopt() */
			WRITE_ONCE(icsk->icsk_af_ops, &ipv6_specific);
			if (sk_is_mptcp(sk))
				mptcpv6_handle_mapped(sk, false);
			sk->sk_backlog_rcv = tcp_v6_do_rcv;
#ifdef CONFIG_TCP_MD5SIG
			tp->af_specific = &tcp_sock_ipv6_specific;
#endif
			goto failure;
		}
		np->saddr = sk->sk_v6_rcv_saddr;

		return err;
	}

	if (!ipv6_addr_any(&sk->sk_v6_rcv_saddr))
		saddr = &sk->sk_v6_rcv_saddr;

	fl6.flowi6_proto = IPPROTO_TCP;
	fl6.daddr = sk->sk_v6_daddr;
	fl6.saddr = saddr ? *saddr : np->saddr;
	fl6.flowlabel = ip6_make_flowinfo(np->tclass, np->flow_label);
	fl6.flowi6_oif = sk->sk_bound_dev_if;
	fl6.flowi6_mark = sk->sk_mark;
	fl6.fl6_dport = usin->sin6_port;
	fl6.fl6_sport = inet->inet_sport;
	fl6.flowi6_uid = sk->sk_uid;

	opt = rcu_dereference_protected(np->opt, lockdep_sock_is_held(sk));
	final_p = fl6_update_dst(&fl6, opt, &final);

	security_sk_classify_flow(sk, flowi6_to_flowi_common(&fl6));

	dst = ip6_dst_lookup_flow(net, sk, &fl6, final_p);
	if (IS_ERR(dst)) {
		err = PTR_ERR(dst);
		goto failure;
	}

	tcp_death_row = &sock_net(sk)->ipv4.tcp_death_row;

	if (!saddr) {
		saddr = &fl6.saddr;

		err = inet_bhash2_update_saddr(sk, saddr, AF_INET6);
		if (err)
			goto failure;
	}

	/* set the source address */
	np->saddr = *saddr;
	inet->inet_rcv_saddr = LOOPBACK4_IPV6;

	sk->sk_gso_type = SKB_GSO_TCPV6;
	ip6_dst_store(sk, dst, NULL, NULL);

	icsk->icsk_ext_hdr_len = 0;
	if (opt)
		icsk->icsk_ext_hdr_len = opt->opt_flen +
					 opt->opt_nflen;

	tp->rx_opt.mss_clamp = IPV6_MIN_MTU - sizeof(struct tcphdr) - sizeof(struct ipv6hdr);

	inet->inet_dport = usin->sin6_port;

	tcp_set_state(sk, TCP_SYN_SENT);
	err = inet6_hash_connect(tcp_death_row, sk);
	if (err)
		goto late_failure;

	sk_set_txhash(sk);

	if (likely(!tp->repair)) {
		if (!tp->write_seq)
			WRITE_ONCE(tp->write_seq,
				   secure_tcpv6_seq(np->saddr.s6_addr32,
						    sk->sk_v6_daddr.s6_addr32,
						    inet->inet_sport,
						    inet->inet_dport));
		tp->tsoffset = secure_tcpv6_ts_off(net, np->saddr.s6_addr32,
						   sk->sk_v6_daddr.s6_addr32);
	}

	if (tcp_fastopen_defer_connect(sk, &err))
		return err;
	if (err)
		goto late_failure;

	err = tcp_connect(sk);
	if (err)
		goto late_failure;

	return 0;

late_failure:
	tcp_set_state(sk, TCP_CLOSE);
	inet_bhash2_reset_saddr(sk);
failure:
	inet->inet_dport = 0;
	sk->sk_route_caps = 0;
	return err;
}

static void tcp_v6_mtu_reduced(struct sock *sk)
{
	struct dst_entry *dst;
	u32 mtu;

	if ((1 << sk->sk_state) & (TCPF_LISTEN | TCPF_CLOSE))
		return;

	mtu = READ_ONCE(tcp_sk(sk)->mtu_info);

	/* Drop requests trying to increase our current mss.
	 * Check done in __ip6_rt_update_pmtu() is too late.
	 */
	if (tcp_mtu_to_mss(sk, mtu) >= tcp_sk(sk)->mss_cache)
		return;

	dst = inet6_csk_update_pmtu(sk, mtu);
	if (!dst)
		return;

	if (inet_csk(sk)->icsk_pmtu_cookie > dst_mtu(dst)) {
		tcp_sync_mss(sk, dst_mtu(dst));
		tcp_simple_retransmit(sk);
	}
}

static int tcp_v6_err(struct sk_buff *skb, struct inet6_skb_parm *opt,
		u8 type, u8 code, int offset, __be32 info)
{
	const struct ipv6hdr *hdr = (const struct ipv6hdr *)skb->data;
	const struct tcphdr *th = (struct tcphdr *)(skb->data+offset);
	struct net *net = dev_net(skb->dev);
	struct request_sock *fastopen;
	struct ipv6_pinfo *np;
	struct tcp_sock *tp;
	__u32 seq, snd_una;
	struct sock *sk;
	bool fatal;
	int err;

	sk = __inet6_lookup_established(net, net->ipv4.tcp_death_row.hashinfo,
					&hdr->daddr, th->dest,
					&hdr->saddr, ntohs(th->source),
					skb->dev->ifindex, inet6_sdif(skb));

	if (!sk) {
		__ICMP6_INC_STATS(net, __in6_dev_get(skb->dev),
				  ICMP6_MIB_INERRORS);
		return -ENOENT;
	}

	if (sk->sk_state == TCP_TIME_WAIT) {
		inet_twsk_put(inet_twsk(sk));
		return 0;
	}
	seq = ntohl(th->seq);
	fatal = icmpv6_err_convert(type, code, &err);
	if (sk->sk_state == TCP_NEW_SYN_RECV) {
		tcp_req_err(sk, seq, fatal);
		return 0;
	}

	bh_lock_sock(sk);
	if (sock_owned_by_user(sk) && type != ICMPV6_PKT_TOOBIG)
		__NET_INC_STATS(net, LINUX_MIB_LOCKDROPPEDICMPS);

	if (sk->sk_state == TCP_CLOSE)
		goto out;

	if (static_branch_unlikely(&ip6_min_hopcount)) {
		/* min_hopcount can be changed concurrently from do_ipv6_setsockopt() */
		if (ipv6_hdr(skb)->hop_limit < READ_ONCE(tcp_inet6_sk(sk)->min_hopcount)) {
			__NET_INC_STATS(net, LINUX_MIB_TCPMINTTLDROP);
			goto out;
		}
	}

	tp = tcp_sk(sk);
	/* XXX (TFO) - tp->snd_una should be ISN (tcp_create_openreq_child() */
	fastopen = rcu_dereference(tp->fastopen_rsk);
	snd_una = fastopen ? tcp_rsk(fastopen)->snt_isn : tp->snd_una;
	if (sk->sk_state != TCP_LISTEN &&
	    !between(seq, snd_una, tp->snd_nxt)) {
		__NET_INC_STATS(net, LINUX_MIB_OUTOFWINDOWICMPS);
		goto out;
	}

	np = tcp_inet6_sk(sk);

	if (type == NDISC_REDIRECT) {
		if (!sock_owned_by_user(sk)) {
			struct dst_entry *dst = __sk_dst_check(sk, np->dst_cookie);

			if (dst)
				dst->ops->redirect(dst, sk, skb);
		}
		goto out;
	}

	if (type == ICMPV6_PKT_TOOBIG) {
		u32 mtu = ntohl(info);

		/* We are not interested in TCP_LISTEN and open_requests
		 * (SYN-ACKs send out by Linux are always <576bytes so
		 * they should go through unfragmented).
		 */
		if (sk->sk_state == TCP_LISTEN)
			goto out;

		if (!ip6_sk_accept_pmtu(sk))
			goto out;

		if (mtu < IPV6_MIN_MTU)
			goto out;

		WRITE_ONCE(tp->mtu_info, mtu);

		if (!sock_owned_by_user(sk))
			tcp_v6_mtu_reduced(sk);
		else if (!test_and_set_bit(TCP_MTU_REDUCED_DEFERRED,
					   &sk->sk_tsq_flags))
			sock_hold(sk);
		goto out;
	}


	/* Might be for an request_sock */
	switch (sk->sk_state) {
	case TCP_SYN_SENT:
	case TCP_SYN_RECV:
		/* Only in fast or simultaneous open. If a fast open socket is
		 * already accepted it is treated as a connected one below.
		 */
		if (fastopen && !fastopen->sk)
			break;

		ipv6_icmp_error(sk, skb, err, th->dest, ntohl(info), (u8 *)th);

		if (!sock_owned_by_user(sk)) {
			WRITE_ONCE(sk->sk_err, err);
			sk_error_report(sk);		/* Wake people up to see the error (see connect in sock.c) */

			tcp_done(sk);
		} else {
			WRITE_ONCE(sk->sk_err_soft, err);
		}
		goto out;
	case TCP_LISTEN:
		break;
	default:
		/* check if this ICMP message allows revert of backoff.
		 * (see RFC 6069)
		 */
		if (!fastopen && type == ICMPV6_DEST_UNREACH &&
		    code == ICMPV6_NOROUTE)
			tcp_ld_RTO_revert(sk, seq);
	}

	if (!sock_owned_by_user(sk) && np->recverr) {
		WRITE_ONCE(sk->sk_err, err);
		sk_error_report(sk);
	} else {
		WRITE_ONCE(sk->sk_err_soft, err);
	}
out:
	bh_unlock_sock(sk);
	sock_put(sk);
	return 0;
}


static int tcp_v6_send_synack(const struct sock *sk, struct dst_entry *dst,
			      struct flowi *fl,
			      struct request_sock *req,
			      struct tcp_fastopen_cookie *foc,
			      enum tcp_synack_type synack_type,
			      struct sk_buff *syn_skb)
{
	struct inet_request_sock *ireq = inet_rsk(req);
	const struct ipv6_pinfo *np = tcp_inet6_sk(sk);
	struct ipv6_txoptions *opt;
	struct flowi6 *fl6 = &fl->u.ip6;
	struct sk_buff *skb;
	int err = -ENOMEM;
	u8 tclass;

	/* First, grab a route. */
	if (!dst && (dst = inet6_csk_route_req(sk, fl6, req,
					       IPPROTO_TCP)) == NULL)
		goto done;

	skb = tcp_make_synack(sk, dst, req, foc, synack_type, syn_skb);

	if (skb) {
		__tcp_v6_send_check(skb, &ireq->ir_v6_loc_addr,
				    &ireq->ir_v6_rmt_addr);

		fl6->daddr = ireq->ir_v6_rmt_addr;
		if (np->repflow && ireq->pktopts)
			fl6->flowlabel = ip6_flowlabel(ipv6_hdr(ireq->pktopts));

		tclass = READ_ONCE(sock_net(sk)->ipv4.sysctl_tcp_reflect_tos) ?
				(tcp_rsk(req)->syn_tos & ~INET_ECN_MASK) |
				(np->tclass & INET_ECN_MASK) :
				np->tclass;

		if (!INET_ECN_is_capable(tclass) &&
		    tcp_bpf_ca_needs_ecn((struct sock *)req))
			tclass |= INET_ECN_ECT_0;

		rcu_read_lock();
		opt = ireq->ipv6_opt;
		if (!opt)
			opt = rcu_dereference(np->opt);
		err = ip6_xmit(sk, skb, fl6, skb->mark ? : READ_ONCE(sk->sk_mark),
			       opt, tclass, sk->sk_priority);
		rcu_read_unlock();
		err = net_xmit_eval(err);
	}

done:
	return err;
}


static void tcp_v6_reqsk_destructor(struct request_sock *req)
{
	kfree(inet_rsk(req)->ipv6_opt);
	consume_skb(inet_rsk(req)->pktopts);
}

#ifdef CONFIG_TCP_MD5SIG
static struct tcp_md5sig_key *tcp_v6_md5_do_lookup(const struct sock *sk,
						   const struct in6_addr *addr,
						   int l3index)
{
	return tcp_md5_do_lookup(sk, l3index,
				 (union tcp_md5_addr *)addr, AF_INET6);
}

static struct tcp_md5sig_key *tcp_v6_md5_lookup(const struct sock *sk,
						const struct sock *addr_sk)
{
	int l3index;

	l3index = l3mdev_master_ifindex_by_index(sock_net(sk),
						 addr_sk->sk_bound_dev_if);
	return tcp_v6_md5_do_lookup(sk, &addr_sk->sk_v6_daddr,
				    l3index);
}

static int tcp_v6_parse_md5_keys(struct sock *sk, int optname,
				 sockptr_t optval, int optlen)
{
	struct tcp_md5sig cmd;
	struct sockaddr_in6 *sin6 = (struct sockaddr_in6 *)&cmd.tcpm_addr;
	int l3index = 0;
	u8 prefixlen;
	u8 flags;

	if (optlen < sizeof(cmd))
		return -EINVAL;

	if (copy_from_sockptr(&cmd, optval, sizeof(cmd)))
		return -EFAULT;

	if (sin6->sin6_family != AF_INET6)
		return -EINVAL;

	flags = cmd.tcpm_flags & TCP_MD5SIG_FLAG_IFINDEX;

	if (optname == TCP_MD5SIG_EXT &&
	    cmd.tcpm_flags & TCP_MD5SIG_FLAG_PREFIX) {
		prefixlen = cmd.tcpm_prefixlen;
		if (prefixlen > 128 || (ipv6_addr_v4mapped(&sin6->sin6_addr) &&
					prefixlen > 32))
			return -EINVAL;
	} else {
		prefixlen = ipv6_addr_v4mapped(&sin6->sin6_addr) ? 32 : 128;
	}

	if (optname == TCP_MD5SIG_EXT && cmd.tcpm_ifindex &&
	    cmd.tcpm_flags & TCP_MD5SIG_FLAG_IFINDEX) {
		struct net_device *dev;

		rcu_read_lock();
		dev = dev_get_by_index_rcu(sock_net(sk), cmd.tcpm_ifindex);
		if (dev && netif_is_l3_master(dev))
			l3index = dev->ifindex;
		rcu_read_unlock();

		/* ok to reference set/not set outside of rcu;
		 * right now device MUST be an L3 master
		 */
		if (!dev || !l3index)
			return -EINVAL;
	}

	if (!cmd.tcpm_keylen) {
		if (ipv6_addr_v4mapped(&sin6->sin6_addr))
			return tcp_md5_do_del(sk, (union tcp_md5_addr *)&sin6->sin6_addr.s6_addr32[3],
					      AF_INET, prefixlen,
					      l3index, flags);
		return tcp_md5_do_del(sk, (union tcp_md5_addr *)&sin6->sin6_addr,
				      AF_INET6, prefixlen, l3index, flags);
	}

	if (cmd.tcpm_keylen > TCP_MD5SIG_MAXKEYLEN)
		return -EINVAL;

	if (ipv6_addr_v4mapped(&sin6->sin6_addr))
		return tcp_md5_do_add(sk, (union tcp_md5_addr *)&sin6->sin6_addr.s6_addr32[3],
				      AF_INET, prefixlen, l3index, flags,
				      cmd.tcpm_key, cmd.tcpm_keylen);

	return tcp_md5_do_add(sk, (union tcp_md5_addr *)&sin6->sin6_addr,
			      AF_INET6, prefixlen, l3index, flags,
			      cmd.tcpm_key, cmd.tcpm_keylen);
}

static int tcp_v6_md5_hash_headers(struct tcp_md5sig_pool *hp,
				   const struct in6_addr *daddr,
				   const struct in6_addr *saddr,
				   const struct tcphdr *th, int nbytes)
{
	struct tcp6_pseudohdr *bp;
	struct scatterlist sg;
	struct tcphdr *_th;

	bp = hp->scratch;
	/* 1. TCP pseudo-header (RFC2460) */
	bp->saddr = *saddr;
	bp->daddr = *daddr;
	bp->protocol = cpu_to_be32(IPPROTO_TCP);
	bp->len = cpu_to_be32(nbytes);

	_th = (struct tcphdr *)(bp + 1);
	memcpy(_th, th, sizeof(*th));
	_th->check = 0;

	sg_init_one(&sg, bp, sizeof(*bp) + sizeof(*th));
	ahash_request_set_crypt(hp->md5_req, &sg, NULL,
				sizeof(*bp) + sizeof(*th));
	return crypto_ahash_update(hp->md5_req);
}

static int tcp_v6_md5_hash_hdr(char *md5_hash, const struct tcp_md5sig_key *key,
			       const struct in6_addr *daddr, struct in6_addr *saddr,
			       const struct tcphdr *th)
{
	struct tcp_md5sig_pool *hp;
	struct ahash_request *req;

	hp = tcp_get_md5sig_pool();
	if (!hp)
		goto clear_hash_noput;
	req = hp->md5_req;

	if (crypto_ahash_init(req))
		goto clear_hash;
	if (tcp_v6_md5_hash_headers(hp, daddr, saddr, th, th->doff << 2))
		goto clear_hash;
	if (tcp_md5_hash_key(hp, key))
		goto clear_hash;
	ahash_request_set_crypt(req, NULL, md5_hash, 0);
	if (crypto_ahash_final(req))
		goto clear_hash;

	tcp_put_md5sig_pool();
	return 0;

clear_hash:
	tcp_put_md5sig_pool();
clear_hash_noput:
	memset(md5_hash, 0, 16);
	return 1;
}

static int tcp_v6_md5_hash_skb(char *md5_hash,
			       const struct tcp_md5sig_key *key,
			       const struct sock *sk,
			       const struct sk_buff *skb)
{
	const struct in6_addr *saddr, *daddr;
	struct tcp_md5sig_pool *hp;
	struct ahash_request *req;
	const struct tcphdr *th = tcp_hdr(skb);

	if (sk) { /* valid for establish/request sockets */
		saddr = &sk->sk_v6_rcv_saddr;
		daddr = &sk->sk_v6_daddr;
	} else {
		const struct ipv6hdr *ip6h = ipv6_hdr(skb);
		saddr = &ip6h->saddr;
		daddr = &ip6h->daddr;
	}

	hp = tcp_get_md5sig_pool();
	if (!hp)
		goto clear_hash_noput;
	req = hp->md5_req;

	if (crypto_ahash_init(req))
		goto clear_hash;

	if (tcp_v6_md5_hash_headers(hp, daddr, saddr, th, skb->len))
		goto clear_hash;
	if (tcp_md5_hash_skb_data(hp, skb, th->doff << 2))
		goto clear_hash;
	if (tcp_md5_hash_key(hp, key))
		goto clear_hash;
	ahash_request_set_crypt(req, NULL, md5_hash, 0);
	if (crypto_ahash_final(req))
		goto clear_hash;

	tcp_put_md5sig_pool();
	return 0;

clear_hash:
	tcp_put_md5sig_pool();
clear_hash_noput:
	memset(md5_hash, 0, 16);
	return 1;
}

#endif

static void tcp_v6_init_req(struct request_sock *req,
			    const struct sock *sk_listener,
			    struct sk_buff *skb)
{
	bool l3_slave = ipv6_l3mdev_skb(TCP_SKB_CB(skb)->header.h6.flags);
	struct inet_request_sock *ireq = inet_rsk(req);
	const struct ipv6_pinfo *np = tcp_inet6_sk(sk_listener);

	ireq->ir_v6_rmt_addr = ipv6_hdr(skb)->saddr;
	ireq->ir_v6_loc_addr = ipv6_hdr(skb)->daddr;

	/* So that link locals have meaning */
	if ((!sk_listener->sk_bound_dev_if || l3_slave) &&
	    ipv6_addr_type(&ireq->ir_v6_rmt_addr) & IPV6_ADDR_LINKLOCAL)
		ireq->ir_iif = tcp_v6_iif(skb);

	if (!TCP_SKB_CB(skb)->tcp_tw_isn &&
	    (ipv6_opt_accepted(sk_listener, skb, &TCP_SKB_CB(skb)->header.h6) ||
	     np->rxopt.bits.rxinfo ||
	     np->rxopt.bits.rxoinfo || np->rxopt.bits.rxhlim ||
	     np->rxopt.bits.rxohlim || np->repflow)) {
		refcount_inc(&skb->users);
		ireq->pktopts = skb;
	}
}

static struct dst_entry *tcp_v6_route_req(const struct sock *sk,
					  struct sk_buff *skb,
					  struct flowi *fl,
					  struct request_sock *req)
{
	tcp_v6_init_req(req, sk, skb);

	if (security_inet_conn_request(sk, skb, req))
		return NULL;

	return inet6_csk_route_req(sk, &fl->u.ip6, req, IPPROTO_TCP);
}

struct request_sock_ops tcp6_request_sock_ops __read_mostly = {
	.family		=	AF_INET6,
	.obj_size	=	sizeof(struct tcp6_request_sock),
	.rtx_syn_ack	=	tcp_rtx_synack,
	.send_ack	=	tcp_v6_reqsk_send_ack,
	.destructor	=	tcp_v6_reqsk_destructor,
	.send_reset	=	tcp_v6_send_reset,
	.syn_ack_timeout =	tcp_syn_ack_timeout,
};

const struct tcp_request_sock_ops tcp_request_sock_ipv6_ops = {
	.mss_clamp	=	IPV6_MIN_MTU - sizeof(struct tcphdr) -
				sizeof(struct ipv6hdr),
#ifdef CONFIG_TCP_MD5SIG
	.req_md5_lookup	=	tcp_v6_md5_lookup,
	.calc_md5_hash	=	tcp_v6_md5_hash_skb,
#endif
#ifdef CONFIG_SYN_COOKIES
	.cookie_init_seq =	cookie_v6_init_sequence,
#endif
	.route_req	=	tcp_v6_route_req,
	.init_seq	=	tcp_v6_init_seq,
	.init_ts_off	=	tcp_v6_init_ts_off,
	.send_synack	=	tcp_v6_send_synack,
};

static void tcp_v6_send_response(const struct sock *sk, struct sk_buff *skb, u32 seq,
				 u32 ack, u32 win, u32 tsval, u32 tsecr,
				 int oif, struct tcp_md5sig_key *key, int rst,
				 u8 tclass, __be32 label, u32 priority, u32 txhash)
{
	const struct tcphdr *th = tcp_hdr(skb);
	struct tcphdr *t1;
	struct sk_buff *buff;
	struct flowi6 fl6;
	struct net *net = sk ? sock_net(sk) : dev_net(skb_dst(skb)->dev);
	struct sock *ctl_sk = net->ipv6.tcp_sk;
	unsigned int tot_len = sizeof(struct tcphdr);
	__be32 mrst = 0, *topt;
	struct dst_entry *dst;
	__u32 mark = 0;

	if (tsecr)
		tot_len += TCPOLEN_TSTAMP_ALIGNED;
#ifdef CONFIG_TCP_MD5SIG
	if (key)
		tot_len += TCPOLEN_MD5SIG_ALIGNED;
#endif

#ifdef CONFIG_MPTCP
	if (rst && !key) {
		mrst = mptcp_reset_option(skb);

		if (mrst)
			tot_len += sizeof(__be32);
	}
#endif

	buff = alloc_skb(MAX_TCP_HEADER, GFP_ATOMIC);
	if (!buff)
		return;

	skb_reserve(buff, MAX_TCP_HEADER);

	t1 = skb_push(buff, tot_len);
	skb_reset_transport_header(buff);

	/* Swap the send and the receive. */
	memset(t1, 0, sizeof(*t1));
	t1->dest = th->source;
	t1->source = th->dest;
	t1->doff = tot_len / 4;
	t1->seq = htonl(seq);
	t1->ack_seq = htonl(ack);
	t1->ack = !rst || !th->ack;
	t1->rst = rst;
	t1->window = htons(win);

	topt = (__be32 *)(t1 + 1);

	if (tsecr) {
		*topt++ = htonl((TCPOPT_NOP << 24) | (TCPOPT_NOP << 16) |
				(TCPOPT_TIMESTAMP << 8) | TCPOLEN_TIMESTAMP);
		*topt++ = htonl(tsval);
		*topt++ = htonl(tsecr);
	}

	if (mrst)
		*topt++ = mrst;

#ifdef CONFIG_TCP_MD5SIG
	if (key) {
		*topt++ = htonl((TCPOPT_NOP << 24) | (TCPOPT_NOP << 16) |
				(TCPOPT_MD5SIG << 8) | TCPOLEN_MD5SIG);
		tcp_v6_md5_hash_hdr((__u8 *)topt, key,
				    &ipv6_hdr(skb)->saddr,
				    &ipv6_hdr(skb)->daddr, t1);
	}
#endif

	memset(&fl6, 0, sizeof(fl6));
	fl6.daddr = ipv6_hdr(skb)->saddr;
	fl6.saddr = ipv6_hdr(skb)->daddr;
	fl6.flowlabel = label;

	buff->ip_summed = CHECKSUM_PARTIAL;

	__tcp_v6_send_check(buff, &fl6.saddr, &fl6.daddr);

	fl6.flowi6_proto = IPPROTO_TCP;
	if (rt6_need_strict(&fl6.daddr) && !oif)
		fl6.flowi6_oif = tcp_v6_iif(skb);
	else {
		if (!oif && netif_index_is_l3_master(net, skb->skb_iif))
			oif = skb->skb_iif;

		fl6.flowi6_oif = oif;
	}

	if (sk) {
		if (sk->sk_state == TCP_TIME_WAIT)
			mark = inet_twsk(sk)->tw_mark;
		else
			mark = READ_ONCE(sk->sk_mark);
		skb_set_delivery_time(buff, tcp_transmit_time(sk), true);
	}
	if (txhash) {
		/* autoflowlabel/skb_get_hash_flowi6 rely on buff->hash */
		skb_set_hash(buff, txhash, PKT_HASH_TYPE_L4);
	}
	fl6.flowi6_mark = IP6_REPLY_MARK(net, skb->mark) ?: mark;
	fl6.fl6_dport = t1->dest;
	fl6.fl6_sport = t1->source;
	fl6.flowi6_uid = sock_net_uid(net, sk && sk_fullsock(sk) ? sk : NULL);
	security_skb_classify_flow(skb, flowi6_to_flowi_common(&fl6));

	/* Pass a socket to ip6_dst_lookup either it is for RST
	 * Underlying function will use this to retrieve the network
	 * namespace
	 */
	if (sk && sk->sk_state != TCP_TIME_WAIT)
		dst = ip6_dst_lookup_flow(net, sk, &fl6, NULL); /*sk's xfrm_policy can be referred*/
	else
		dst = ip6_dst_lookup_flow(net, ctl_sk, &fl6, NULL);
	if (!IS_ERR(dst)) {
		skb_dst_set(buff, dst);
		ip6_xmit(ctl_sk, buff, &fl6, fl6.flowi6_mark, NULL,
			 tclass & ~INET_ECN_MASK, priority);
		TCP_INC_STATS(net, TCP_MIB_OUTSEGS);
		if (rst)
			TCP_INC_STATS(net, TCP_MIB_OUTRSTS);
		return;
	}

	kfree_skb(buff);
}

static void tcp_v6_send_reset(const struct sock *sk, struct sk_buff *skb)
{
	const struct tcphdr *th = tcp_hdr(skb);
	struct ipv6hdr *ipv6h = ipv6_hdr(skb);
	u32 seq = 0, ack_seq = 0;
	struct tcp_md5sig_key *key = NULL;
#ifdef CONFIG_TCP_MD5SIG
	const __u8 *hash_location = NULL;
	unsigned char newhash[16];
	int genhash;
	struct sock *sk1 = NULL;
#endif
	__be32 label = 0;
	u32 priority = 0;
	struct net *net;
	u32 txhash = 0;
	int oif = 0;

	if (th->rst)
		return;

	/* If sk not NULL, it means we did a successful lookup and incoming
	 * route had to be correct. prequeue might have dropped our dst.
	 */
	if (!sk && !ipv6_unicast_destination(skb))
		return;

	net = sk ? sock_net(sk) : dev_net(skb_dst(skb)->dev);
#ifdef CONFIG_TCP_MD5SIG
	rcu_read_lock();
	hash_location = tcp_parse_md5sig_option(th);
	if (sk && sk_fullsock(sk)) {
		int l3index;

		/* sdif set, means packet ingressed via a device
		 * in an L3 domain and inet_iif is set to it.
		 */
		l3index = tcp_v6_sdif(skb) ? tcp_v6_iif_l3_slave(skb) : 0;
		key = tcp_v6_md5_do_lookup(sk, &ipv6h->saddr, l3index);
	} else if (hash_location) {
		int dif = tcp_v6_iif_l3_slave(skb);
		int sdif = tcp_v6_sdif(skb);
		int l3index;

		/*
		 * active side is lost. Try to find listening socket through
		 * source port, and then find md5 key through listening socket.
		 * we are not loose security here:
		 * Incoming packet is checked with md5 hash with finding key,
		 * no RST generated if md5 hash doesn't match.
		 */
		sk1 = inet6_lookup_listener(net, net->ipv4.tcp_death_row.hashinfo,
					    NULL, 0, &ipv6h->saddr, th->source,
					    &ipv6h->daddr, ntohs(th->source),
					    dif, sdif);
		if (!sk1)
			goto out;

		/* sdif set, means packet ingressed via a device
		 * in an L3 domain and dif is set to it.
		 */
		l3index = tcp_v6_sdif(skb) ? dif : 0;

		key = tcp_v6_md5_do_lookup(sk1, &ipv6h->saddr, l3index);
		if (!key)
			goto out;

		genhash = tcp_v6_md5_hash_skb(newhash, key, NULL, skb);
		if (genhash || memcmp(hash_location, newhash, 16) != 0)
			goto out;
	}
#endif

	if (th->ack)
		seq = ntohl(th->ack_seq);
	else
		ack_seq = ntohl(th->seq) + th->syn + th->fin + skb->len -
			  (th->doff << 2);

	if (sk) {
		oif = sk->sk_bound_dev_if;
		if (sk_fullsock(sk)) {
			const struct ipv6_pinfo *np = tcp_inet6_sk(sk);

			trace_tcp_send_reset(sk, skb);
			if (np->repflow)
				label = ip6_flowlabel(ipv6h);
			priority = sk->sk_priority;
			txhash = sk->sk_txhash;
		}
		if (sk->sk_state == TCP_TIME_WAIT) {
			label = cpu_to_be32(inet_twsk(sk)->tw_flowlabel);
			priority = inet_twsk(sk)->tw_priority;
			txhash = inet_twsk(sk)->tw_txhash;
		}
	} else {
		if (net->ipv6.sysctl.flowlabel_reflect & FLOWLABEL_REFLECT_TCP_RESET)
			label = ip6_flowlabel(ipv6h);
	}

	tcp_v6_send_response(sk, skb, seq, ack_seq, 0, 0, 0, oif, key, 1,
			     ipv6_get_dsfield(ipv6h), label, priority, txhash);

#ifdef CONFIG_TCP_MD5SIG
out:
	rcu_read_unlock();
#endif
}

static void tcp_v6_send_ack(const struct sock *sk, struct sk_buff *skb, u32 seq,
			    u32 ack, u32 win, u32 tsval, u32 tsecr, int oif,
			    struct tcp_md5sig_key *key, u8 tclass,
			    __be32 label, u32 priority, u32 txhash)
{
	tcp_v6_send_response(sk, skb, seq, ack, win, tsval, tsecr, oif, key, 0,
			     tclass, label, priority, txhash);
}

static void tcp_v6_timewait_ack(struct sock *sk, struct sk_buff *skb)
{
	struct inet_timewait_sock *tw = inet_twsk(sk);
	struct tcp_timewait_sock *tcptw = tcp_twsk(sk);

	tcp_v6_send_ack(sk, skb, tcptw->tw_snd_nxt, tcptw->tw_rcv_nxt,
			tcptw->tw_rcv_wnd >> tw->tw_rcv_wscale,
			tcp_time_stamp_raw() + tcptw->tw_ts_offset,
			tcptw->tw_ts_recent, tw->tw_bound_dev_if, tcp_twsk_md5_key(tcptw),
			tw->tw_tclass, cpu_to_be32(tw->tw_flowlabel), tw->tw_priority,
			tw->tw_txhash);

	inet_twsk_put(tw);
}

static void tcp_v6_reqsk_send_ack(const struct sock *sk, struct sk_buff *skb,
				  struct request_sock *req)
{
	int l3index;

	l3index = tcp_v6_sdif(skb) ? tcp_v6_iif_l3_slave(skb) : 0;

	/* sk->sk_state == TCP_LISTEN -> for regular TCP_SYN_RECV
	 * sk->sk_state == TCP_SYN_RECV -> for Fast Open.
	 */
	/* RFC 7323 2.3
	 * The window field (SEG.WND) of every outgoing segment, with the
	 * exception of <SYN> segments, MUST be right-shifted by
	 * Rcv.Wind.Shift bits:
	 */
	tcp_v6_send_ack(sk, skb, (sk->sk_state == TCP_LISTEN) ?
			tcp_rsk(req)->snt_isn + 1 : tcp_sk(sk)->snd_nxt,
			tcp_rsk(req)->rcv_nxt,
			req->rsk_rcv_wnd >> inet_rsk(req)->rcv_wscale,
			tcp_time_stamp_raw() + tcp_rsk(req)->ts_off,
			READ_ONCE(req->ts_recent), sk->sk_bound_dev_if,
			tcp_v6_md5_do_lookup(sk, &ipv6_hdr(skb)->saddr, l3index),
<<<<<<< HEAD
			ipv6_get_dsfield(ipv6_hdr(skb)), 0, sk->sk_priority,
=======
			ipv6_get_dsfield(ipv6_hdr(skb)), 0,
			READ_ONCE(sk->sk_priority),
>>>>>>> 75aa50e2
			READ_ONCE(tcp_rsk(req)->txhash));
}


static struct sock *tcp_v6_cookie_check(struct sock *sk, struct sk_buff *skb)
{
#ifdef CONFIG_SYN_COOKIES
	const struct tcphdr *th = tcp_hdr(skb);

	if (!th->syn)
		sk = cookie_v6_check(sk, skb);
#endif
	return sk;
}

u16 tcp_v6_get_syncookie(struct sock *sk, struct ipv6hdr *iph,
			 struct tcphdr *th, u32 *cookie)
{
	u16 mss = 0;
#ifdef CONFIG_SYN_COOKIES
	mss = tcp_get_syncookie_mss(&tcp6_request_sock_ops,
				    &tcp_request_sock_ipv6_ops, sk, th);
	if (mss) {
		*cookie = __cookie_v6_init_sequence(iph, th, &mss);
		tcp_synq_overflow(sk);
	}
#endif
	return mss;
}

static int tcp_v6_conn_request(struct sock *sk, struct sk_buff *skb)
{
	if (skb->protocol == htons(ETH_P_IP))
		return tcp_v4_conn_request(sk, skb);

	if (!ipv6_unicast_destination(skb))
		goto drop;

	if (ipv6_addr_v4mapped(&ipv6_hdr(skb)->saddr)) {
		__IP6_INC_STATS(sock_net(sk), NULL, IPSTATS_MIB_INHDRERRORS);
		return 0;
	}

	return tcp_conn_request(&tcp6_request_sock_ops,
				&tcp_request_sock_ipv6_ops, sk, skb);

drop:
	tcp_listendrop(sk);
	return 0; /* don't send reset */
}

static void tcp_v6_restore_cb(struct sk_buff *skb)
{
	/* We need to move header back to the beginning if xfrm6_policy_check()
	 * and tcp_v6_fill_cb() are going to be called again.
	 * ip6_datagram_recv_specific_ctl() also expects IP6CB to be there.
	 */
	memmove(IP6CB(skb), &TCP_SKB_CB(skb)->header.h6,
		sizeof(struct inet6_skb_parm));
}

static struct sock *tcp_v6_syn_recv_sock(const struct sock *sk, struct sk_buff *skb,
					 struct request_sock *req,
					 struct dst_entry *dst,
					 struct request_sock *req_unhash,
					 bool *own_req)
{
	struct inet_request_sock *ireq;
	struct ipv6_pinfo *newnp;
	const struct ipv6_pinfo *np = tcp_inet6_sk(sk);
	struct ipv6_txoptions *opt;
	struct inet_sock *newinet;
	bool found_dup_sk = false;
	struct tcp_sock *newtp;
	struct sock *newsk;
#ifdef CONFIG_TCP_MD5SIG
	struct tcp_md5sig_key *key;
	int l3index;
#endif
	struct flowi6 fl6;

	if (skb->protocol == htons(ETH_P_IP)) {
		/*
		 *	v6 mapped
		 */

		newsk = tcp_v4_syn_recv_sock(sk, skb, req, dst,
					     req_unhash, own_req);

		if (!newsk)
			return NULL;

		inet_sk(newsk)->pinet6 = tcp_inet6_sk(newsk);

		newnp = tcp_inet6_sk(newsk);
		newtp = tcp_sk(newsk);

		memcpy(newnp, np, sizeof(struct ipv6_pinfo));

		newnp->saddr = newsk->sk_v6_rcv_saddr;

		inet_csk(newsk)->icsk_af_ops = &ipv6_mapped;
		if (sk_is_mptcp(newsk))
			mptcpv6_handle_mapped(newsk, true);
		newsk->sk_backlog_rcv = tcp_v4_do_rcv;
#ifdef CONFIG_TCP_MD5SIG
		newtp->af_specific = &tcp_sock_ipv6_mapped_specific;
#endif

		newnp->ipv6_mc_list = NULL;
		newnp->ipv6_ac_list = NULL;
		newnp->ipv6_fl_list = NULL;
		newnp->pktoptions  = NULL;
		newnp->opt	   = NULL;
		newnp->mcast_oif   = inet_iif(skb);
		newnp->mcast_hops  = ip_hdr(skb)->ttl;
		newnp->rcv_flowinfo = 0;
		if (np->repflow)
			newnp->flow_label = 0;

		/*
		 * No need to charge this sock to the relevant IPv6 refcnt debug socks count
		 * here, tcp_create_openreq_child now does this for us, see the comment in
		 * that function for the gory details. -acme
		 */

		/* It is tricky place. Until this moment IPv4 tcp
		   worked with IPv6 icsk.icsk_af_ops.
		   Sync it now.
		 */
		tcp_sync_mss(newsk, inet_csk(newsk)->icsk_pmtu_cookie);

		return newsk;
	}

	ireq = inet_rsk(req);

	if (sk_acceptq_is_full(sk))
		goto out_overflow;

	if (!dst) {
		dst = inet6_csk_route_req(sk, &fl6, req, IPPROTO_TCP);
		if (!dst)
			goto out;
	}

	newsk = tcp_create_openreq_child(sk, req, skb);
	if (!newsk)
		goto out_nonewsk;

	/*
	 * No need to charge this sock to the relevant IPv6 refcnt debug socks
	 * count here, tcp_create_openreq_child now does this for us, see the
	 * comment in that function for the gory details. -acme
	 */

	newsk->sk_gso_type = SKB_GSO_TCPV6;
	ip6_dst_store(newsk, dst, NULL, NULL);
	inet6_sk_rx_dst_set(newsk, skb);

	inet_sk(newsk)->pinet6 = tcp_inet6_sk(newsk);

	newtp = tcp_sk(newsk);
	newinet = inet_sk(newsk);
	newnp = tcp_inet6_sk(newsk);

	memcpy(newnp, np, sizeof(struct ipv6_pinfo));

	newsk->sk_v6_daddr = ireq->ir_v6_rmt_addr;
	newnp->saddr = ireq->ir_v6_loc_addr;
	newsk->sk_v6_rcv_saddr = ireq->ir_v6_loc_addr;
	newsk->sk_bound_dev_if = ireq->ir_iif;

	/* Now IPv6 options...

	   First: no IPv4 options.
	 */
	newinet->inet_opt = NULL;
	newnp->ipv6_mc_list = NULL;
	newnp->ipv6_ac_list = NULL;
	newnp->ipv6_fl_list = NULL;

	/* Clone RX bits */
	newnp->rxopt.all = np->rxopt.all;

	newnp->pktoptions = NULL;
	newnp->opt	  = NULL;
	newnp->mcast_oif  = tcp_v6_iif(skb);
	newnp->mcast_hops = ipv6_hdr(skb)->hop_limit;
	newnp->rcv_flowinfo = ip6_flowinfo(ipv6_hdr(skb));
	if (np->repflow)
		newnp->flow_label = ip6_flowlabel(ipv6_hdr(skb));

	/* Set ToS of the new socket based upon the value of incoming SYN.
	 * ECT bits are set later in tcp_init_transfer().
	 */
	if (READ_ONCE(sock_net(sk)->ipv4.sysctl_tcp_reflect_tos))
		newnp->tclass = tcp_rsk(req)->syn_tos & ~INET_ECN_MASK;

	/* Clone native IPv6 options from listening socket (if any)

	   Yes, keeping reference count would be much more clever,
	   but we make one more one thing there: reattach optmem
	   to newsk.
	 */
	opt = ireq->ipv6_opt;
	if (!opt)
		opt = rcu_dereference(np->opt);
	if (opt) {
		opt = ipv6_dup_options(newsk, opt);
		RCU_INIT_POINTER(newnp->opt, opt);
	}
	inet_csk(newsk)->icsk_ext_hdr_len = 0;
	if (opt)
		inet_csk(newsk)->icsk_ext_hdr_len = opt->opt_nflen +
						    opt->opt_flen;

	tcp_ca_openreq_child(newsk, dst);

	tcp_sync_mss(newsk, dst_mtu(dst));
	newtp->advmss = tcp_mss_clamp(tcp_sk(sk), dst_metric_advmss(dst));

	tcp_initialize_rcv_mss(newsk);

	newinet->inet_daddr = newinet->inet_saddr = LOOPBACK4_IPV6;
	newinet->inet_rcv_saddr = LOOPBACK4_IPV6;

#ifdef CONFIG_TCP_MD5SIG
	l3index = l3mdev_master_ifindex_by_index(sock_net(sk), ireq->ir_iif);

	/* Copy over the MD5 key from the original socket */
	key = tcp_v6_md5_do_lookup(sk, &newsk->sk_v6_daddr, l3index);
	if (key) {
		const union tcp_md5_addr *addr;

		addr = (union tcp_md5_addr *)&newsk->sk_v6_daddr;
		if (tcp_md5_key_copy(newsk, addr, AF_INET6, 128, l3index, key)) {
			inet_csk_prepare_forced_close(newsk);
			tcp_done(newsk);
			goto out;
		}
	}
#endif

	if (__inet_inherit_port(sk, newsk) < 0) {
		inet_csk_prepare_forced_close(newsk);
		tcp_done(newsk);
		goto out;
	}
	*own_req = inet_ehash_nolisten(newsk, req_to_sk(req_unhash),
				       &found_dup_sk);
	if (*own_req) {
		tcp_move_syn(newtp, req);

		/* Clone pktoptions received with SYN, if we own the req */
		if (ireq->pktopts) {
			newnp->pktoptions = skb_clone_and_charge_r(ireq->pktopts, newsk);
			consume_skb(ireq->pktopts);
			ireq->pktopts = NULL;
			if (newnp->pktoptions)
				tcp_v6_restore_cb(newnp->pktoptions);
		}
	} else {
		if (!req_unhash && found_dup_sk) {
			/* This code path should only be executed in the
			 * syncookie case only
			 */
			bh_unlock_sock(newsk);
			sock_put(newsk);
			newsk = NULL;
		}
	}

	return newsk;

out_overflow:
	__NET_INC_STATS(sock_net(sk), LINUX_MIB_LISTENOVERFLOWS);
out_nonewsk:
	dst_release(dst);
out:
	tcp_listendrop(sk);
	return NULL;
}

INDIRECT_CALLABLE_DECLARE(struct dst_entry *ipv4_dst_check(struct dst_entry *,
							   u32));
/* The socket must have it's spinlock held when we get
 * here, unless it is a TCP_LISTEN socket.
 *
 * We have a potential double-lock case here, so even when
 * doing backlog processing we use the BH locking scheme.
 * This is because we cannot sleep with the original spinlock
 * held.
 */
INDIRECT_CALLABLE_SCOPE
int tcp_v6_do_rcv(struct sock *sk, struct sk_buff *skb)
{
	struct ipv6_pinfo *np = tcp_inet6_sk(sk);
	struct sk_buff *opt_skb = NULL;
	enum skb_drop_reason reason;
	struct tcp_sock *tp;

	/* Imagine: socket is IPv6. IPv4 packet arrives,
	   goes to IPv4 receive handler and backlogged.
	   From backlog it always goes here. Kerboom...
	   Fortunately, tcp_rcv_established and rcv_established
	   handle them correctly, but it is not case with
	   tcp_v6_hnd_req and tcp_v6_send_reset().   --ANK
	 */

	if (skb->protocol == htons(ETH_P_IP))
		return tcp_v4_do_rcv(sk, skb);

	/*
	 *	socket locking is here for SMP purposes as backlog rcv
	 *	is currently called with bh processing disabled.
	 */

	/* Do Stevens' IPV6_PKTOPTIONS.

	   Yes, guys, it is the only place in our code, where we
	   may make it not affecting IPv4.
	   The rest of code is protocol independent,
	   and I do not like idea to uglify IPv4.

	   Actually, all the idea behind IPV6_PKTOPTIONS
	   looks not very well thought. For now we latch
	   options, received in the last packet, enqueued
	   by tcp. Feel free to propose better solution.
					       --ANK (980728)
	 */
	if (np->rxopt.all)
		opt_skb = skb_clone_and_charge_r(skb, sk);

	reason = SKB_DROP_REASON_NOT_SPECIFIED;
	if (sk->sk_state == TCP_ESTABLISHED) { /* Fast path */
		struct dst_entry *dst;

		dst = rcu_dereference_protected(sk->sk_rx_dst,
						lockdep_sock_is_held(sk));

		sock_rps_save_rxhash(sk, skb);
		sk_mark_napi_id(sk, skb);
		if (dst) {
			if (sk->sk_rx_dst_ifindex != skb->skb_iif ||
			    INDIRECT_CALL_1(dst->ops->check, ip6_dst_check,
					    dst, sk->sk_rx_dst_cookie) == NULL) {
				RCU_INIT_POINTER(sk->sk_rx_dst, NULL);
				dst_release(dst);
			}
		}

		tcp_rcv_established(sk, skb);
		if (opt_skb)
			goto ipv6_pktoptions;
		return 0;
	}

	if (tcp_checksum_complete(skb))
		goto csum_err;

	if (sk->sk_state == TCP_LISTEN) {
		struct sock *nsk = tcp_v6_cookie_check(sk, skb);

		if (!nsk)
			goto discard;

		if (nsk != sk) {
			if (tcp_child_process(sk, nsk, skb))
				goto reset;
			if (opt_skb)
				__kfree_skb(opt_skb);
			return 0;
		}
	} else
		sock_rps_save_rxhash(sk, skb);

	if (tcp_rcv_state_process(sk, skb))
		goto reset;
	if (opt_skb)
		goto ipv6_pktoptions;
	return 0;

reset:
	tcp_v6_send_reset(sk, skb);
discard:
	if (opt_skb)
		__kfree_skb(opt_skb);
	kfree_skb_reason(skb, reason);
	return 0;
csum_err:
	reason = SKB_DROP_REASON_TCP_CSUM;
	trace_tcp_bad_csum(skb);
	TCP_INC_STATS(sock_net(sk), TCP_MIB_CSUMERRORS);
	TCP_INC_STATS(sock_net(sk), TCP_MIB_INERRS);
	goto discard;


ipv6_pktoptions:
	/* Do you ask, what is it?

	   1. skb was enqueued by tcp.
	   2. skb is added to tail of read queue, rather than out of order.
	   3. socket is not in passive state.
	   4. Finally, it really contains options, which user wants to receive.
	 */
	tp = tcp_sk(sk);
	if (TCP_SKB_CB(opt_skb)->end_seq == tp->rcv_nxt &&
	    !((1 << sk->sk_state) & (TCPF_CLOSE | TCPF_LISTEN))) {
		if (np->rxopt.bits.rxinfo || np->rxopt.bits.rxoinfo)
			np->mcast_oif = tcp_v6_iif(opt_skb);
		if (np->rxopt.bits.rxhlim || np->rxopt.bits.rxohlim)
			np->mcast_hops = ipv6_hdr(opt_skb)->hop_limit;
		if (np->rxopt.bits.rxflow || np->rxopt.bits.rxtclass)
			np->rcv_flowinfo = ip6_flowinfo(ipv6_hdr(opt_skb));
		if (np->repflow)
			np->flow_label = ip6_flowlabel(ipv6_hdr(opt_skb));
		if (ipv6_opt_accepted(sk, opt_skb, &TCP_SKB_CB(opt_skb)->header.h6)) {
			tcp_v6_restore_cb(opt_skb);
			opt_skb = xchg(&np->pktoptions, opt_skb);
		} else {
			__kfree_skb(opt_skb);
			opt_skb = xchg(&np->pktoptions, NULL);
		}
	}

	consume_skb(opt_skb);
	return 0;
}

static void tcp_v6_fill_cb(struct sk_buff *skb, const struct ipv6hdr *hdr,
			   const struct tcphdr *th)
{
	/* This is tricky: we move IP6CB at its correct location into
	 * TCP_SKB_CB(). It must be done after xfrm6_policy_check(), because
	 * _decode_session6() uses IP6CB().
	 * barrier() makes sure compiler won't play aliasing games.
	 */
	memmove(&TCP_SKB_CB(skb)->header.h6, IP6CB(skb),
		sizeof(struct inet6_skb_parm));
	barrier();

	TCP_SKB_CB(skb)->seq = ntohl(th->seq);
	TCP_SKB_CB(skb)->end_seq = (TCP_SKB_CB(skb)->seq + th->syn + th->fin +
				    skb->len - th->doff*4);
	TCP_SKB_CB(skb)->ack_seq = ntohl(th->ack_seq);
	TCP_SKB_CB(skb)->tcp_flags = tcp_flag_byte(th);
	TCP_SKB_CB(skb)->tcp_tw_isn = 0;
	TCP_SKB_CB(skb)->ip_dsfield = ipv6_get_dsfield(hdr);
	TCP_SKB_CB(skb)->sacked = 0;
	TCP_SKB_CB(skb)->has_rxtstamp =
			skb->tstamp || skb_hwtstamps(skb)->hwtstamp;
}

INDIRECT_CALLABLE_SCOPE int tcp_v6_rcv(struct sk_buff *skb)
{
	enum skb_drop_reason drop_reason;
	int sdif = inet6_sdif(skb);
	int dif = inet6_iif(skb);
	const struct tcphdr *th;
	const struct ipv6hdr *hdr;
	bool refcounted;
	struct sock *sk;
	int ret;
	struct net *net = dev_net(skb->dev);

	drop_reason = SKB_DROP_REASON_NOT_SPECIFIED;
	if (skb->pkt_type != PACKET_HOST)
		goto discard_it;

	/*
	 *	Count it even if it's bad.
	 */
	__TCP_INC_STATS(net, TCP_MIB_INSEGS);

	if (!pskb_may_pull(skb, sizeof(struct tcphdr)))
		goto discard_it;

	th = (const struct tcphdr *)skb->data;

	if (unlikely(th->doff < sizeof(struct tcphdr) / 4)) {
		drop_reason = SKB_DROP_REASON_PKT_TOO_SMALL;
		goto bad_packet;
	}
	if (!pskb_may_pull(skb, th->doff*4))
		goto discard_it;

	if (skb_checksum_init(skb, IPPROTO_TCP, ip6_compute_pseudo))
		goto csum_error;

	th = (const struct tcphdr *)skb->data;
	hdr = ipv6_hdr(skb);

lookup:
	sk = __inet6_lookup_skb(net->ipv4.tcp_death_row.hashinfo, skb, __tcp_hdrlen(th),
				th->source, th->dest, inet6_iif(skb), sdif,
				&refcounted);
	if (!sk)
		goto no_tcp_socket;

process:
	if (sk->sk_state == TCP_TIME_WAIT)
		goto do_time_wait;

	if (sk->sk_state == TCP_NEW_SYN_RECV) {
		struct request_sock *req = inet_reqsk(sk);
		bool req_stolen = false;
		struct sock *nsk;

		sk = req->rsk_listener;
		drop_reason = tcp_inbound_md5_hash(sk, skb,
						   &hdr->saddr, &hdr->daddr,
						   AF_INET6, dif, sdif);
		if (drop_reason) {
			sk_drops_add(sk, skb);
			reqsk_put(req);
			goto discard_it;
		}
		if (tcp_checksum_complete(skb)) {
			reqsk_put(req);
			goto csum_error;
		}
		if (unlikely(sk->sk_state != TCP_LISTEN)) {
			nsk = reuseport_migrate_sock(sk, req_to_sk(req), skb);
			if (!nsk) {
				inet_csk_reqsk_queue_drop_and_put(sk, req);
				goto lookup;
			}
			sk = nsk;
			/* reuseport_migrate_sock() has already held one sk_refcnt
			 * before returning.
			 */
		} else {
			sock_hold(sk);
		}
		refcounted = true;
		nsk = NULL;
		if (!tcp_filter(sk, skb)) {
			th = (const struct tcphdr *)skb->data;
			hdr = ipv6_hdr(skb);
			tcp_v6_fill_cb(skb, hdr, th);
			nsk = tcp_check_req(sk, skb, req, false, &req_stolen);
		} else {
			drop_reason = SKB_DROP_REASON_SOCKET_FILTER;
		}
		if (!nsk) {
			reqsk_put(req);
			if (req_stolen) {
				/* Another cpu got exclusive access to req
				 * and created a full blown socket.
				 * Try to feed this packet to this socket
				 * instead of discarding it.
				 */
				tcp_v6_restore_cb(skb);
				sock_put(sk);
				goto lookup;
			}
			goto discard_and_relse;
		}
		if (nsk == sk) {
			reqsk_put(req);
			tcp_v6_restore_cb(skb);
		} else if (tcp_child_process(sk, nsk, skb)) {
			tcp_v6_send_reset(nsk, skb);
			goto discard_and_relse;
		} else {
			sock_put(sk);
			return 0;
		}
	}

	if (static_branch_unlikely(&ip6_min_hopcount)) {
		/* min_hopcount can be changed concurrently from do_ipv6_setsockopt() */
		if (unlikely(hdr->hop_limit < READ_ONCE(tcp_inet6_sk(sk)->min_hopcount))) {
			__NET_INC_STATS(net, LINUX_MIB_TCPMINTTLDROP);
			drop_reason = SKB_DROP_REASON_TCP_MINTTL;
			goto discard_and_relse;
		}
	}

	if (!xfrm6_policy_check(sk, XFRM_POLICY_IN, skb)) {
		drop_reason = SKB_DROP_REASON_XFRM_POLICY;
		goto discard_and_relse;
	}

	drop_reason = tcp_inbound_md5_hash(sk, skb, &hdr->saddr, &hdr->daddr,
					   AF_INET6, dif, sdif);
	if (drop_reason)
		goto discard_and_relse;

	nf_reset_ct(skb);

	if (tcp_filter(sk, skb)) {
		drop_reason = SKB_DROP_REASON_SOCKET_FILTER;
		goto discard_and_relse;
	}
	th = (const struct tcphdr *)skb->data;
	hdr = ipv6_hdr(skb);
	tcp_v6_fill_cb(skb, hdr, th);

	skb->dev = NULL;

	if (sk->sk_state == TCP_LISTEN) {
		ret = tcp_v6_do_rcv(sk, skb);
		goto put_and_return;
	}

	sk_incoming_cpu_update(sk);

	bh_lock_sock_nested(sk);
	tcp_segs_in(tcp_sk(sk), skb);
	ret = 0;
	if (!sock_owned_by_user(sk)) {
		ret = tcp_v6_do_rcv(sk, skb);
	} else {
		if (tcp_add_backlog(sk, skb, &drop_reason))
			goto discard_and_relse;
	}
	bh_unlock_sock(sk);
put_and_return:
	if (refcounted)
		sock_put(sk);
	return ret ? -1 : 0;

no_tcp_socket:
	drop_reason = SKB_DROP_REASON_NO_SOCKET;
	if (!xfrm6_policy_check(NULL, XFRM_POLICY_IN, skb))
		goto discard_it;

	tcp_v6_fill_cb(skb, hdr, th);

	if (tcp_checksum_complete(skb)) {
csum_error:
		drop_reason = SKB_DROP_REASON_TCP_CSUM;
		trace_tcp_bad_csum(skb);
		__TCP_INC_STATS(net, TCP_MIB_CSUMERRORS);
bad_packet:
		__TCP_INC_STATS(net, TCP_MIB_INERRS);
	} else {
		tcp_v6_send_reset(NULL, skb);
	}

discard_it:
	SKB_DR_OR(drop_reason, NOT_SPECIFIED);
	kfree_skb_reason(skb, drop_reason);
	return 0;

discard_and_relse:
	sk_drops_add(sk, skb);
	if (refcounted)
		sock_put(sk);
	goto discard_it;

do_time_wait:
	if (!xfrm6_policy_check(NULL, XFRM_POLICY_IN, skb)) {
		drop_reason = SKB_DROP_REASON_XFRM_POLICY;
		inet_twsk_put(inet_twsk(sk));
		goto discard_it;
	}

	tcp_v6_fill_cb(skb, hdr, th);

	if (tcp_checksum_complete(skb)) {
		inet_twsk_put(inet_twsk(sk));
		goto csum_error;
	}

	switch (tcp_timewait_state_process(inet_twsk(sk), skb, th)) {
	case TCP_TW_SYN:
	{
		struct sock *sk2;

		sk2 = inet6_lookup_listener(net, net->ipv4.tcp_death_row.hashinfo,
					    skb, __tcp_hdrlen(th),
					    &ipv6_hdr(skb)->saddr, th->source,
					    &ipv6_hdr(skb)->daddr,
					    ntohs(th->dest),
					    tcp_v6_iif_l3_slave(skb),
					    sdif);
		if (sk2) {
			struct inet_timewait_sock *tw = inet_twsk(sk);
			inet_twsk_deschedule_put(tw);
			sk = sk2;
			tcp_v6_restore_cb(skb);
			refcounted = false;
			goto process;
		}
	}
		/* to ACK */
		fallthrough;
	case TCP_TW_ACK:
		tcp_v6_timewait_ack(sk, skb);
		break;
	case TCP_TW_RST:
		tcp_v6_send_reset(sk, skb);
		inet_twsk_deschedule_put(inet_twsk(sk));
		goto discard_it;
	case TCP_TW_SUCCESS:
		;
	}
	goto discard_it;
}

void tcp_v6_early_demux(struct sk_buff *skb)
{
	struct net *net = dev_net(skb->dev);
	const struct ipv6hdr *hdr;
	const struct tcphdr *th;
	struct sock *sk;

	if (skb->pkt_type != PACKET_HOST)
		return;

	if (!pskb_may_pull(skb, skb_transport_offset(skb) + sizeof(struct tcphdr)))
		return;

	hdr = ipv6_hdr(skb);
	th = tcp_hdr(skb);

	if (th->doff < sizeof(struct tcphdr) / 4)
		return;

	/* Note : We use inet6_iif() here, not tcp_v6_iif() */
	sk = __inet6_lookup_established(net, net->ipv4.tcp_death_row.hashinfo,
					&hdr->saddr, th->source,
					&hdr->daddr, ntohs(th->dest),
					inet6_iif(skb), inet6_sdif(skb));
	if (sk) {
		skb->sk = sk;
		skb->destructor = sock_edemux;
		if (sk_fullsock(sk)) {
			struct dst_entry *dst = rcu_dereference(sk->sk_rx_dst);

			if (dst)
				dst = dst_check(dst, sk->sk_rx_dst_cookie);
			if (dst &&
			    sk->sk_rx_dst_ifindex == skb->skb_iif)
				skb_dst_set_noref(skb, dst);
		}
	}
}

static struct timewait_sock_ops tcp6_timewait_sock_ops = {
	.twsk_obj_size	= sizeof(struct tcp6_timewait_sock),
	.twsk_unique	= tcp_twsk_unique,
	.twsk_destructor = tcp_twsk_destructor,
};

INDIRECT_CALLABLE_SCOPE void tcp_v6_send_check(struct sock *sk, struct sk_buff *skb)
{
	__tcp_v6_send_check(skb, &sk->sk_v6_rcv_saddr, &sk->sk_v6_daddr);
}

const struct inet_connection_sock_af_ops ipv6_specific = {
	.queue_xmit	   = inet6_csk_xmit,
	.send_check	   = tcp_v6_send_check,
	.rebuild_header	   = inet6_sk_rebuild_header,
	.sk_rx_dst_set	   = inet6_sk_rx_dst_set,
	.conn_request	   = tcp_v6_conn_request,
	.syn_recv_sock	   = tcp_v6_syn_recv_sock,
	.net_header_len	   = sizeof(struct ipv6hdr),
	.net_frag_header_len = sizeof(struct frag_hdr),
	.setsockopt	   = ipv6_setsockopt,
	.getsockopt	   = ipv6_getsockopt,
	.addr2sockaddr	   = inet6_csk_addr2sockaddr,
	.sockaddr_len	   = sizeof(struct sockaddr_in6),
	.mtu_reduced	   = tcp_v6_mtu_reduced,
};

#ifdef CONFIG_TCP_MD5SIG
static const struct tcp_sock_af_ops tcp_sock_ipv6_specific = {
	.md5_lookup	=	tcp_v6_md5_lookup,
	.calc_md5_hash	=	tcp_v6_md5_hash_skb,
	.md5_parse	=	tcp_v6_parse_md5_keys,
};
#endif

/*
 *	TCP over IPv4 via INET6 API
 */
static const struct inet_connection_sock_af_ops ipv6_mapped = {
	.queue_xmit	   = ip_queue_xmit,
	.send_check	   = tcp_v4_send_check,
	.rebuild_header	   = inet_sk_rebuild_header,
	.sk_rx_dst_set	   = inet_sk_rx_dst_set,
	.conn_request	   = tcp_v6_conn_request,
	.syn_recv_sock	   = tcp_v6_syn_recv_sock,
	.net_header_len	   = sizeof(struct iphdr),
	.setsockopt	   = ipv6_setsockopt,
	.getsockopt	   = ipv6_getsockopt,
	.addr2sockaddr	   = inet6_csk_addr2sockaddr,
	.sockaddr_len	   = sizeof(struct sockaddr_in6),
	.mtu_reduced	   = tcp_v4_mtu_reduced,
};

#ifdef CONFIG_TCP_MD5SIG
static const struct tcp_sock_af_ops tcp_sock_ipv6_mapped_specific = {
	.md5_lookup	=	tcp_v4_md5_lookup,
	.calc_md5_hash	=	tcp_v4_md5_hash_skb,
	.md5_parse	=	tcp_v6_parse_md5_keys,
};
#endif

/* NOTE: A lot of things set to zero explicitly by call to
 *       sk_alloc() so need not be done here.
 */
static int tcp_v6_init_sock(struct sock *sk)
{
	struct inet_connection_sock *icsk = inet_csk(sk);

	tcp_init_sock(sk);

	icsk->icsk_af_ops = &ipv6_specific;

#ifdef CONFIG_TCP_MD5SIG
	tcp_sk(sk)->af_specific = &tcp_sock_ipv6_specific;
#endif

	return 0;
}

#ifdef CONFIG_PROC_FS
/* Proc filesystem TCPv6 sock list dumping. */
static void get_openreq6(struct seq_file *seq,
			 const struct request_sock *req, int i)
{
	long ttd = req->rsk_timer.expires - jiffies;
	const struct in6_addr *src = &inet_rsk(req)->ir_v6_loc_addr;
	const struct in6_addr *dest = &inet_rsk(req)->ir_v6_rmt_addr;

	if (ttd < 0)
		ttd = 0;

	seq_printf(seq,
		   "%4d: %08X%08X%08X%08X:%04X %08X%08X%08X%08X:%04X "
		   "%02X %08X:%08X %02X:%08lX %08X %5u %8d %d %d %pK\n",
		   i,
		   src->s6_addr32[0], src->s6_addr32[1],
		   src->s6_addr32[2], src->s6_addr32[3],
		   inet_rsk(req)->ir_num,
		   dest->s6_addr32[0], dest->s6_addr32[1],
		   dest->s6_addr32[2], dest->s6_addr32[3],
		   ntohs(inet_rsk(req)->ir_rmt_port),
		   TCP_SYN_RECV,
		   0, 0, /* could print option size, but that is af dependent. */
		   1,   /* timers active (only the expire timer) */
		   jiffies_to_clock_t(ttd),
		   req->num_timeout,
		   from_kuid_munged(seq_user_ns(seq),
				    sock_i_uid(req->rsk_listener)),
		   0,  /* non standard timer */
		   0, /* open_requests have no inode */
		   0, req);
}

static void get_tcp6_sock(struct seq_file *seq, struct sock *sp, int i)
{
	const struct in6_addr *dest, *src;
	__u16 destp, srcp;
	int timer_active;
	unsigned long timer_expires;
	const struct inet_sock *inet = inet_sk(sp);
	const struct tcp_sock *tp = tcp_sk(sp);
	const struct inet_connection_sock *icsk = inet_csk(sp);
	const struct fastopen_queue *fastopenq = &icsk->icsk_accept_queue.fastopenq;
	int rx_queue;
	int state;

	dest  = &sp->sk_v6_daddr;
	src   = &sp->sk_v6_rcv_saddr;
	destp = ntohs(inet->inet_dport);
	srcp  = ntohs(inet->inet_sport);

	if (icsk->icsk_pending == ICSK_TIME_RETRANS ||
	    icsk->icsk_pending == ICSK_TIME_REO_TIMEOUT ||
	    icsk->icsk_pending == ICSK_TIME_LOSS_PROBE) {
		timer_active	= 1;
		timer_expires	= icsk->icsk_timeout;
	} else if (icsk->icsk_pending == ICSK_TIME_PROBE0) {
		timer_active	= 4;
		timer_expires	= icsk->icsk_timeout;
	} else if (timer_pending(&sp->sk_timer)) {
		timer_active	= 2;
		timer_expires	= sp->sk_timer.expires;
	} else {
		timer_active	= 0;
		timer_expires = jiffies;
	}

	state = inet_sk_state_load(sp);
	if (state == TCP_LISTEN)
		rx_queue = READ_ONCE(sp->sk_ack_backlog);
	else
		/* Because we don't lock the socket,
		 * we might find a transient negative value.
		 */
		rx_queue = max_t(int, READ_ONCE(tp->rcv_nxt) -
				      READ_ONCE(tp->copied_seq), 0);

	seq_printf(seq,
		   "%4d: %08X%08X%08X%08X:%04X %08X%08X%08X%08X:%04X "
		   "%02X %08X:%08X %02X:%08lX %08X %5u %8d %lu %d %pK %lu %lu %u %u %d\n",
		   i,
		   src->s6_addr32[0], src->s6_addr32[1],
		   src->s6_addr32[2], src->s6_addr32[3], srcp,
		   dest->s6_addr32[0], dest->s6_addr32[1],
		   dest->s6_addr32[2], dest->s6_addr32[3], destp,
		   state,
		   READ_ONCE(tp->write_seq) - tp->snd_una,
		   rx_queue,
		   timer_active,
		   jiffies_delta_to_clock_t(timer_expires - jiffies),
		   icsk->icsk_retransmits,
		   from_kuid_munged(seq_user_ns(seq), sock_i_uid(sp)),
		   icsk->icsk_probes_out,
		   sock_i_ino(sp),
		   refcount_read(&sp->sk_refcnt), sp,
		   jiffies_to_clock_t(icsk->icsk_rto),
		   jiffies_to_clock_t(icsk->icsk_ack.ato),
		   (icsk->icsk_ack.quick << 1) | inet_csk_in_pingpong_mode(sp),
		   tcp_snd_cwnd(tp),
		   state == TCP_LISTEN ?
			fastopenq->max_qlen :
			(tcp_in_initial_slowstart(tp) ? -1 : tp->snd_ssthresh)
		   );
}

static void get_timewait6_sock(struct seq_file *seq,
			       struct inet_timewait_sock *tw, int i)
{
	long delta = tw->tw_timer.expires - jiffies;
	const struct in6_addr *dest, *src;
	__u16 destp, srcp;

	dest = &tw->tw_v6_daddr;
	src  = &tw->tw_v6_rcv_saddr;
	destp = ntohs(tw->tw_dport);
	srcp  = ntohs(tw->tw_sport);

	seq_printf(seq,
		   "%4d: %08X%08X%08X%08X:%04X %08X%08X%08X%08X:%04X "
		   "%02X %08X:%08X %02X:%08lX %08X %5d %8d %d %d %pK\n",
		   i,
		   src->s6_addr32[0], src->s6_addr32[1],
		   src->s6_addr32[2], src->s6_addr32[3], srcp,
		   dest->s6_addr32[0], dest->s6_addr32[1],
		   dest->s6_addr32[2], dest->s6_addr32[3], destp,
		   tw->tw_substate, 0, 0,
		   3, jiffies_delta_to_clock_t(delta), 0, 0, 0, 0,
		   refcount_read(&tw->tw_refcnt), tw);
}

static int tcp6_seq_show(struct seq_file *seq, void *v)
{
	struct tcp_iter_state *st;
	struct sock *sk = v;

	if (v == SEQ_START_TOKEN) {
		seq_puts(seq,
			 "  sl  "
			 "local_address                         "
			 "remote_address                        "
			 "st tx_queue rx_queue tr tm->when retrnsmt"
			 "   uid  timeout inode\n");
		goto out;
	}
	st = seq->private;

	if (sk->sk_state == TCP_TIME_WAIT)
		get_timewait6_sock(seq, v, st->num);
	else if (sk->sk_state == TCP_NEW_SYN_RECV)
		get_openreq6(seq, v, st->num);
	else
		get_tcp6_sock(seq, v, st->num);
out:
	return 0;
}

static const struct seq_operations tcp6_seq_ops = {
	.show		= tcp6_seq_show,
	.start		= tcp_seq_start,
	.next		= tcp_seq_next,
	.stop		= tcp_seq_stop,
};

static struct tcp_seq_afinfo tcp6_seq_afinfo = {
	.family		= AF_INET6,
};

int __net_init tcp6_proc_init(struct net *net)
{
	if (!proc_create_net_data("tcp6", 0444, net->proc_net, &tcp6_seq_ops,
			sizeof(struct tcp_iter_state), &tcp6_seq_afinfo))
		return -ENOMEM;
	return 0;
}

void tcp6_proc_exit(struct net *net)
{
	remove_proc_entry("tcp6", net->proc_net);
}
#endif

struct proto tcpv6_prot = {
	.name			= "TCPv6",
	.owner			= THIS_MODULE,
	.close			= tcp_close,
	.pre_connect		= tcp_v6_pre_connect,
	.connect		= tcp_v6_connect,
	.disconnect		= tcp_disconnect,
	.accept			= inet_csk_accept,
	.ioctl			= tcp_ioctl,
	.init			= tcp_v6_init_sock,
	.destroy		= tcp_v4_destroy_sock,
	.shutdown		= tcp_shutdown,
	.setsockopt		= tcp_setsockopt,
	.getsockopt		= tcp_getsockopt,
	.bpf_bypass_getsockopt	= tcp_bpf_bypass_getsockopt,
	.keepalive		= tcp_set_keepalive,
	.recvmsg		= tcp_recvmsg,
	.sendmsg		= tcp_sendmsg,
	.splice_eof		= tcp_splice_eof,
	.backlog_rcv		= tcp_v6_do_rcv,
	.release_cb		= tcp_release_cb,
	.hash			= inet6_hash,
	.unhash			= inet_unhash,
	.get_port		= inet_csk_get_port,
	.put_port		= inet_put_port,
#ifdef CONFIG_BPF_SYSCALL
	.psock_update_sk_prot	= tcp_bpf_update_proto,
#endif
	.enter_memory_pressure	= tcp_enter_memory_pressure,
	.leave_memory_pressure	= tcp_leave_memory_pressure,
	.stream_memory_free	= tcp_stream_memory_free,
	.sockets_allocated	= &tcp_sockets_allocated,

	.memory_allocated	= &tcp_memory_allocated,
	.per_cpu_fw_alloc	= &tcp_memory_per_cpu_fw_alloc,

	.memory_pressure	= &tcp_memory_pressure,
	.orphan_count		= &tcp_orphan_count,
	.sysctl_mem		= sysctl_tcp_mem,
	.sysctl_wmem_offset	= offsetof(struct net, ipv4.sysctl_tcp_wmem),
	.sysctl_rmem_offset	= offsetof(struct net, ipv4.sysctl_tcp_rmem),
	.max_header		= MAX_TCP_HEADER,
	.obj_size		= sizeof(struct tcp6_sock),
	.ipv6_pinfo_offset = offsetof(struct tcp6_sock, inet6),
	.slab_flags		= SLAB_TYPESAFE_BY_RCU,
	.twsk_prot		= &tcp6_timewait_sock_ops,
	.rsk_prot		= &tcp6_request_sock_ops,
	.h.hashinfo		= NULL,
	.no_autobind		= true,
	.diag_destroy		= tcp_abort,
};
EXPORT_SYMBOL_GPL(tcpv6_prot);

static const struct inet6_protocol tcpv6_protocol = {
	.handler	=	tcp_v6_rcv,
	.err_handler	=	tcp_v6_err,
	.flags		=	INET6_PROTO_NOPOLICY|INET6_PROTO_FINAL,
};

static struct inet_protosw tcpv6_protosw = {
	.type		=	SOCK_STREAM,
	.protocol	=	IPPROTO_TCP,
	.prot		=	&tcpv6_prot,
	.ops		=	&inet6_stream_ops,
	.flags		=	INET_PROTOSW_PERMANENT |
				INET_PROTOSW_ICSK,
};

static int __net_init tcpv6_net_init(struct net *net)
{
	return inet_ctl_sock_create(&net->ipv6.tcp_sk, PF_INET6,
				    SOCK_RAW, IPPROTO_TCP, net);
}

static void __net_exit tcpv6_net_exit(struct net *net)
{
	inet_ctl_sock_destroy(net->ipv6.tcp_sk);
}

static void __net_exit tcpv6_net_exit_batch(struct list_head *net_exit_list)
{
	tcp_twsk_purge(net_exit_list, AF_INET6);
}

static struct pernet_operations tcpv6_net_ops = {
	.init	    = tcpv6_net_init,
	.exit	    = tcpv6_net_exit,
	.exit_batch = tcpv6_net_exit_batch,
};

int __init tcpv6_init(void)
{
	int ret;

	ret = inet6_add_protocol(&tcpv6_protocol, IPPROTO_TCP);
	if (ret)
		goto out;

	/* register inet6 protocol */
	ret = inet6_register_protosw(&tcpv6_protosw);
	if (ret)
		goto out_tcpv6_protocol;

	ret = register_pernet_subsys(&tcpv6_net_ops);
	if (ret)
		goto out_tcpv6_protosw;

	ret = mptcpv6_init();
	if (ret)
		goto out_tcpv6_pernet_subsys;

out:
	return ret;

out_tcpv6_pernet_subsys:
	unregister_pernet_subsys(&tcpv6_net_ops);
out_tcpv6_protosw:
	inet6_unregister_protosw(&tcpv6_protosw);
out_tcpv6_protocol:
	inet6_del_protocol(&tcpv6_protocol, IPPROTO_TCP);
	goto out;
}

void tcpv6_exit(void)
{
	unregister_pernet_subsys(&tcpv6_net_ops);
	inet6_unregister_protosw(&tcpv6_protosw);
	inet6_del_protocol(&tcpv6_protocol, IPPROTO_TCP);
}<|MERGE_RESOLUTION|>--- conflicted
+++ resolved
@@ -1128,12 +1128,8 @@
 			tcp_time_stamp_raw() + tcp_rsk(req)->ts_off,
 			READ_ONCE(req->ts_recent), sk->sk_bound_dev_if,
 			tcp_v6_md5_do_lookup(sk, &ipv6_hdr(skb)->saddr, l3index),
-<<<<<<< HEAD
-			ipv6_get_dsfield(ipv6_hdr(skb)), 0, sk->sk_priority,
-=======
 			ipv6_get_dsfield(ipv6_hdr(skb)), 0,
 			READ_ONCE(sk->sk_priority),
->>>>>>> 75aa50e2
 			READ_ONCE(tcp_rsk(req)->txhash));
 }
 

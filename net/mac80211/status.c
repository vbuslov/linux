--- conflicted
+++ resolved
@@ -1180,11 +1180,7 @@
 					sdata->u.mgd.probe_send_count = 0;
 
 				if (ack_signal_valid) {
-<<<<<<< HEAD
-					sta->status_stats.last_ack_signal =
-=======
 					sta->deflink.status_stats.last_ack_signal =
->>>>>>> 88084a3d
 							 (s8)info->status.ack_signal;
 					sta->deflink.status_stats.ack_signal_filled = true;
 					ewma_avg_signal_add(&sta->deflink.status_stats.avg_ack_signal,

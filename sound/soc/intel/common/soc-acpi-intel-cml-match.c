--- conflicted
+++ resolved
@@ -59,22 +59,6 @@
 };
 EXPORT_SYMBOL_GPL(snd_soc_acpi_intel_cml_machines);
 
-<<<<<<< HEAD
-static const u64 rt711_0_adr[] = {
-	0x000010025D071100
-};
-
-static const u64 rt1308_1_adr[] = {
-	0x000110025D130800
-};
-
-static const u64 rt1308_2_adr[] = {
-	0x000210025D130800
-};
-
-static const u64 rt715_3_adr[] = {
-	0x000310025D071500
-=======
 static const struct snd_soc_acpi_endpoint single_endpoint = {
 	.num = 0,
 	.aggregated = 0,
@@ -151,26 +135,12 @@
 		.num_endpoints = 1,
 		.endpoints = &single_endpoint,
 	}
->>>>>>> 04d5ce62
 };
 
 static const struct snd_soc_acpi_link_adr cml_3_in_1_default[] = {
 	{
 		.mask = BIT(0),
 		.num_adr = ARRAY_SIZE(rt711_0_adr),
-<<<<<<< HEAD
-		.adr = rt711_0_adr,
-	},
-	{
-		.mask = BIT(1),
-		.num_adr = ARRAY_SIZE(rt1308_1_adr),
-		.adr = rt1308_1_adr,
-	},
-	{
-		.mask = BIT(2),
-		.num_adr = ARRAY_SIZE(rt1308_2_adr),
-		.adr = rt1308_2_adr,
-=======
 		.adr_d = rt711_0_adr,
 	},
 	{
@@ -182,16 +152,11 @@
 		.mask = BIT(2),
 		.num_adr = ARRAY_SIZE(rt1308_2_group1_adr),
 		.adr_d = rt1308_2_group1_adr,
->>>>>>> 04d5ce62
 	},
 	{
 		.mask = BIT(3),
 		.num_adr = ARRAY_SIZE(rt715_3_adr),
-<<<<<<< HEAD
-		.adr = rt715_3_adr,
-=======
 		.adr_d = rt715_3_adr,
->>>>>>> 04d5ce62
 	},
 	{}
 };
@@ -200,29 +165,17 @@
 	{
 		.mask = BIT(0),
 		.num_adr = ARRAY_SIZE(rt711_0_adr),
-<<<<<<< HEAD
-		.adr = rt711_0_adr,
-=======
 		.adr_d = rt711_0_adr,
->>>>>>> 04d5ce62
 	},
 	{
 		.mask = BIT(1),
 		.num_adr = ARRAY_SIZE(rt1308_1_adr),
-<<<<<<< HEAD
-		.adr = rt1308_1_adr,
-=======
 		.adr_d = rt1308_1_adr,
->>>>>>> 04d5ce62
 	},
 	{
 		.mask = BIT(3),
 		.num_adr = ARRAY_SIZE(rt715_3_adr),
-<<<<<<< HEAD
-		.adr = rt715_3_adr,
-=======
 		.adr_d = rt715_3_adr,
->>>>>>> 04d5ce62
 	},
 	{}
 };
@@ -231,11 +184,7 @@
 	{
 		.link_mask = 0xF, /* 4 active links required */
 		.links = cml_3_in_1_default,
-<<<<<<< HEAD
-		.drv_name = "sdw_rt711_rt1308_rt715",
-=======
 		.drv_name = "sof_sdw",
->>>>>>> 04d5ce62
 		.sof_fw_filename = "sof-cml.ri",
 		.sof_tplg_filename = "sof-cml-rt711-rt1308-rt715.tplg",
 	},
@@ -247,22 +196,14 @@
 		 */
 		.link_mask = 0xF,
 		.links = cml_3_in_1_mono_amp,
-<<<<<<< HEAD
-		.drv_name = "sdw_rt711_rt1308_rt715",
-=======
 		.drv_name = "sof_sdw",
->>>>>>> 04d5ce62
 		.sof_fw_filename = "sof-cml.ri",
 		.sof_tplg_filename = "sof-cml-rt711-rt1308-mono-rt715.tplg",
 	},
 	{
 		.link_mask = 0x2, /* RT700 connected on Link1 */
-<<<<<<< HEAD
-		.drv_name = "sdw_rt700",
-=======
 		.links = cml_rvp,
 		.drv_name = "sof_sdw",
->>>>>>> 04d5ce62
 		.sof_fw_filename = "sof-cml.ri",
 		.sof_tplg_filename = "sof-cml-rt700.tplg",
 	},

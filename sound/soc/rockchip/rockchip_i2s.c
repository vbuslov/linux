// SPDX-License-Identifier: GPL-2.0-only
/* sound/soc/rockchip/rockchip_i2s.c
 *
 * ALSA SoC Audio Layer - Rockchip I2S Controller driver
 *
 * Copyright (c) 2014 Rockchip Electronics Co. Ltd.
 * Author: Jianqun <jay.xu@rock-chips.com>
 */

#include <linux/module.h>
#include <linux/mfd/syscon.h>
#include <linux/delay.h>
#include <linux/of_gpio.h>
#include <linux/of_device.h>
#include <linux/clk.h>
#include <linux/pinctrl/consumer.h>
#include <linux/pm_runtime.h>
#include <linux/regmap.h>
#include <linux/spinlock.h>
#include <sound/pcm_params.h>
#include <sound/dmaengine_pcm.h>

#include "rockchip_i2s.h"

#define DRV_NAME "rockchip-i2s"

struct rk_i2s_pins {
	u32 reg_offset;
	u32 shift;
};

struct rk_i2s_dev {
	struct device *dev;

	struct clk *hclk;
	struct clk *mclk;

	struct snd_dmaengine_dai_dma_data capture_dma_data;
	struct snd_dmaengine_dai_dma_data playback_dma_data;

	struct regmap *regmap;
	struct regmap *grf;

	bool has_capture;
	bool has_playback;

/*
 * Used to indicate the tx/rx status.
 * I2S controller hopes to start the tx and rx together,
 * also to stop them when they are both try to stop.
*/
	bool tx_start;
	bool rx_start;
	bool is_master_mode;
	const struct rk_i2s_pins *pins;
	unsigned int bclk_ratio;
	spinlock_t lock; /* tx/rx lock */
	struct pinctrl *pinctrl;
	struct pinctrl_state *bclk_on;
	struct pinctrl_state *bclk_off;
};

static int i2s_pinctrl_select_bclk_on(struct rk_i2s_dev *i2s)
{
	int ret = 0;

	if (!IS_ERR(i2s->pinctrl) && !IS_ERR_OR_NULL(i2s->bclk_on))
		ret = pinctrl_select_state(i2s->pinctrl, i2s->bclk_on);

	if (ret)
		dev_err(i2s->dev, "bclk enable failed %d\n", ret);

	return ret;
}

static int i2s_pinctrl_select_bclk_off(struct rk_i2s_dev *i2s)
{

	int ret = 0;

	if (!IS_ERR(i2s->pinctrl) && !IS_ERR_OR_NULL(i2s->bclk_off))
		ret = pinctrl_select_state(i2s->pinctrl, i2s->bclk_off);

	if (ret)
		dev_err(i2s->dev, "bclk disable failed %d\n", ret);

	return ret;
}

static int i2s_runtime_suspend(struct device *dev)
{
	struct rk_i2s_dev *i2s = dev_get_drvdata(dev);

	regcache_cache_only(i2s->regmap, true);
	clk_disable_unprepare(i2s->mclk);

	return 0;
}

static int i2s_runtime_resume(struct device *dev)
{
	struct rk_i2s_dev *i2s = dev_get_drvdata(dev);
	int ret;

	ret = clk_prepare_enable(i2s->mclk);
	if (ret) {
		dev_err(i2s->dev, "clock enable failed %d\n", ret);
		return ret;
	}

	regcache_cache_only(i2s->regmap, false);
	regcache_mark_dirty(i2s->regmap);

	ret = regcache_sync(i2s->regmap);
	if (ret)
		clk_disable_unprepare(i2s->mclk);

	return ret;
}

static inline struct rk_i2s_dev *to_info(struct snd_soc_dai *dai)
{
	return snd_soc_dai_get_drvdata(dai);
}

static int rockchip_snd_txctrl(struct rk_i2s_dev *i2s, int on)
{
	unsigned int val = 0;
	int retry = 10;
	int ret = 0;

	spin_lock(&i2s->lock);
	if (on) {
		ret = regmap_update_bits(i2s->regmap, I2S_DMACR,
					 I2S_DMACR_TDE_ENABLE,
					 I2S_DMACR_TDE_ENABLE);
		if (ret < 0)
			goto end;
		ret = regmap_update_bits(i2s->regmap, I2S_XFER,
					 I2S_XFER_TXS_START | I2S_XFER_RXS_START,
					 I2S_XFER_TXS_START | I2S_XFER_RXS_START);
		if (ret < 0)
			goto end;
		i2s->tx_start = true;
	} else {
		i2s->tx_start = false;

		ret = regmap_update_bits(i2s->regmap, I2S_DMACR,
					 I2S_DMACR_TDE_ENABLE,
					 I2S_DMACR_TDE_DISABLE);
		if (ret < 0)
			goto end;

		if (!i2s->rx_start) {
			ret = regmap_update_bits(i2s->regmap, I2S_XFER,
						 I2S_XFER_TXS_START | I2S_XFER_RXS_START,
						 I2S_XFER_TXS_STOP | I2S_XFER_RXS_STOP);
			if (ret < 0)
				goto end;
			udelay(150);
			ret = regmap_update_bits(i2s->regmap, I2S_CLR,
						 I2S_CLR_TXC | I2S_CLR_RXC,
						 I2S_CLR_TXC | I2S_CLR_RXC);
			if (ret < 0)
				goto end;
			regmap_read(i2s->regmap, I2S_CLR, &val);

			/* Should wait for clear operation to finish */
			while (val) {
				regmap_read(i2s->regmap, I2S_CLR, &val);
				retry--;
				if (!retry) {
					dev_warn(i2s->dev, "fail to clear\n");
					ret = -EBUSY;
					break;
				}
			}
		}
	}
end:
	spin_unlock(&i2s->lock);
	if (ret < 0)
		dev_err(i2s->dev, "lrclk update failed\n");

	return ret;
}

static int rockchip_snd_rxctrl(struct rk_i2s_dev *i2s, int on)
{
	unsigned int val = 0;
	int retry = 10;
	int ret = 0;

	spin_lock(&i2s->lock);
	if (on) {
		ret = regmap_update_bits(i2s->regmap, I2S_DMACR,
					 I2S_DMACR_RDE_ENABLE,
					 I2S_DMACR_RDE_ENABLE);
		if (ret < 0)
			goto end;

		ret = regmap_update_bits(i2s->regmap, I2S_XFER,
					 I2S_XFER_TXS_START | I2S_XFER_RXS_START,
					 I2S_XFER_TXS_START | I2S_XFER_RXS_START);
		if (ret < 0)
			goto end;
		i2s->rx_start = true;
	} else {
		i2s->rx_start = false;

		ret = regmap_update_bits(i2s->regmap, I2S_DMACR,
					 I2S_DMACR_RDE_ENABLE,
					 I2S_DMACR_RDE_DISABLE);
		if (ret < 0)
			goto end;

		if (!i2s->tx_start) {
			ret = regmap_update_bits(i2s->regmap, I2S_XFER,
						 I2S_XFER_TXS_START | I2S_XFER_RXS_START,
						 I2S_XFER_TXS_STOP | I2S_XFER_RXS_STOP);
			if (ret < 0)
				goto end;
			udelay(150);
			ret = regmap_update_bits(i2s->regmap, I2S_CLR,
						 I2S_CLR_TXC | I2S_CLR_RXC,
						 I2S_CLR_TXC | I2S_CLR_RXC);
			if (ret < 0)
				goto end;
			regmap_read(i2s->regmap, I2S_CLR, &val);
			/* Should wait for clear operation to finish */
			while (val) {
				regmap_read(i2s->regmap, I2S_CLR, &val);
				retry--;
				if (!retry) {
					dev_warn(i2s->dev, "fail to clear\n");
					ret = -EBUSY;
					break;
				}
			}
		}
	}
end:
	spin_unlock(&i2s->lock);
	if (ret < 0)
		dev_err(i2s->dev, "lrclk update failed\n");

	return ret;
}

static int rockchip_i2s_set_fmt(struct snd_soc_dai *cpu_dai,
				unsigned int fmt)
{
	struct rk_i2s_dev *i2s = to_info(cpu_dai);
	unsigned int mask = 0, val = 0;
	int ret = 0;

	pm_runtime_get_sync(cpu_dai->dev);
	mask = I2S_CKR_MSS_MASK;
	switch (fmt & SND_SOC_DAIFMT_CLOCK_PROVIDER_MASK) {
	case SND_SOC_DAIFMT_BP_FP:
		/* Set source clock in Master mode */
		val = I2S_CKR_MSS_MASTER;
		i2s->is_master_mode = true;
		break;
	case SND_SOC_DAIFMT_BC_FC:
		val = I2S_CKR_MSS_SLAVE;
		i2s->is_master_mode = false;
		break;
	default:
		ret = -EINVAL;
		goto err_pm_put;
	}

	regmap_update_bits(i2s->regmap, I2S_CKR, mask, val);

	mask = I2S_CKR_CKP_MASK | I2S_CKR_TLP_MASK | I2S_CKR_RLP_MASK;
	switch (fmt & SND_SOC_DAIFMT_INV_MASK) {
	case SND_SOC_DAIFMT_NB_NF:
		val = I2S_CKR_CKP_NORMAL |
		      I2S_CKR_TLP_NORMAL |
		      I2S_CKR_RLP_NORMAL;
		break;
	case SND_SOC_DAIFMT_NB_IF:
		val = I2S_CKR_CKP_NORMAL |
		      I2S_CKR_TLP_INVERTED |
		      I2S_CKR_RLP_INVERTED;
		break;
	case SND_SOC_DAIFMT_IB_NF:
		val = I2S_CKR_CKP_INVERTED |
		      I2S_CKR_TLP_NORMAL |
		      I2S_CKR_RLP_NORMAL;
		break;
	case SND_SOC_DAIFMT_IB_IF:
		val = I2S_CKR_CKP_INVERTED |
		      I2S_CKR_TLP_INVERTED |
		      I2S_CKR_RLP_INVERTED;
		break;
	default:
		ret = -EINVAL;
		goto err_pm_put;
	}

	regmap_update_bits(i2s->regmap, I2S_CKR, mask, val);

	mask = I2S_TXCR_IBM_MASK | I2S_TXCR_TFS_MASK | I2S_TXCR_PBM_MASK;
	switch (fmt & SND_SOC_DAIFMT_FORMAT_MASK) {
	case SND_SOC_DAIFMT_RIGHT_J:
		val = I2S_TXCR_IBM_RSJM;
		break;
	case SND_SOC_DAIFMT_LEFT_J:
		val = I2S_TXCR_IBM_LSJM;
		break;
	case SND_SOC_DAIFMT_I2S:
		val = I2S_TXCR_IBM_NORMAL;
		break;
	case SND_SOC_DAIFMT_DSP_A: /* PCM delay 1 bit mode */
		val = I2S_TXCR_TFS_PCM | I2S_TXCR_PBM_MODE(1);
		break;
	case SND_SOC_DAIFMT_DSP_B: /* PCM no delay mode */
		val = I2S_TXCR_TFS_PCM;
		break;
	default:
		ret = -EINVAL;
		goto err_pm_put;
	}

	regmap_update_bits(i2s->regmap, I2S_TXCR, mask, val);

	mask = I2S_RXCR_IBM_MASK | I2S_RXCR_TFS_MASK | I2S_RXCR_PBM_MASK;
	switch (fmt & SND_SOC_DAIFMT_FORMAT_MASK) {
	case SND_SOC_DAIFMT_RIGHT_J:
		val = I2S_RXCR_IBM_RSJM;
		break;
	case SND_SOC_DAIFMT_LEFT_J:
		val = I2S_RXCR_IBM_LSJM;
		break;
	case SND_SOC_DAIFMT_I2S:
		val = I2S_RXCR_IBM_NORMAL;
		break;
	case SND_SOC_DAIFMT_DSP_A: /* PCM delay 1 bit mode */
		val = I2S_RXCR_TFS_PCM | I2S_RXCR_PBM_MODE(1);
		break;
	case SND_SOC_DAIFMT_DSP_B: /* PCM no delay mode */
		val = I2S_RXCR_TFS_PCM;
		break;
	default:
		ret = -EINVAL;
		goto err_pm_put;
	}

	regmap_update_bits(i2s->regmap, I2S_RXCR, mask, val);

err_pm_put:
	pm_runtime_put(cpu_dai->dev);

	return ret;
}

static int rockchip_i2s_hw_params(struct snd_pcm_substream *substream,
				  struct snd_pcm_hw_params *params,
				  struct snd_soc_dai *dai)
{
	struct rk_i2s_dev *i2s = to_info(dai);
	struct snd_soc_pcm_runtime *rtd = asoc_substream_to_rtd(substream);
	unsigned int val = 0;
	unsigned int mclk_rate, bclk_rate, div_bclk, div_lrck;

	if (i2s->is_master_mode) {
		mclk_rate = clk_get_rate(i2s->mclk);
		bclk_rate = i2s->bclk_ratio * params_rate(params);
		if (!bclk_rate)
			return -EINVAL;

		div_bclk = DIV_ROUND_CLOSEST(mclk_rate, bclk_rate);
		div_lrck = bclk_rate / params_rate(params);
		regmap_update_bits(i2s->regmap, I2S_CKR,
				   I2S_CKR_MDIV_MASK,
				   I2S_CKR_MDIV(div_bclk));

		regmap_update_bits(i2s->regmap, I2S_CKR,
				   I2S_CKR_TSD_MASK |
				   I2S_CKR_RSD_MASK,
				   I2S_CKR_TSD(div_lrck) |
				   I2S_CKR_RSD(div_lrck));
	}

	switch (params_format(params)) {
	case SNDRV_PCM_FORMAT_S8:
		val |= I2S_TXCR_VDW(8);
		break;
	case SNDRV_PCM_FORMAT_S16_LE:
		val |= I2S_TXCR_VDW(16);
		break;
	case SNDRV_PCM_FORMAT_S20_3LE:
		val |= I2S_TXCR_VDW(20);
		break;
	case SNDRV_PCM_FORMAT_S24_LE:
		val |= I2S_TXCR_VDW(24);
		break;
	case SNDRV_PCM_FORMAT_S32_LE:
		val |= I2S_TXCR_VDW(32);
		break;
	default:
		return -EINVAL;
	}

	switch (params_channels(params)) {
	case 8:
		val |= I2S_CHN_8;
		break;
	case 6:
		val |= I2S_CHN_6;
		break;
	case 4:
		val |= I2S_CHN_4;
		break;
	case 2:
		val |= I2S_CHN_2;
		break;
	default:
		dev_err(i2s->dev, "invalid channel: %d\n",
			params_channels(params));
		return -EINVAL;
	}

	if (substream->stream == SNDRV_PCM_STREAM_CAPTURE)
		regmap_update_bits(i2s->regmap, I2S_RXCR,
				   I2S_RXCR_VDW_MASK | I2S_RXCR_CSR_MASK,
				   val);
	else
		regmap_update_bits(i2s->regmap, I2S_TXCR,
				   I2S_TXCR_VDW_MASK | I2S_TXCR_CSR_MASK,
				   val);

	if (!IS_ERR(i2s->grf) && i2s->pins) {
		regmap_read(i2s->regmap, I2S_TXCR, &val);
		val &= I2S_TXCR_CSR_MASK;

		switch (val) {
		case I2S_CHN_4:
			val = I2S_IO_4CH_OUT_6CH_IN;
			break;
		case I2S_CHN_6:
			val = I2S_IO_6CH_OUT_4CH_IN;
			break;
		case I2S_CHN_8:
			val = I2S_IO_8CH_OUT_2CH_IN;
			break;
		default:
			val = I2S_IO_2CH_OUT_8CH_IN;
			break;
		}

		val <<= i2s->pins->shift;
		val |= (I2S_IO_DIRECTION_MASK << i2s->pins->shift) << 16;
		regmap_write(i2s->grf, i2s->pins->reg_offset, val);
	}

	regmap_update_bits(i2s->regmap, I2S_DMACR, I2S_DMACR_TDL_MASK,
			   I2S_DMACR_TDL(16));
	regmap_update_bits(i2s->regmap, I2S_DMACR, I2S_DMACR_RDL_MASK,
			   I2S_DMACR_RDL(16));

	val = I2S_CKR_TRCM_TXRX;
	if (dai->driver->symmetric_rate && rtd->dai_link->symmetric_rate)
		val = I2S_CKR_TRCM_TXONLY;

	regmap_update_bits(i2s->regmap, I2S_CKR,
			   I2S_CKR_TRCM_MASK,
			   val);
	return 0;
}

static int rockchip_i2s_trigger(struct snd_pcm_substream *substream,
				int cmd, struct snd_soc_dai *dai)
{
	struct rk_i2s_dev *i2s = to_info(dai);
	int ret = 0;

	switch (cmd) {
	case SNDRV_PCM_TRIGGER_START:
	case SNDRV_PCM_TRIGGER_RESUME:
	case SNDRV_PCM_TRIGGER_PAUSE_RELEASE:
		if (substream->stream == SNDRV_PCM_STREAM_CAPTURE)
			ret = rockchip_snd_rxctrl(i2s, 1);
		else
			ret = rockchip_snd_txctrl(i2s, 1);
		if (ret < 0)
			return ret;
		i2s_pinctrl_select_bclk_on(i2s);
		break;
	case SNDRV_PCM_TRIGGER_SUSPEND:
	case SNDRV_PCM_TRIGGER_STOP:
	case SNDRV_PCM_TRIGGER_PAUSE_PUSH:
		if (substream->stream == SNDRV_PCM_STREAM_CAPTURE) {
			if (!i2s->tx_start)
				i2s_pinctrl_select_bclk_off(i2s);
			ret = rockchip_snd_rxctrl(i2s, 0);
		} else {
			if (!i2s->rx_start)
				i2s_pinctrl_select_bclk_off(i2s);
			ret = rockchip_snd_txctrl(i2s, 0);
		}
		break;
	default:
		ret = -EINVAL;
		break;
	}

	return ret;
}

static int rockchip_i2s_set_bclk_ratio(struct snd_soc_dai *dai,
				       unsigned int ratio)
{
	struct rk_i2s_dev *i2s = to_info(dai);

	i2s->bclk_ratio = ratio;

	return 0;
}

static int rockchip_i2s_set_sysclk(struct snd_soc_dai *cpu_dai, int clk_id,
				   unsigned int freq, int dir)
{
	struct rk_i2s_dev *i2s = to_info(cpu_dai);
	int ret;

	if (freq == 0)
		return 0;

	ret = clk_set_rate(i2s->mclk, freq);
	if (ret)
		dev_err(i2s->dev, "Fail to set mclk %d\n", ret);

	return ret;
}

static int rockchip_i2s_dai_probe(struct snd_soc_dai *dai)
{
	struct rk_i2s_dev *i2s = snd_soc_dai_get_drvdata(dai);

	snd_soc_dai_init_dma_data(dai,
		i2s->has_playback ? &i2s->playback_dma_data : NULL,
		i2s->has_capture  ? &i2s->capture_dma_data  : NULL);

	return 0;
}

static const struct snd_soc_dai_ops rockchip_i2s_dai_ops = {
	.hw_params = rockchip_i2s_hw_params,
	.set_bclk_ratio	= rockchip_i2s_set_bclk_ratio,
	.set_sysclk = rockchip_i2s_set_sysclk,
	.set_fmt = rockchip_i2s_set_fmt,
	.trigger = rockchip_i2s_trigger,
};

static struct snd_soc_dai_driver rockchip_i2s_dai = {
	.probe = rockchip_i2s_dai_probe,
	.ops = &rockchip_i2s_dai_ops,
	.symmetric_rate = 1,
};

static const struct snd_soc_component_driver rockchip_i2s_component = {
	.name = DRV_NAME,
	.legacy_dai_naming = 1,
};

static bool rockchip_i2s_wr_reg(struct device *dev, unsigned int reg)
{
	switch (reg) {
	case I2S_TXCR:
	case I2S_RXCR:
	case I2S_CKR:
	case I2S_DMACR:
	case I2S_INTCR:
	case I2S_XFER:
	case I2S_CLR:
	case I2S_TXDR:
		return true;
	default:
		return false;
	}
}

static bool rockchip_i2s_rd_reg(struct device *dev, unsigned int reg)
{
	switch (reg) {
	case I2S_TXCR:
	case I2S_RXCR:
	case I2S_CKR:
	case I2S_DMACR:
	case I2S_INTCR:
	case I2S_XFER:
	case I2S_CLR:
	case I2S_TXDR:
	case I2S_RXDR:
	case I2S_FIFOLR:
	case I2S_INTSR:
		return true;
	default:
		return false;
	}
}

static bool rockchip_i2s_volatile_reg(struct device *dev, unsigned int reg)
{
	switch (reg) {
	case I2S_INTSR:
	case I2S_CLR:
	case I2S_FIFOLR:
	case I2S_TXDR:
	case I2S_RXDR:
		return true;
	default:
		return false;
	}
}

static bool rockchip_i2s_precious_reg(struct device *dev, unsigned int reg)
{
	switch (reg) {
	case I2S_RXDR:
		return true;
	default:
		return false;
	}
}

static const struct reg_default rockchip_i2s_reg_defaults[] = {
	{0x00, 0x0000000f},
	{0x04, 0x0000000f},
	{0x08, 0x00071f1f},
	{0x10, 0x001f0000},
	{0x14, 0x01f00000},
};

static const struct regmap_config rockchip_i2s_regmap_config = {
	.reg_bits = 32,
	.reg_stride = 4,
	.val_bits = 32,
	.max_register = I2S_RXDR,
	.reg_defaults = rockchip_i2s_reg_defaults,
	.num_reg_defaults = ARRAY_SIZE(rockchip_i2s_reg_defaults),
	.writeable_reg = rockchip_i2s_wr_reg,
	.readable_reg = rockchip_i2s_rd_reg,
	.volatile_reg = rockchip_i2s_volatile_reg,
	.precious_reg = rockchip_i2s_precious_reg,
	.cache_type = REGCACHE_FLAT,
};

static const struct rk_i2s_pins rk3399_i2s_pins = {
	.reg_offset = 0xe220,
	.shift = 11,
};

static const struct of_device_id rockchip_i2s_match[] __maybe_unused = {
	{ .compatible = "rockchip,px30-i2s", },
	{ .compatible = "rockchip,rk1808-i2s", },
	{ .compatible = "rockchip,rk3036-i2s", },
	{ .compatible = "rockchip,rk3066-i2s", },
	{ .compatible = "rockchip,rk3128-i2s", },
	{ .compatible = "rockchip,rk3188-i2s", },
	{ .compatible = "rockchip,rk3228-i2s", },
	{ .compatible = "rockchip,rk3288-i2s", },
	{ .compatible = "rockchip,rk3308-i2s", },
	{ .compatible = "rockchip,rk3328-i2s", },
	{ .compatible = "rockchip,rk3366-i2s", },
	{ .compatible = "rockchip,rk3368-i2s", },
	{ .compatible = "rockchip,rk3399-i2s", .data = &rk3399_i2s_pins },
	{ .compatible = "rockchip,rv1126-i2s", },
	{},
};

static int rockchip_i2s_init_dai(struct rk_i2s_dev *i2s, struct resource *res,
				 struct snd_soc_dai_driver **dp)
{
	struct device_node *node = i2s->dev->of_node;
	struct snd_soc_dai_driver *dai;
	struct property *dma_names;
	const char *dma_name;
	unsigned int val;

	of_property_for_each_string(node, "dma-names", dma_names, dma_name) {
		if (!strcmp(dma_name, "tx"))
			i2s->has_playback = true;
		if (!strcmp(dma_name, "rx"))
			i2s->has_capture = true;
	}

	dai = devm_kmemdup(i2s->dev, &rockchip_i2s_dai,
			   sizeof(*dai), GFP_KERNEL);
	if (!dai)
		return -ENOMEM;

	if (i2s->has_playback) {
		dai->playback.stream_name = "Playback";
		dai->playback.channels_min = 2;
		dai->playback.channels_max = 8;
		dai->playback.rates = SNDRV_PCM_RATE_8000_192000;
		dai->playback.formats = SNDRV_PCM_FMTBIT_S8 |
					SNDRV_PCM_FMTBIT_S16_LE |
					SNDRV_PCM_FMTBIT_S20_3LE |
					SNDRV_PCM_FMTBIT_S24_LE |
					SNDRV_PCM_FMTBIT_S32_LE;

		i2s->playback_dma_data.addr = res->start + I2S_TXDR;
		i2s->playback_dma_data.addr_width = DMA_SLAVE_BUSWIDTH_4_BYTES;
		i2s->playback_dma_data.maxburst = 8;

		if (!of_property_read_u32(node, "rockchip,playback-channels", &val)) {
			if (val >= 2 && val <= 8)
				dai->playback.channels_max = val;
		}
	}

	if (i2s->has_capture) {
		dai->capture.stream_name = "Capture";
		dai->capture.channels_min = 2;
		dai->capture.channels_max = 8;
		dai->capture.rates = SNDRV_PCM_RATE_8000_192000;
		dai->capture.formats = SNDRV_PCM_FMTBIT_S8 |
				       SNDRV_PCM_FMTBIT_S16_LE |
				       SNDRV_PCM_FMTBIT_S20_3LE |
				       SNDRV_PCM_FMTBIT_S24_LE |
				       SNDRV_PCM_FMTBIT_S32_LE;

		i2s->capture_dma_data.addr = res->start + I2S_RXDR;
		i2s->capture_dma_data.addr_width = DMA_SLAVE_BUSWIDTH_4_BYTES;
		i2s->capture_dma_data.maxburst = 8;

		if (!of_property_read_u32(node, "rockchip,capture-channels", &val)) {
			if (val >= 2 && val <= 8)
				dai->capture.channels_max = val;
		}
	}

	if (dp)
		*dp = dai;

	return 0;
}

static int rockchip_i2s_probe(struct platform_device *pdev)
{
	struct device_node *node = pdev->dev.of_node;
	const struct of_device_id *of_id;
	struct rk_i2s_dev *i2s;
	struct snd_soc_dai_driver *dai;
	struct resource *res;
	void __iomem *regs;
	int ret;

	i2s = devm_kzalloc(&pdev->dev, sizeof(*i2s), GFP_KERNEL);
	if (!i2s)
		return -ENOMEM;

	spin_lock_init(&i2s->lock);
	i2s->dev = &pdev->dev;

	i2s->grf = syscon_regmap_lookup_by_phandle(node, "rockchip,grf");
	if (!IS_ERR(i2s->grf)) {
		of_id = of_match_device(rockchip_i2s_match, &pdev->dev);
		if (!of_id || !of_id->data)
			return -EINVAL;

		i2s->pins = of_id->data;
	}

	/* try to prepare related clocks */
	i2s->hclk = devm_clk_get(&pdev->dev, "i2s_hclk");
	if (IS_ERR(i2s->hclk)) {
		dev_err(&pdev->dev, "Can't retrieve i2s bus clock\n");
		return PTR_ERR(i2s->hclk);
	}
	ret = clk_prepare_enable(i2s->hclk);
	if (ret) {
		dev_err(i2s->dev, "hclock enable failed %d\n", ret);
		return ret;
	}

	i2s->mclk = devm_clk_get(&pdev->dev, "i2s_clk");
	if (IS_ERR(i2s->mclk)) {
		dev_err(&pdev->dev, "Can't retrieve i2s master clock\n");
		ret = PTR_ERR(i2s->mclk);
		goto err_clk;
	}

	regs = devm_platform_get_and_ioremap_resource(pdev, 0, &res);
	if (IS_ERR(regs)) {
		ret = PTR_ERR(regs);
		goto err_clk;
	}

	i2s->regmap = devm_regmap_init_mmio(&pdev->dev, regs,
					    &rockchip_i2s_regmap_config);
	if (IS_ERR(i2s->regmap)) {
		dev_err(&pdev->dev,
			"Failed to initialise managed register map\n");
		ret = PTR_ERR(i2s->regmap);
		goto err_clk;
	}

	i2s->bclk_ratio = 64;
	i2s->pinctrl = devm_pinctrl_get(&pdev->dev);
<<<<<<< HEAD
=======
	if (IS_ERR(i2s->pinctrl)) {
		dev_err(&pdev->dev, "failed to find i2s pinctrl\n");
		ret = PTR_ERR(i2s->pinctrl);
		goto err_clk;
	}

	i2s->bclk_on = pinctrl_lookup_state(i2s->pinctrl,
				   "bclk_on");
	if (IS_ERR_OR_NULL(i2s->bclk_on))
		dev_err(&pdev->dev, "failed to find i2s default state\n");
	else
		dev_dbg(&pdev->dev, "find i2s bclk state\n");
>>>>>>> 26b9f2fa

	if (!IS_ERR(i2s->pinctrl)) {
		i2s->bclk_on = pinctrl_lookup_state(i2s->pinctrl, "bclk_on");
		if (!IS_ERR_OR_NULL(i2s->bclk_on)) {
			i2s->bclk_off = pinctrl_lookup_state(i2s->pinctrl, "bclk_off");
			if (IS_ERR_OR_NULL(i2s->bclk_off)) {
				dev_err(&pdev->dev, "failed to find i2s bclk_off\n");
				ret = -EINVAL;
				goto err_clk;
			}
		}
	} else {
		dev_dbg(&pdev->dev, "failed to find i2s pinctrl\n");
	}

	i2s_pinctrl_select_bclk_off(i2s);

	dev_set_drvdata(&pdev->dev, i2s);

	pm_runtime_enable(&pdev->dev);
	if (!pm_runtime_enabled(&pdev->dev)) {
		ret = i2s_runtime_resume(&pdev->dev);
		if (ret)
			goto err_pm_disable;
	}

	ret = rockchip_i2s_init_dai(i2s, res, &dai);
	if (ret)
		goto err_pm_disable;

	ret = devm_snd_soc_register_component(&pdev->dev,
					      &rockchip_i2s_component,
					      dai, 1);

	if (ret) {
		dev_err(&pdev->dev, "Could not register DAI\n");
		goto err_suspend;
	}

	ret = devm_snd_dmaengine_pcm_register(&pdev->dev, NULL, 0);
	if (ret) {
		dev_err(&pdev->dev, "Could not register PCM\n");
		goto err_suspend;
	}

	return 0;

err_suspend:
	if (!pm_runtime_status_suspended(&pdev->dev))
		i2s_runtime_suspend(&pdev->dev);
err_pm_disable:
	pm_runtime_disable(&pdev->dev);
err_clk:
	clk_disable_unprepare(i2s->hclk);
	return ret;
}

static int rockchip_i2s_remove(struct platform_device *pdev)
{
	struct rk_i2s_dev *i2s = dev_get_drvdata(&pdev->dev);

	pm_runtime_disable(&pdev->dev);
	if (!pm_runtime_status_suspended(&pdev->dev))
		i2s_runtime_suspend(&pdev->dev);

	clk_disable_unprepare(i2s->hclk);

	return 0;
}

static const struct dev_pm_ops rockchip_i2s_pm_ops = {
	SET_RUNTIME_PM_OPS(i2s_runtime_suspend, i2s_runtime_resume,
			   NULL)
};

static struct platform_driver rockchip_i2s_driver = {
	.probe = rockchip_i2s_probe,
	.remove = rockchip_i2s_remove,
	.driver = {
		.name = DRV_NAME,
		.of_match_table = of_match_ptr(rockchip_i2s_match),
		.pm = &rockchip_i2s_pm_ops,
	},
};
module_platform_driver(rockchip_i2s_driver);

MODULE_DESCRIPTION("ROCKCHIP IIS ASoC Interface");
MODULE_AUTHOR("jianqun <jay.xu@rock-chips.com>");
MODULE_LICENSE("GPL v2");
MODULE_ALIAS("platform:" DRV_NAME);
MODULE_DEVICE_TABLE(of, rockchip_i2s_match);<|MERGE_RESOLUTION|>--- conflicted
+++ resolved
@@ -803,22 +803,6 @@
 
 	i2s->bclk_ratio = 64;
 	i2s->pinctrl = devm_pinctrl_get(&pdev->dev);
-<<<<<<< HEAD
-=======
-	if (IS_ERR(i2s->pinctrl)) {
-		dev_err(&pdev->dev, "failed to find i2s pinctrl\n");
-		ret = PTR_ERR(i2s->pinctrl);
-		goto err_clk;
-	}
-
-	i2s->bclk_on = pinctrl_lookup_state(i2s->pinctrl,
-				   "bclk_on");
-	if (IS_ERR_OR_NULL(i2s->bclk_on))
-		dev_err(&pdev->dev, "failed to find i2s default state\n");
-	else
-		dev_dbg(&pdev->dev, "find i2s bclk state\n");
->>>>>>> 26b9f2fa
-
 	if (!IS_ERR(i2s->pinctrl)) {
 		i2s->bclk_on = pinctrl_lookup_state(i2s->pinctrl, "bclk_on");
 		if (!IS_ERR_OR_NULL(i2s->bclk_on)) {
